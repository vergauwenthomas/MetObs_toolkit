--- conflicted
+++ resolved
@@ -1,10 +1,6 @@
 {
-<<<<<<< HEAD
     "target_time_resolution": "60T",
-=======
-    "target_time_resolution": "1H",
     "timezone":"Europe/Brussels",
->>>>>>> dab93a12
     "method": "nearest",
     "limit": 1
 }