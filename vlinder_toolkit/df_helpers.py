#!/usr/bin/env python3
# -*- coding: utf-8 -*-
"""
A collection of functions on dataframe that are often used.

Created on Thu Mar  2 16:00:59 2023

@author: thoverga
"""

import pandas as pd
import numpy as np
import geopandas as gpd

from vlinder_toolkit.settings import Settings




def init_outlier_multiindexdf():
    my_index = pd.MultiIndex(levels=[['name'],['datetime']],
                             codes=[[],[]],
                             names=[u'name', u'datetime'])

   
    df = pd.DataFrame(index=my_index)
    return df

def init_outlier_multiindex():
     return pd.MultiIndex(levels=[['name'],['datetime']],
                             codes=[[],[]],
                             names=[u'name', u'datetime'])



def add_final_label_to_outliersdf(outliersdf, data_res_series):
    """
    V3
        This function creates a final label based on de individual qc labels. The final label will be that of the individual qc-label
        which rejected the obseration.
       
        This functions converts labels to numeric values, algebra to get final label, and inversly 
        convert to labels. This is faster than looping over the rows.

        Parameters
        ----------
        outliersdf : pandas.DataFrame 
            The dataset outliers dataframe containing the observations and QC labels. 
       
        data_res_series : Pandas.Series
            The series that contain the dataset resolution (values) per station (index). This 
            is stored in the dataset.metadf as column 'dataset_resolution'. These are used to explode the gaps.

        Returns
        -------
        outliersdf : pd.DataFrame
            The outliersdf with extra columns indicated by example 'temp_final_label' and 'humid_final_label'.

        """ 
       

      
    
    # order columns
    labels_columns = [column for column in outliersdf.columns if not column in Settings.observation_types]
    #drop final columns if they are in the outliersdf
    labels_columns = [column for column in labels_columns if not column.endswith('_final_label')]
    
    checked_obstypes = [obstype for obstype in Settings.observation_types if any([qc_column.startswith(obstype+'_') for qc_column in labels_columns])]
    columns_on_record_lvl = [info['label_columnname'] for checkname, info in Settings.qc_checks_info.items() if info['apply_on'] == 'record']
   

    # Construct numeric mapper
    labels_to_numeric_mapper = {info['outlier_flag']:info['numeric_flag'] for info in Settings.qc_checks_info.values()}

    # add 'ok' and 'not checked' labels
    labels_to_numeric_mapper['ok'] = 0
    labels_to_numeric_mapper['not checked'] = np.nan
    #invert numeric mapper
    inv_label_to_num = {v: k for k, v in labels_to_numeric_mapper.items()}
    
    
    #generete final label per obstype
    for obstype in checked_obstypes:
        # logger.debug(f'Generating final QC labels for {obstype}.')
        #Get qc column namse specific for this obstype
        specific_columns = [col for col in labels_columns if col.startswith(obstype+'_')]
        #add qc labels that are applicable on all obstypes
        specific_columns.extend(columns_on_record_lvl)
 
        #Drop columns that are not present
        specific_columns = [colmn for colmn in specific_columns if colmn in outliersdf.columns]

        
        #get labels dataframe
        qc_df = outliersdf[specific_columns]
        num_qc_df = pd.DataFrame()
        num_qc_df = qc_df.applymap(labels_to_numeric_mapper.get )
    
        outliersdf[obstype+'_final_label'] = num_qc_df.sum(axis=1, skipna=True).map(inv_label_to_num)
       
   
    return outliersdf



def remove_outliers_from_obs(obsdf, outliersdf):
    #TODO this function can only be used with care!!! 
    # because all timestamps will be removed that have an oulier in one specific obstype !!!!
    return obsdf.loc[~obsdf.index.isin(outliersdf.index)]

<<<<<<< HEAD
    
def init_multiindexdf():
    my_index = pd.MultiIndex(levels=[['name'],['datetime']],
                             codes=[[],[]],
                             names=[u'name', u'datetime'])

   
    df = pd.DataFrame(index=my_index)
    return df
=======
>>>>>>> a0362a14



def metadf_to_gdf(df, crs=4326):
    """
    Function to convert a dataframe with 'lat' en 'lon' columnst to a geopandas 
    dataframe with a geometry column containing points.
    
    Special care for stations with missing coordinates.

    Parameters
    ----------
    df : pandas.DataFrame
        Dataframe with a 'lat' en 'lon' column.
    crs : Integer, optional
        The epsg number of the coordinates. The default is 4326.

    Returns
    -------
    geodf : geopandas.GeaDataFrame
        The geodataframe equivalent of the df.

    """
    
    # only conver to points if coordinates are present
    coordsdf = df[(~df['lat'].isnull()) & (~df['lon'].isnull())]
    missing_coords_df =  df[(df['lat'].isnull()) | (df['lon'].isnull())]
    
    geodf = gpd.GeoDataFrame(coordsdf,
                              geometry=gpd.points_from_xy(coordsdf.lon,
                                                          coordsdf.lat)) 
    geodf = geodf.set_crs(epsg = crs)
    geodf = pd.concat([geodf, missing_coords_df])
    
    geodf = geodf.sort_index()
    return geodf





def multiindexdf_datetime_subsetting(df, starttime, endtime):
    " The multiindex equivalent of datetime_subsetting"
    dt_df = df.reset_index().set_index('datetime')
    subset_dt_df = datetime_subsetting(dt_df, starttime, endtime)
    
    # back to multiindex name-datetime
    subset_dt_df = subset_dt_df.reset_index()
    idx = pd.MultiIndex.from_frame(subset_dt_df[['name', 'datetime']])
    returndf = subset_dt_df.set_index(idx).drop(columns=['name', 'datetime'], errors='ignore')

    if returndf.empty:
        print(f'Warning: No observations left after subsetting datetime {starttime} -- {endtime} ')
    
    return returndf
    
def datetime_subsetting(df, starttime, endtime):
    """
    Wrapper function for subsetting a dataframe with datetimeindex with a start- and 
    endtime. 

    Parameters
    ----------
    df : pandas.DataFrame with datetimeindex
        The dataframe to apply the subsetting to.
    starttime : datetime.Datetime
        Starttime for the subsetting period (included).
    endtime : datetime.Datetime
        Endtime for the subsetting period (included).

    Returns
    -------
    pandas.DataFrame
        Subset of the df.

    """
    
    stand_format = '%Y-%m-%d %H:%M:%S'
    
    if isinstance(starttime, type(None)):
        startstring = None #will select from the beginning of the df
    else:
        startstring = starttime.strftime(stand_format)
    if isinstance(endtime, type(None)):
        endstring = None
    else: 
        endstring = endtime.strftime(stand_format)

    return df[startstring: endstring]<|MERGE_RESOLUTION|>--- conflicted
+++ resolved
@@ -15,9 +15,7 @@
 from vlinder_toolkit.settings import Settings
 
 
-
-
-def init_outlier_multiindexdf():
+def init_multiindexdf():
     my_index = pd.MultiIndex(levels=[['name'],['datetime']],
                              codes=[[],[]],
                              names=[u'name', u'datetime'])
@@ -26,7 +24,8 @@
     df = pd.DataFrame(index=my_index)
     return df
 
-def init_outlier_multiindex():
+
+def init_multiindex():
      return pd.MultiIndex(levels=[['name'],['datetime']],
                              codes=[[],[]],
                              names=[u'name', u'datetime'])
@@ -109,18 +108,7 @@
     # because all timestamps will be removed that have an oulier in one specific obstype !!!!
     return obsdf.loc[~obsdf.index.isin(outliersdf.index)]
 
-<<<<<<< HEAD
-    
-def init_multiindexdf():
-    my_index = pd.MultiIndex(levels=[['name'],['datetime']],
-                             codes=[[],[]],
-                             names=[u'name', u'datetime'])
-
-   
-    df = pd.DataFrame(index=my_index)
-    return df
-=======
->>>>>>> a0362a14
+
 
 
 
