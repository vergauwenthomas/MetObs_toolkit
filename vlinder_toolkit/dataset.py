#!/usr/bin/env python3
# -*- coding: utf-8 -*-
"""
The class object for a Vlinder/mocca station
@author: thoverga
"""
# from collections.abc import Iterable

import pandas as pd
import geopandas as gpd
import numpy as np
import os
from datetime import datetime
import logging

from .settings import Settings
from .data_import import import_data_from_csv, import_data_from_database, template_to_package_space, import_metadata_from_csv
# from .data_import import coarsen_time_resolution
from .landcover_functions import connect_to_gee, extract_pointvalues
from .geometry_functions import find_largest_extent
from .plotting_functions import spatial_plot, timeseries_plot, timeseries_comp_plot, qc_stats_pie

from .qc_checks import gross_value_check, persistance_check, repetitions_check, duplicate_timestamp_check
from .qc_checks import step_check, missing_timestamp_and_gap_check, get_freqency_series
from .qc_checks import init_outlier_multiindexdf, gaps_to_outlier_format, window_variation_check

from .statistics import get_qc_effectiveness_stats

from .station import Station

logger = logging.getLogger(__name__)

# =============================================================================
# field classifiers
# =============================================================================

#Static fields are fields (attributes and observations) that do not change in time
static_fields = ['network', 'name', 
                'lat', 'lon', #TODO make these dynamic, now used as static 
                'call_name', 'location',
                'lcz']

#Categorical fields are fields with values that are assumed to be categorical.
#Note: (there are static and dynamic fields that are categorical)
categorical_fields = ['wind_direction', 'lcz']


observation_types = ['temp', 'radiation_temp', 'humidity', 'precip',
                     'precip_sum', 'wind_speed', 'wind_gust', 'wind_direction',
                     'pressure', 'pressure_at_sea_level']

location_info = ['network', 'lat', 'lon', 'lcz', 'call_name', 'location' ]



# =============================================================================
# Dataset class
# =============================================================================

class Dataset:
    def __init__(self):
        logger.info('Initialise dataset')

        self.df = pd.DataFrame() #Dataset with 'good' observations
           
        self.outliersdf = init_outlier_multiindexdf() #Dataset with outlier observations
        
        
        self.gapsdf = pd.DataFrame(columns=['start_gap', 'end_gap']) #Dataframe containig the gaps per station
        #TODO: a static metadf excludes moving observations :s
        self.metadf = pd.DataFrame() #Dataset with metadata (static)
        self.data_template = pd.DataFrame() #dataframe containing all information on the description and mapping
        
        self._freqs = pd.Series()
    
    def get_station(self, stationname):
        
        """
        Extract a station object from the dataset.

        Parameters
        ----------
        stationname : String
            Name of the station, example 'vlinder16'

        Returns
        -------
        station_obj : vlinder_toolkit.station.Station
            

        """
        logger.info(f'Extract {stationname} from dataset.')
        
        try:
            sta_df = self.df.xs(stationname, level='name')
            sta_meta_series = self.metadf.loc[stationname]
        except KeyError:
            logger.warning(f'{stationname} not found in the dataset.')
            print(f'{stationname} not found in the dataset.')
            return None
        
        try:
            sta_outliers = self.outliersdf.xs(stationname, level='name')
        except KeyError:
            sta_outliers = init_outlier_multiindexdf()
        
        try:
            sta_gaps = self.gapsdf.loc[stationname]
        except KeyError:
            sta_gaps = pd.DataFrame()
        

            
        return Station(name=stationname, df=sta_df,
                       outliersdf=sta_outliers,
                       gapsdf = sta_gaps,
                       meta_series=sta_meta_series,
                       data_template=self.data_template)
       
        
        
    
    def show(self):
        """
        Print basic information about the dataset.

        Returns
        -------
        None.

        """
        logger.info('Show basic info of dataset.')
        if self.df.empty:
            print("This dataset is empty!")
            # logger.error('The dataset is empty!')
        else: 
            print('\n','--------  General ---------', '\n')
            print(f' .... ')
            
            
            
            print('\n','--------  Observations ---------', '\n')
            starttimestr = datetime.strftime(min(self.df.index.get_level_values(level='datetime')),
                                             Settings.print_fmt_datetime)
            endtimestr = datetime.strftime(max(self.df.index.get_level_values(level='datetime')), Settings.print_fmt_datetime)
            
            stations_available = list(self.df.index.get_level_values(level='name').unique())
            print(f'Observations found for period: {starttimestr} --> {endtimestr}')
            # logger.debug(f'Observations found for period: {starttimestr} --> {endtimestr}')
            print(f'Following stations are in dataset: {stations_available}')
            # logger.debug(f'Following stations are in dataset: {stations_available}')
            
            print('\n', '--------  Outliers ---------', '\n')
            print(f'There are {self.outliersdf.shape[0]} flagged observations found in total. They occure in these stations: {list(self.outliersdf.index.get_level_values("name").unique())}')
            
            print('\n', '--------  Gaps ---------', '\n')
            print(f'There are {self.gapsdf.shape[0]} gaps found in total. They occure in these stations: {list(self.gapsdf.index.unique())}')
            
            
            
        
    def make_plot(self, stationnames=None, variable='temp',
                                   starttime=None, endtime=None,
                                   title=None, legend=True, show_qc=False):
        """
        This function creates a timeseries plot for the dataset. The variable observation type
        is plotted for all stationnames from a starttime to an endtime.

        Parameters
        ----------
        stationnames : List, Iterable
            Iterable of stationnames to plot. If None, all available stations ar plotted. The default is None.
        variable : String, optional
            The name of the observation type to plot. The default is 'temp'.
        starttime : datetime, optional
            The starttime of the timeseries to plot. The default is None and all observations 
            are used.
        endtime : datetime, optional
            The endtime of the timeseries to plot. The default is None and all observations 
            are used..
        title : String, optional
            Title of the figure, if None a default title is generated. The default is None.
        legend : Bool, optional
            Add legend to the figure. The default is True.
        show_qc : Bool, optional
            Add quality control outliers to the figure. The default is False.
        Returns
        -------
        ax : matplotlib.axes
            The plot axes is returned.

        """
        outliers = self.outliersdf
        subset = outliers[(outliers['missing_timestamp_label'] != 'missing timestamp') & (outliers['duplicated_timestamp_label'] != 'duplicated timestamp outlier')]
        assert (not subset.empty) | (show_qc == False), "Quality control outliers cannot be visualised becuase quality control is not performed on the dataset."
        
        logger.info(f'Make {variable}-timeseries plot for {stationnames}')
        
        default_settings=Settings.plot_settings['time_series']
        
        #Subset on obseravtion type
        #plotdf = self.df[variable]
        #Unstack dataframe on names
        if show_qc:
            dataframe = self.original_df[variable]
        if not show_qc:
            dataframe = self.df[variable]
     
        dataframe = dataframe[~dataframe.index.duplicated(keep='first')]
        dataframe = dataframe.unstack('name')
        
        if show_qc:
            qc_labels_df = self.get_final_qc_labels()
            qc_labels_df = qc_labels_df[variable+'_final_label']
            qc_labels_df = qc_labels_df[(qc_labels_df != 'missing timestamp') & (qc_labels_df != 'missing timestamp (gap)')]
            qc_labels_df = qc_labels_df[~qc_labels_df.index.duplicated(keep='first')]
            qc_labels_df = qc_labels_df.unstack('name')
        
        #Subset on stationnames
        if not isinstance(stationnames, type(None)):
            dataframe = dataframe[stationnames]
            if show_qc:
                qc_labels_df = qc_labels_df[stationnames]
        
        #Subset on start and endtime
        dataframe = datetime_subsetting(dataframe, starttime, endtime)
        if show_qc:
            qc_labels_df = datetime_subsetting(qc_labels_df, starttime, endtime)
        
        #plotdf is a dataframe with this structure:
            #datatime --> stationnameA, stationnameB, stationnameC
          # 2022-09-15 ...    valueA        valueB       valueC
        
       
        #Get plot styling attributes
        if isinstance(title, type(None)):
            if isinstance(stationnames, type(None)):
                title=Settings.display_name_mapper[variable] + ' for all stations. '
            else:
                title=Settings.display_name_mapper[variable] + ' for stations: ' + str(stationnames)
        
        #make plot
        if show_qc:
            ax = timeseries_comp_plot(show_qc, variable, dataframe, qc_labels_df,
                                  title=title,
                                  xlabel='',
                                  ylabel=Settings.display_name_mapper[variable],
                                  figsize=default_settings['figsize'])
        else:
            ax = timeseries_comp_plot(show_qc, variable, dataframe, labels_df=None, 
                                  title=title,
                                  xlabel='',
                                  ylabel=Settings.display_name_mapper[variable],
                                  figsize=default_settings['figsize'])

        return ax
        
        
        
        
        
    def make_geo_plot(self, variable='temp', title=None, timeinstance=None, legend=True,
                      vmin=None, vmax=None):
        """
        This functions creates a geospatial plot for a field (observations or attributes) of all stations.
        
        If the field is timedepending, than the timeinstance is used to plot the field status at that datetime.
        If the field is categorical than the leged will have categorical values, else a colorbar is used. 
        
        All styling attributes are extracted from the Settings.
        

        Parameters
        ----------
        variable : String, optional
            Fieldname to visualise. This can be an observation or station attribute. The default is 'temp'.
        title : String, optional
            Title of the figure, if None a default title is generated. The default is None.
        timeinstance : datetime, optional
            Datetime moment of the geospatial plot. The default is None and the first datetime available
            is used.
        legend : Bool, optional
            Add legend to the figure. The default is True.
        vmin : float, optional
            The minimum value corresponding to the minimum color. The default is None and 
            the minimum of the variable is used.
        vmax : float, optional
           The maximum value corresponding to the minimum color. The default is None and 
           the maximum of the variable is used.

        Returns
        -------
        ax : Geoaxes
            The geoaxes is returned.

        """
        
        
        
        #Load default plot settings
        default_settings=Settings.plot_settings['spatial_geo']
        
        #get first timeinstance of the dataset if not given
        if isinstance(timeinstance, type(None)):
            timeinstance=self.df.index.get_level_values('datetime').min()
            
        logger.info(f'Make {variable}-geo plot at {timeinstance}')
        
        #subset to timeinstance
        plotdf = self.df.xs(timeinstance, level='datetime')
        
        #merge metadata
        plotdf = plotdf.merge(self.metadf, how='left',
                              left_index=True, right_index=True )
        
        #subset to obstype
        plotdf = plotdf[[variable, 'geometry']]
        
        #Subset to the stations that have coordinates
        ignored_stations = plotdf[plotdf['geometry'].isnull()]
        plotdf = plotdf[~plotdf['geometry'].isnull()]
        if plotdf.empty:
            logger.error(f'No coordinate data found, geoplot can not be made. Plotdf: {plotdf}')
            print(f'No coordinate data found, geoplot can not be made. Plotdf: {plotdf}')
            return
        
        if not ignored_stations.empty:
            logger.error(f'No coordinate found for following stations: {ignored_stations.index.to_list()}, these will be ignored in the geo-plot!')
            print(f'No coordinate found for following stations: {ignored_stations.index.to_list()}, these will be ignored in the geo-plot!')
        


        #make color scheme for field
        if variable in categorical_fields:
            is_categorical=True
            if variable == 'lcz':
                #use all available LCZ categories
                use_quantiles=False
            else:
                use_quantiles=True
        else:
            is_categorical=False
            use_quantiles=False
     
        
        #if observations extend is contained by default exten, use default else use obs extend
        use_extent=find_largest_extent(geodf=gpd.GeoDataFrame(plotdf),
                                       extentlist=default_settings['extent'])
        
        
        #Style attributes
        if isinstance(title, type(None)):
            if variable in static_fields:
                title = Settings.display_name_mapper[variable]
            else:
                dtstring = datetime.strftime(timeinstance, default_settings['fmt'])
                title = Settings.display_name_mapper[variable] + ' at ' + dtstring
        
        ax = spatial_plot(gdf=plotdf,
                          variable=variable,
                          legend=legend,
                          use_quantiles=use_quantiles,
                          is_categorical=is_categorical,
                          k_quantiles=default_settings['n_for_categorical'],
                          cmap = default_settings['cmap'],
                          world_boundaries_map=Settings.world_boundary_map,
                          figsize=default_settings['figsize'],
                          extent=use_extent,
                          title=title,
                          vmin=vmin,
                          vmax=vmax
                          )
        

        return ax
    
    
    def write_to_csv(self, filename=None, include_outliers=True, add_final_labels=True):
        """
            Write the dataset to a file where the observations, metadata and (if available)
            the quality labels per observation type are merged together. 
            
            A final qualty controll label for each quality-controlled-observation type
            can be added in the outputfile.
            
            The file will be writen to the Settings.outputfolder.
    
            Parameters
            ----------
            filename : string, optional
                The name of the output csv file. If none, a standard-filename is generated
                based on the period of data. The default is None.
            add_final_labels : Bool, optional
                If True, a final qualty control label per observation type
                is added as a column. The default is True.
    
            Returns
            -------
            None
    
            """
        
        logger.info('Writing the dataset to a csv file')
        assert not isinstance(Settings.output_folder, type(None)), 'Specify Settings.output_folder in order to export a csv.'
        
        #add final quality control labels per observation type
        if add_final_labels:
            outliersdf = add_final_label_to_outliersdf(outliersdf=self.outliersdf,
                                              gapsdf= self.gapsdf,
                                              data_res_series = self.metadf['dataset_resolution'])
        else:
            outliersdf = self.outliersdf
         
       
        #Get observations and metadata columns in the right order
        logger.debug('Merging data and metadata')
        
        
        #make column ordering
        df_columns = observation_types.copy() #observations
        df_columns.extend(location_info) #metadata
        qc_columns = [col for col in outliersdf if col.endswith('_label')] #add qc labels
        df_columns.extend(qc_columns)
        df_columns.insert(0, 'datetime') # timestamp as first column
        df_columns.insert(1, 'name') #station name as second column
        
        
    
        
        #unstack observations and merge with metadf
        df = self.df 
        df[qc_columns] = 'ok'
        df = pd.concat([df, outliersdf])
        df = df.reset_index()
        
        metadf = self.metadf.reset_index()
        df = df.merge(metadf, how='left', on='name')
        
        #sort and subset columns
        df = df[df_columns]
        
                
        #find observation type that are not present
        ignore_obstypes = [col for col in observation_types if df[col].isnull().all()]
        
        df = df.drop(columns=ignore_obstypes)
        
        logger.debug(f'Skip quality labels for obstypes: {ignore_obstypes}.')
        
        df = df.sort_values(['name', 'datetime'])
       
        #make filename
        if isinstance(filename, type(None)):
            startstr = self.df.index.min().strftime('%Y%m%d') 
            endstr = self.df.index.max().strftime('%Y%m%d') 
            filename= 'dataset_' + startstr + '_' + endstr
        else:
            if filename.endswith('.csv'):
                filename = filename[:-4] #to avoid two times .csv.csv
            
        filepath = os.path.join(Settings.output_folder, filename + '.csv')
        
        #write to csv in output folder
        logger.info(f'write dataset to file: {filepath}')
        df.to_csv(path_or_buf=filepath,
                       sep=';',
                       na_rep='NaN',
                       index=True)        
        
    

    
    # =============================================================================
    #     Quality control
    # =============================================================================
    
    def apply_quality_control(self, obstype='temp',
                              gross_value=True, 
                              persistance=True, 
                              repetitions=True,
                              step=True, 
                              window_variation=True,
                              # internal_consistency=True,
                              ):

        """
        V3
        Apply quality control methods to the dataset. The default settings are used, and can be changed
        in the settings_files/qc_settings.py
        
        The checks are performed in a sequence: gross_vallue --> persistance --> ...,
        Outliers by a previous check are ignored in the following checks!
        
        The dataset is updated inline.

        Parameters
        ----------
        obstype : String, optional
            Name of the observationtype you want to apply the checks on. The default is 'temp'.
        gross_value : Bool, optional
            If True the gross_value check is applied if False not. The default is True.
        persistance : Bool, optional
           If True the persistance check is applied if False not. The default is True.. The default is True.
        step : Bool, optional
           If True the step check is applied if False not. The default is True.
       internal_consistency : Bool, optional	        
           If True the internal consistency check is applied if False not. The default is True.	          
       qc_info: Bool, optional
           If True info about the quality control is printed if False not. The default is True.
        ignore_val : numeric, optional
            Values to ignore in the quality checks. The default is np.nan.

        Returns
        -------
        None.

        """
        

        if repetitions:
           print('Applying the repetitions-check on all stations.')
           logger.info('Applying repetitions check on the full dataset')
           
           checked_series, outl_df = repetitions_check(input_series=self.df[obstype],
                                                     obstype=obstype)
           
           #update the dataset and outliers
           self.df[obstype] = checked_series
           self.update_outliersdf(outl_df)
         
            
        if gross_value:
            print('Applying the gross-value-check on all stations.')
            logger.info('Applying gross value check on the full dataset')

            checked_series, outl_df = gross_value_check(input_series = self.df[obstype],
                                                        obstype=obstype)
            
            #update the dataset and outliers
            self.df[obstype] = checked_series
            self.update_outliersdf(outl_df)
            
            
        if persistance:
            print('Applying the persistance-check on all stations.')
            logger.info('Applying persistance check on the full dataset')
          
            checked_series, outl_df = persistance_check(station_frequencies=self.metadf['dataset_resolution'], input_series=self.df[obstype],
                                                        obstype=obstype)

            #update the dataset and outliers
            self.df[obstype] = checked_series
            self.update_outliersdf(outl_df)
            
        if step:
            print('Applying the step-check on all stations.')
            logger.info('Applying step-check on the full dataset')
      
            checked_series, outl_df = step_check(input_series=self.df[obstype],
                                                 obstype=obstype)
                                                     
            #update the dataset and outliers
            self.df[obstype] = checked_series
            self.update_outliersdf(outl_df)
            
        if window_variation:
            print('Applying the window variation-check on all stations.')
            logger.info('Applying window variation-check on the full dataset')
           
            checked_series, outl_df = window_variation_check(station_frequencies=self.metadf['dataset_resolution'], input_series=self.df[obstype],
                                                 obstype=obstype)
                                                      
            
            #update the dataset and outliers
            self.df[obstype] = checked_series
            self.update_outliersdf(outl_df)
        
        self.outliersdf = self.outliersdf.sort_index()
        


        # if internal_consistency:
        #     print('Applying the internal-concsistency-check on all stations.')
        #     logger.info('Applying step-check on the full dataset')
           
        #     checked_obs, qc_flags = internal_consistency_check(input_series=self.df[obstype],
        #                                                        humidity_series=self.df['humidity'],
        #                                                        obstype=obstype,
        #                                                        ignore_val=ignore_val)

        #     #update the dataset
        #     self.df[obstype] = checked_obs
        #     label_column_name = qc_flags.name
        #     self.df[label_column_name] = qc_flags
        
    
    def get_qc_stats(self, obstype='temp', stationnames=None, make_plot=True, coarsen_timeres=False):
        """
        Compute frequency statistics on the qc labels for an observationtype.
        The output is a dataframe containing the frequency statistics presented
        as percentages. 
        
        These frequencies can also be presented as a collection of piecharts per check.
        
        With stationnames you can subset the data to one ore multiple stations.

        Parameters
        ----------
        obstype : Str, optional
            Observation type to analyse the QC labels on. The default is 'temp'.
        stationnames : List, Str, optional
            Stationname(s) to subset the quality labels on. If None, all stations are used. The default is None.
        make_plot : Bool, optional
            If True, a plot with piecharts is generated. The default is True.

        Returns
        -------
        dataset_qc_stats : pandas.DataFrame
            A table containing the label frequencies per check presented as percentages0.

        """
        outliersdf = self.outliersdf
        #Add gaps to the outliers for comuting scores
        outliersdf = pd.concat([outliersdf,
                                gaps_to_outlier_format(gapsdf=self.gapsdf,
                                                       dataset_res_series=self.metadf['dataset_resolution'])])
        
<<<<<<< HEAD
        outliersdf[obstype+'_final_label'] = self.get_final_qc_labels()[obstype+'_final_label']
=======
        outliersdf['temp_final_label'] = self.get_final_qc_labels()['temp_final_label']
>>>>>>> 4611c679
       
        if coarsen_timeres:
            gaps = outliersdf[outliersdf["gap_timestamp_label"] == "missing timestamp (gap)"]
            outliersdf.drop(gaps.index, inplace=True)
            outliersdf = outliersdf.loc[outliersdf.index.intersection(self.df.index)]
            outliersdf = pd.concat([outliersdf, gaps], sort=True)
            
            
        outliersdf = outliersdf.fillna(value='ok')
        if isinstance(stationnames, type(None)):
            df = self.df
            
            title=f'Frequency for {obstype}-qc-checks on all stations.'
        else: 
            title=f'Frequency for {obstype}-qc-checks on {stationnames}.'
            if isinstance(stationnames, str):
                stationnames = [stationnames]
            
            #qc_labels_df = qc_labels_df.loc[qc_labels_df.index.get_level_values(level='name').isin(stationnames)]
            df = self.df.loc[self.df.index.get_level_values(level='name').isin(stationnames)]
            outliersdf = outliersdf.loc[outliersdf.index.get_level_values(level='name').isin(stationnames)]
            
        
        #Do not include the 'final_qc_label' in the statis
        if obstype + '_final_label' in outliersdf.columns:
            logger.debug(f'The {obstype}_final_label, is ingored for the QC-stats. ')
            outliersdf_without_final_label = outliersdf.loc[:, outliersdf.columns != obstype+'_final_label']
            
       
        
        #stats on datset level
        qc_labels = {key: val['outlier_flag'] for key, val in Settings.qc_checks_info.items()}
<<<<<<< HEAD

        if coarsen_timeres:
            for idx, row in self.gapsdf.iterrows():
                if (idx in df.index.get_level_values('name')):
                    df_idx = df.loc[df.index.get_level_values('name') == idx]
                    df_not_idx = df[~df.index.isin(df_idx.index)]
                    df_idx.reset_index(level='name', inplace=True)
                    indices_to_remove = df_idx.loc[(df_idx.index <= row['end_gap']) & (df_idx.index >= row['start_gap'])].index
                    df_idx.drop(indices_to_remove, inplace=True)
                    df_idx.set_index(['name', df_idx.index], inplace=True)
                    df = pd.concat([df_not_idx, df_idx], sort=True)
                    
=======
        
        if coarsen_timeres:
            for row in self.gapsdf.iterrows():
                if (row[0] in df.index.get_level_values('name')):
                    df = df.iloc[df.index.get_level_values('name') == row[0]]
                    df.reset_index(level='name', inplace=True)
                    indices_to_remove = df.loc[(df.index <= row[1]['end_gap']) & (df.index >= row[1]['start_gap'])].index
                    df.drop(indices_to_remove, inplace=True)
                    df.set_index(['name', df.index], inplace=True)
        
>>>>>>> 4611c679
        
        dataset_qc_stats = get_qc_effectiveness_stats(outliersdf = outliersdf_without_final_label,
                                                      df =df,
                                                      obstype=obstype,
                                                      observation_types = observation_types,
                                                      qc_labels=qc_labels)
            
            
        valid_records_df = df.drop(outliersdf.index.intersection(df.index).dropna())           
        
        if make_plot:
            qc_stats_pie(valid_records_df, outliersdf, qc_stats=dataset_qc_stats,
                         figsize=Settings.plot_settings['qc_stats']['figsize'],
                         title=title)
               
        
        return dataset_qc_stats
    
    
    def update_outliersdf(self, add_to_outliersdf):
        
        #Get the flag column labels and find the newly added columnlabelname
        previous_performed_checks_columns =  [col for col in self.outliersdf.columns if col.endswith('_label')]
        new_performed_checks_columns = list(set([col for col in add_to_outliersdf.columns if col.endswith('_label')]) - set(previous_performed_checks_columns))

        #add to the outliersdf
        self.outliersdf = pd.concat([self.outliersdf, add_to_outliersdf])
        
        #Fix labels
        self.outliersdf[previous_performed_checks_columns] = self.outliersdf[previous_performed_checks_columns].fillna(value='ok')
        self.outliersdf[new_performed_checks_columns] = self.outliersdf[new_performed_checks_columns].fillna(value='not checked')
    
    def get_final_qc_labels(self):
        """
       
        """
        #add final quality labels
    
        outldf = add_final_label_to_outliersdf(outliersdf=self.outliersdf,
                                               gapsdf=self.gapsdf,
                                               data_res_series=self.metadf['dataset_resolution'])
        
        return outldf
        
        
    # =============================================================================
    #     importing data        
    # =============================================================================
      
    def coarsen_time_resolution(self, freq='1H', method='nearest', limit=1):
        logger.info(f'Coarsening the timeresolution to {freq} using the {method}-method (with limit={limit}).')
        #TODO: implement buffer method
        
        #Coarsen timeresolution
        df = self.df.reset_index()
        if method == 'nearest':
            df = df.set_index('datetime').groupby('name').resample(freq).nearest(limit=limit)
            
        elif method=='bfill':
            df = df.set_index('datetime').groupby('name').resample(freq).bfill(limit=limit)
           
        else: 
            print(f'The coarsening method: {method}, is not implemented yet.')
            df = df.set_index(['name', 'datetime'])
            
        if 'name' in df.columns:
            df = df.drop(columns=['name'])
            
        #Update resolution info in metadf
        self.metadf['dataset_resolution'] = pd.to_timedelta(freq)
        #update df
        self.df = df
        
    
    def import_data_from_file(self, network='vlinder', coarsen_timeres=False):
        """
        Read observations from a csv file as defined in the Settings.input_file. 
        The input file columns should have a template that is stored in Settings.template_list.
        
        If the metadata is stored in a seperate file, and the Settings.input_metadata_file is correct,
        than this metadata is also imported (if a suitable template is in the Settings.template_list.)
        
        
        It is possible to apply a 
        resampling (downsampling) of the observations as defined in the settings.
        
        After the import there is always a call to Dataset.update_dataset_by_df, that 
        sets up the dataset with the observations and applies some sanity checks.
        
        Parameters
        ----------
        network : String, optional
            The name of the network for these observationsThe default is 'vlinder'.
        coarsen_timeres : Bool, optional
            If True, the observations will be interpolated to a coarser time resolution
            as is defined in the Settings. The default is False.

        Returns
        -------
        None.

        """
        print('Settings input data file: ', Settings.input_data_file)
        logger.info(f'Importing data from file: {Settings.input_data_file}')
        
        # Read observations into pandas dataframe
        df, template = import_data_from_csv(input_file = Settings.input_data_file,
                                  file_csv_template=Settings.input_csv_template,
                                  template_list = Settings.template_list)

        logger.debug(f'Data from {Settings.input_data_file} imported to dataframe.')

        #drop Nat datetimes if present
        df = df.loc[pd.notnull(df.index)]
        
        
        if isinstance(Settings.input_metadata_file, type(None)):
            print('WARNING: No metadata file is defined. Add your settings object.')
            logger.warning('No metadata file is defined, no metadata attributes can be set!')
        else:
            logger.info(f'Importing metadata from file: {Settings.input_metadata_file}')
            meta_df = import_metadata_from_csv(input_file=Settings.input_metadata_file,
                                               file_csv_template=Settings.input_metadata_template,
                                               template_list = Settings.template_list)
            
            #merge additional metadata to observations
            meta_cols = [colname for colname in meta_df.columns if not colname.startswith('_')]
            additional_meta_cols = list(set(meta_cols).difference(df.columns))
   
            if bool(additional_meta_cols):
                logger.debug(f'Merging metadata ({additional_meta_cols}) to dataset data by name.')
                additional_meta_cols.append('name') #merging on name
                df_index = df.index #merge deletes datetime index somehow? so add it back on the merged df
                df = df.merge(right=meta_df[additional_meta_cols],
                              how='left', 
                              on='name')
                df.index = df_index
        
        #update dataset object
        self.data_template = pd.DataFrame().from_dict(template)
        
        #convert dataframe to multiindex (datetime - name)
        df = df.set_index(['name', df.index])
        
        #dataframe with all data of input file
        self.input_df = df
        
        self.update_dataset_by_df(dataframe = df, 
                                  coarsen_timeres=coarsen_timeres)

        
    
    def import_data_from_database(self,
                              start_datetime=None,
                              end_datetime=None,
                              coarsen_timeres=False):
        """
        Function to import data directly from the framboos database and updating the 
        network and station objects. 
        

        Parameters
        ----------
        start_datetime : datetime, optional
            Start datetime of the observations. The default is None and using 
            yesterday's midnight.
        end_datetime : datetime, optional
            End datetime of the observations. The default is None and using todays
            midnight.
        coarsen_timeres : Bool, optional
            If True, the observations will be interpolated to a coarser time resolution
            as is defined in the Settings. The default is False.

        Returns
        -------
        None.

        """
        if isinstance(start_datetime, type(None)):
            start_datetime=datetime.date.today() - datetime.timedelta(days=1)
        if isinstance(end_datetime, type(None)):
            end_datetime=datetime.date.today()
       
            
        # Read observations into pandas dataframe
        df = import_data_from_database(Settings,
                                       start_datetime=start_datetime,
                                       end_datetime=end_datetime)
        
        
        #Make data template
        self.data_template =  pd.DataFrame().from_dict(template_to_package_space(Settings.vlinder_db_obs_template))
        
        # if coarsen_timeres:
        #     df = coarsen_time_resolution(df=df,
        #                                   freq=Settings.target_time_res,
        #                                   method=Settings.resample_method)
            
        #convert dataframe to multiindex (datetime - name)
        df = df.set_index(['name', df.index])
        df = df.sort_index()
        
        #If an ID has changed or not present in the metadatafile, the stationname and metadata is Nan
        #These observations will be removed
        unknown_obs = df[df.index.get_level_values('name').isnull()]
        if not unknown_obs.empty:
            logger.warning('There is an unknown station in the dataset (probaply due to an ID that is not present in the metadata file). This will be removed.')
            df = df[~df.index.get_level_values('name').isnull()]
        
        self.update_dataset_by_df(dataframe=df, coarsen_timeres=coarsen_timeres)
        
<<<<<<< HEAD
    
=======
        
>>>>>>> 4611c679
    
    def update_dataset_by_df(self, dataframe, coarsen_timeres=False):
        """
        Update the dataset object by a dataframe.
        
        
        When filling the observations, there is an automatic check for missing timestamps and duplicating timestamps. 
        If a missing timestamp is detected, the timestamp is created with Nan values for all observation types.
        
        If metadata is present and a LCZ-tiff file availible, than the LCZ's of the stations are computed.

        Parameters
        ----------
        dataframe : pandas.DataFrame
        A dataframe that has an datetimeindex and following columns: 'name, temp, radiation_temp, humidity, ...'
            

        Returns
        -------
        None.

        """
       
        logger.info(f'Updating dataset by dataframe with shape: {dataframe.shape}.')
        
        #Create dataframe with fixed number and order of observational columns
        df = dataframe.reindex(columns = observation_types)
        self.df = df
        
        #create metadataframe with fixed number and order of columns
        metadf = dataframe.reindex(columns = location_info)
        metadf.index = metadf.index.droplevel('datetime') #drop datetimeindex
        metadf = metadf[~metadf.index.duplicated(keep='first')]#drop dubplicates due to datetime
        
        self.metadf = metadf_to_gdf(metadf)

        #add import frequencies to metadf
        self.metadf['assumed_import_frequency'] = get_freqency_series(self.df)
        
        #TODO: How to implement the choise to apply QC on import freq or on coarsened frequency
        self.df = df.sort_index()
        self.original_df = df.sort_index()
        
        self.df, missing_outl_df, self.gapsdf, station_freqs= missing_timestamp_and_gap_check(df=self.df)
        self.df, dup_outl_df = duplicate_timestamp_check(df=self.df)
       
        #update outliersdf
        self.outliersdf = pd.concat([self.outliersdf, dup_outl_df, missing_outl_df])
       
        if coarsen_timeres:
            self.coarsen_time_resolution(freq=Settings.target_time_res,
                                          method=Settings.resample_method,
                                          limit=Settings.resample_limit)
            
        else:
            self.metadf['dataset_resolution'] = self.metadf['assumed_import_frequency']
            
        
        
        
    def get_physiography_data(self, types=['lcz', 'elevation']):
        """
        Function to extract the LCZ's for all locations in the metadf.
        A column 'lcz' is added tot the metadf.
        
        All information on the LCZ is extracted from the global lcz map using gee-api
        ----------
    
        """
        
        
        
        if self.metadf['geometry'].x.isnull().values.all():
            logger.info('Extract LCZs is not possible because no longtitude information is found.')
            self.metadf['lcz'] = 'Location unknown'
            return self.metadf
        if self.metadf['geometry'].y.isnull().values.all():
            logger.info('Extract LCZs is not possible because no latitude information is found.')
            self.metadf['lcz'] = 'Location unknown'
            return self.metadf
        
        
        # connect to gee
        connect_to_gee()
        
        relevant_metadf = self.metadf.reset_index()[['name', 'lat', 'lon']]
        
        if 'lcz' in types:
            logger.debug('Extract LCZs')
            # extract LCZ from gee     
            lcz_df = extract_pointvalues(metadf=relevant_metadf,
                                         mapinfo=Settings.gee_dataset_info['global_lcz_map'],
                                         output_column_name='lcz')
            # Merge lcz column in metadf
            if 'lcz' in self.metadf.columns:
                metadf = self.metadf.drop(columns=['lcz'])
            else:
                metadf = self.metadf
                
            lcz_df = lcz_df[['lcz']]
            
            self.metadf = metadf.merge(lcz_df, how='left', left_index=True, right_index=True)
        # if 'elevation' in types:
        #     logger.debug('Extract elevation')
        #     # extract elevation from gee     
        #     elev_df = extract_pointvalues(metadf=relevant_metadf,
        #                                  mapinfo=Settings.gee_dataset_info['DEM'],
        #                                  output_column_name='elevation')
        #     # Merge elevation column in metadf
        #     if 'elevation' in self.metadf.columns:
        #         metadf = self.metadf.drop(columns=['elevation'])
        #     else:
        #         metadf = self.metadf
                
        #     elev_df = elev_df[['elevation']]
            
        #     self.metadf = metadf.merge(elev_df, how='left', left_index=True, right_index=True)
            
    
            
        
          

def metadf_to_gdf(df, crs=4326):
    """
    Function to convert a dataframe with 'lat' en 'lon' columnst to a geopandas 
    dataframe with a geometry column containing points.
    
    Special care for stations with missing coordinates.

    Parameters
    ----------
    df : pandas.DataFrame
        Dataframe with a 'lat' en 'lon' column.
    crs : Integer, optional
        The epsg number of the coordinates. The default is 4326.

    Returns
    -------
    geodf : geopandas.GeaDataFrame
        The geodataframe equivalent of the df.

    """
    
    # only conver to points if coordinates are present
    coordsdf = df[(~df['lat'].isnull()) & (~df['lon'].isnull())]
    missing_coords_df =  df[(df['lat'].isnull()) | (df['lon'].isnull())]
    
    geodf = gpd.GeoDataFrame(coordsdf,
                              geometry=gpd.points_from_xy(coordsdf.lon,
                                                          coordsdf.lat)) 
    geodf = geodf.set_crs(epsg = crs)
    geodf = pd.concat([geodf, missing_coords_df])
    
    geodf = geodf.sort_index()
    return geodf


          
def loggin_nan_warnings(df):
    """
    Function to feed the logger if Nan values are found in the df
    
    """
    for column in df.columns:
        bool_series = df[column].isnull()
        if bool_series.values.any():
            if bool_series.values.all():
                logger.warning(f'No values for {column}, they are initiated as Nan.')
            else:
                
                outliers = bool_series[bool_series==True]
                logger.warning(f'No values for stations: {outliers.index.to_list()}, for {column}, they are initiated as Nan.')
        


def datetime_subsetting(df, starttime, endtime):
    """
    Wrapper function for subsetting a dataframe with datetimeindex with a start- and 
    endtime. 

    Parameters
    ----------
    df : pandas.DataFrame with datetimeindex
        The dataframe to apply the subsetting to.
    starttime : datetime.Datetime
        Starttime for the subsetting period (included).
    endtime : datetime.Datetime
        Endtime for the subsetting period (included).

    Returns
    -------
    pandas.DataFrame
        Subset of the df.

    """
    
    stand_format = '%Y-%m-%d %H:%M:%S'
    
    if isinstance(starttime, type(None)):
        startstring = None #will select from the beginning of the df
    else:
        startstring = starttime.strftime(stand_format)
    if isinstance(endtime, type(None)):
        endstring = None
    else: 
        endstring = endtime.strftime(stand_format)

    return df[startstring: endstring]




def add_final_label_to_outliersdf(outliersdf, gapsdf, data_res_series):
    """
    V3
        This function creates a final label based on de individual qc labels. The final label will be that of the individual qc-label
        which rejected the obseration.
       
        This functions converts labels to numeric values, algebra to get final label, and inversly 
        convert to labels. This is faster than looping over the rows.

        Parameters
        ----------
        outliersdf : pandas.DataFrame 
            The dataset outliers dataframe containing the observations and QC labels. 
        gapsdf : pandas.Dataframe
            The dataset gaps dataframe. The gaps will be exploded and added to the outliersdf.
        data_res_series : Pandas.Series
            The series that contain the dataset resolution (values) per station (index). This 
            is stored in the dataset.metadf as column 'dataset_resolution'. These are used to explode the gaps.

        Returns
        -------
        outliersdf : pd.DataFrame
            The outliersdf with extra columns indicated by example 'temp_final_label' and 'humid_final_label'.

        """ 
       

    #combine gaps with outliers
    gaps_exploded = gaps_to_outlier_format(gapsdf, data_res_series)
    outliersdf = pd.concat([outliersdf, gaps_exploded])
    #fill Nan's by 'ok'
    if Settings.qc_checks_info['gaps_finder']['label_columnname'] in outliersdf.columns:
        outliersdf[Settings.qc_checks_info['gaps_finder']['label_columnname']].fillna(value='ok',
                                                                                      inplace=True)
    
    # order columns
    labels_columns = [column for column in outliersdf.columns if not column in observation_types]
    checked_obstypes = [obstype for obstype in observation_types if any([qc_column.startswith(obstype+'_') for qc_column in labels_columns])]
    columns_on_record_lvl = [info['label_columnname'] for checkname, info in Settings.qc_checks_info.items() if info['apply_on'] == 'record']
   
    
    # Construct numeric mapper
    labels_to_numeric_mapper = {info['outlier_flag']:info['numeric_flag'] for info in Settings.qc_checks_info.values()}
    # add 'ok' and 'not checked' labels
    labels_to_numeric_mapper['ok'] = 0
    labels_to_numeric_mapper['not checked'] = np.nan
    #invert numeric mapper
    inv_label_to_num = {v: k for k, v in labels_to_numeric_mapper.items()}
    
    
    #generete final label per obstype
    for obstype in checked_obstypes:
        # logger.debug(f'Generating final QC labels for {obstype}.')
        #Get qc column namse specific for this obstype
        specific_columns = [col for col in labels_columns if col.startswith(obstype+'_')]
        #add qc labels that are applicable on all obstypes
        specific_columns.extend(columns_on_record_lvl)
        
        #Drop columns that are not present
        specific_columns = [colmn for colmn in specific_columns if colmn in outliersdf.columns]
        
        
        
        #get labels dataframe
        qc_df = outliersdf[specific_columns]
        num_qc_df = pd.DataFrame()
        num_qc_df = qc_df.applymap(labels_to_numeric_mapper.get )
       
    
        outliersdf[obstype+'_final_label'] = num_qc_df.sum(axis=1, skipna=True).map(inv_label_to_num)
       
   
    return outliersdf
# def final_qc_label_maker(df, label_to_numeric_mapper):
#     """
#     This function creates a final label based on de individual qc labels. If all labels
#     are ok, the final label is ok. Else the final label will be that of the individual qc-label
#     which rejected the obseration.
    
#     This functions converts labels to numeric values, algebra to get final label, and inversly 
#     convert to labels. This is faster than looping over the rows.

#     Parameters
#     ----------
#     qc_df : pandas.DataFrame 
#         the specific qc_label_df with the datetimeindex, the first column the observations,
#         and labels for each QC check per column.
#     label_to_numeric_mapper : dict
#         The dictionary that maps qc-labels to numeric values (for speedup).

#     Returns
#     -------
#     final_labels : pd.Series
#         A series with the final labels and the same index as the qc_df.

#     """ 
        
#     #invert numeric mapper
#     inv_label_to_num = {v: k for k, v in label_to_numeric_mapper.items()}
    
    
#     #extract label columns
#     qc_labels_columns = [col for col in df.columns if not col in observation_types]
#     #Extra savety
#     qc_labels_columns = [col for col in qc_labels_columns if col.endswith('_label')]
    
    
#     # find the observation types on which QC is applied
#     checked_obstypes = [obstype for obstype in observation_types if any([qc_column.startswith(obstype+'_') for qc_column in qc_labels_columns])]
    
    
#     #generete final label per obstype
#     for obstype in checked_obstypes:
#         logger.debug(f'Generating final QC labels for {obstype}.')
#         #Get qc column namse specific for this obstype
#         specific_columns = [col for col in qc_labels_columns if col.startswith(obstype+'_')]
#         #add qc labels that are applicable on all obstypes
#         if 'missing_timestamp_label' in qc_labels_columns:
#             specific_columns.append('missing_timestamp_label')
        
        
#         #get labels dataframe
#         qc_df = df[specific_columns]
#         num_qc_df = pd.DataFrame()
#         num_qc_df = qc_df.applymap(label_to_numeric_mapper.get )
       
    
#         df[obstype+'_final_label'] = num_qc_df.sum(axis=1, skipna=True).map(inv_label_to_num)
    
#     #return only the final label series
#     return df[[obstype + '_final_label' for obstype in checked_obstypes]]
<|MERGE_RESOLUTION|>--- conflicted
+++ resolved
@@ -625,11 +625,8 @@
                                 gaps_to_outlier_format(gapsdf=self.gapsdf,
                                                        dataset_res_series=self.metadf['dataset_resolution'])])
         
-<<<<<<< HEAD
         outliersdf[obstype+'_final_label'] = self.get_final_qc_labels()[obstype+'_final_label']
-=======
-        outliersdf['temp_final_label'] = self.get_final_qc_labels()['temp_final_label']
->>>>>>> 4611c679
+
        
         if coarsen_timeres:
             gaps = outliersdf[outliersdf["gap_timestamp_label"] == "missing timestamp (gap)"]
@@ -662,7 +659,7 @@
         
         #stats on datset level
         qc_labels = {key: val['outlier_flag'] for key, val in Settings.qc_checks_info.items()}
-<<<<<<< HEAD
+
 
         if coarsen_timeres:
             for idx, row in self.gapsdf.iterrows():
@@ -675,18 +672,6 @@
                     df_idx.set_index(['name', df_idx.index], inplace=True)
                     df = pd.concat([df_not_idx, df_idx], sort=True)
                     
-=======
-        
-        if coarsen_timeres:
-            for row in self.gapsdf.iterrows():
-                if (row[0] in df.index.get_level_values('name')):
-                    df = df.iloc[df.index.get_level_values('name') == row[0]]
-                    df.reset_index(level='name', inplace=True)
-                    indices_to_remove = df.loc[(df.index <= row[1]['end_gap']) & (df.index >= row[1]['start_gap'])].index
-                    df.drop(indices_to_remove, inplace=True)
-                    df.set_index(['name', df.index], inplace=True)
-        
->>>>>>> 4611c679
         
         dataset_qc_stats = get_qc_effectiveness_stats(outliersdf = outliersdf_without_final_label,
                                                       df =df,
@@ -898,11 +883,6 @@
         
         self.update_dataset_by_df(dataframe=df, coarsen_timeres=coarsen_timeres)
         
-<<<<<<< HEAD
-    
-=======
-        
->>>>>>> 4611c679
     
     def update_dataset_by_df(self, dataframe, coarsen_timeres=False):
         """
