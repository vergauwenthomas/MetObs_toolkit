#!/usr/bin/env python3
# -*- coding: utf-8 -*-
"""
The class object for a Vlinder/mocca station
@author: thoverga
"""

import os
from datetime import datetime
import logging
import pandas as pd
import numpy as np


from vlinder_toolkit.settings import Settings
from vlinder_toolkit.data_import import (import_data_from_csv,
                                         import_data_from_database,
                                         template_to_package_space,
                                         import_metadata_from_csv)

from vlinder_toolkit.printing import print_dataset_info
from vlinder_toolkit.landcover_functions import (connect_to_gee,
                                                 extract_pointvalues)

from vlinder_toolkit.plotting_functions import (geospatial_plot,
                                                timeseries_plot,
                                                qc_stats_pie)

from vlinder_toolkit.qc_checks import (gross_value_check,
                                       persistance_check,
                                       repetitions_check,
                                       duplicate_timestamp_check,
                                       step_check,
                                       window_variation_check,
                                       invalid_input_check)


from vlinder_toolkit.qc_statistics import get_freq_statistics
from vlinder_toolkit.writing_files import write_dataset_to_csv

from vlinder_toolkit.missingobs import Missingob_collection

from vlinder_toolkit.gap import (Gap_collection, 
                                 missing_timestamp_and_gap_check,
                                 get_freqency_series)


from vlinder_toolkit.df_helpers import (add_final_label_to_outliersdf,
                                        multiindexdf_datetime_subsetting,
                                        remove_outliers_from_obs, 
                                        init_multiindexdf,
                                        metadf_to_gdf)




logger = logging.getLogger(__name__)




# =============================================================================
# Dataset class
# =============================================================================

class Dataset:    
    def __init__(self):
        """
        Constructs all the necessary attributes for Dataset object.

        """
        logger.info('Initialise dataset')

        # Dataset with 'good' observations
        self.df = pd.DataFrame()

        # Dataset with outlier observations
        self.outliersdf = init_multiindexdf()

        self.missing_obs = None  # becomes a Missingob_collection after import
        self.gaps = None  # becomes a gap_collection after import
        
        self.gapfilldf = init_multiindexdf()

        # Dataset with metadata (static)
        self.metadf = pd.DataFrame()
        # dataframe containing all information on the description and mapping
        self.data_template = pd.DataFrame()

        self._istype = 'Dataset'
        self._freqs = pd.Series()

    def get_station(self, stationname):
        """
        Extract a station object from the dataset.

        Parameters
        ----------
        stationname : String
            Name of the station, example 'vlinder16'

        Returns
        -------
        station_obj : vlinder_toolkit.station.Station


        """
        logger.info(f'Extract {stationname} from dataset.')

        # important: make shure all station attributes are of the same time as dataset.
        # so that all methods can be inherited.

        try:
            sta_df = self.df.xs(stationname, level='name', drop_level=False)
            sta_metadf = self.metadf.loc[stationname].to_frame().transpose()
        except KeyError:
            logger.warning(f'{stationname} not found in the dataset.')
            print(f'{stationname} not found in the dataset.')
            return None

        try:
            sta_outliers = self.outliersdf.xs(
                stationname, level='name', drop_level=False)
        except KeyError:
            sta_outliers = init_multiindexdf()

        sta_gaps = self.gaps.get_station_gaps(stationname)
        sta_missingobs = self.missing_obs.get_station_missingobs(stationname)
        
        try:
            sta_gapfill=self.gapfilldf.xs(
                stationname, level='name', drop_level=False)
        except KeyError:
            sta_gapfill = init_multiindexdf()

        return Station(name=stationname,
                       df=sta_df,
                       outliersdf=sta_outliers,
                       gaps=sta_gaps,
                       missing_obs=sta_missingobs,
                       gapfilldf=sta_gapfill,
                       metadf=sta_metadf,
                       data_template=self.data_template)

    def show(self):
        """
        Print basic information about the dataset.

        Returns
        -------
        None.

        """
        logger.info('Show basic info of dataset.')
        
        gapsdf = self.gaps.to_df()
        
        print_dataset_info(self.df, self.outliersdf, gapsdf)

    def make_plot(self, stationnames=None, variable='temp', colorby='name',
                  starttime=None, endtime=None,
                  title=None, legend=True, show_outliers=True):
        """
        This function creates a timeseries plot for the dataset. The variable observation type
        is plotted for all stationnames from a starttime to an endtime.

        Parameters
        ----------
        stationnames : List
            List of stationnames to plot. If None, all available stations ar
            plotted. The default is None.
        variable : String, optional
            The name of the observation type to plot. The default is 'temp'.
        colorby: 'name' or 'label'
            Indicate how to color the timeseries. 'name' will use seperate
            colors for each stations,
            'label' will color by the observation label from the quality
            control. The default is 'name'.
        starttime : datetime, optional
            The starttime of the timeseries to plot. The default is None and
            all observations are used.
        endtime : datetime, optional
            The endtime of the timeseries to plot. The default is None and all
            observations are used..
        title : String, optional
            Title of the figure, if None a default title is generated. The
            default is None.
        legend : Bool, optional
            Add legend to the figure. The default is True.
        show_outliers : Bool, optional
            If true, the outlier values will be plotted else they are removed
            from the plot. The default is True.
        Returns
        -------
        ax : matplotlib.axes
            The plot axes is returned.

        """

       

        logger.info(f'Make {variable}-timeseries plot for {stationnames}')

        # combine all dataframes
        mergedf = self.combine_all_to_obsspace()

        # Subset on stationnames
        if not isinstance(stationnames, type(None)):
            mergedf = mergedf.loc[mergedf.index.get_level_values(
                'name').isin(stationnames)]

        # Subset on start and endtime
        mergedf = multiindexdf_datetime_subsetting(mergedf, starttime, endtime)

        # Get plot styling attributes
        if isinstance(title, type(None)):
            if isinstance(stationnames, type(None)):
                if self._istype == 'Dataset':
                    title = Settings.display_name_mapper[variable] + \
                        ' for all stations. '
                elif self._istype == 'Station':
                    title = Settings.display_name_mapper[variable] + \
                        ' of ' + self.name

            else:
                title = Settings.display_name_mapper[variable] + \
                    ' for stations: ' + str(stationnames)

        if ((variable+'_final_label' not in mergedf.columns) &
            ((colorby == 'label') | (show_outliers))):
            # user whant outier information but no QC is applied on this variable
            print(f' No quality control is applied on {variable}! \
                  No outlier information is available.')
            print('Colorby is set to "name" and show_outliers \
                  is set to False.')
            colorby = 'name'
            show_outliers = False

        # Make plot
        ax = timeseries_plot(mergedf=mergedf,
                             obstype=variable,
                             title=title,
                             xlabel='Timestamp',
                             ylabel=self.data_template[variable]['orig_name'],
                             colorby=colorby,
                             show_legend=legend,
                             show_outliers=show_outliers)

        return ax

    def make_geo_plot(self, variable='temp', title=None,
                      timeinstance=None, legend=True,
                      vmin=None, vmax=None):
        """
        This functions creates a geospatial plot for a field
        (observations or attributes) of all stations.

        If the field is timedepending, than the timeinstance is used to plot
        the field status at that datetime.

        If the field is categorical than the leged will have categorical
        values, else a colorbar is used.

        All styling attributes are extracted from the Settings.


        Parameters
        ----------
        variable : String, optional
            Fieldname to visualise. This can be an observation or station
            attribute. The default is 'temp'.
        title : String, optional
            Title of the figure, if None a default title is generated. The
            default is None.
        timeinstance : datetime, optional
            Datetime moment of the geospatial plot. The default is None and the
            first datetime available is used.
        legend : Bool, optional
            Add legend to the figure. The default is True.
        vmin : float, optional
            The minimum value corresponding to the minimum color.
            The default is None and the minimum of the variable is used.
        vmax : float, optional
           The maximum value corresponding to the minimum color. The default is
           None and the maximum of the variable is used.

        Returns
        -------
        ax : Geoaxes
            The geoaxes is returned.

        """

        # Load default plot settings
        # default_settings=Settings.plot_settings['spatial_geo']

        # get first timeinstance of the dataset if not given
        if isinstance(timeinstance, type(None)):
            timeinstance = self.df.index.get_level_values('datetime').min()

        logger.info(f'Make {variable}-geo plot at {timeinstance}')

        # subset to timeinstance
        plotdf = self.df.xs(timeinstance, level='datetime')

        # merge metadata
        plotdf = plotdf.merge(self.metadf, how='left',
                              left_index=True, right_index=True)

        axis = geospatial_plot(plotdf=plotdf,
                             variable=variable,
                             timeinstance=timeinstance,
                             title=title,
                             legend=legend,
                             vmin=vmin,
                             vmax=vmax)

        return axis
    
    
    # =============================================================================
    #   Gap Filling  
    # =============================================================================

    def fill_gaps(self, obstype='temp', method='linear'):
        #TODO logging
        if method=='linear':
            fill_settings = Settings.gaps_fill_settings['linear']
            fill_info = Settings.gaps_fill_info
            
            #fill gaps
            self.gapfilldf[obstype] = self.gaps.apply_interpolate_gaps(
                                        obsdf = self.df,
                                        outliersdf = self.outliersdf,
                                        dataset_res=self.metadf['dataset_resolution'],
                                        obstype=obstype,
                                        method=fill_settings['method'],
                                        max_consec_fill=fill_settings['max_consec_fill'])
            
            #add label column
            self.gapfilldf[obstype + '_' + fill_info['label_columnname']] = fill_info['label']
            

    def write_to_csv(self, filename=None, include_outliers=True,
                     include_gapfill=True, 
                     add_final_labels=True, use_tlk_obsnames=True):
        """
            Write the dataset to a file where the observations, metadata and
            (if available) the quality labels per observation type are merged
            together.

            A final qualty controll label for each
            quality-controlled-observation type can be added in the outputfile.

            The file will be writen to the Settings.outputfolder.

            Parameters
            ----------
            filename : string, optional
                The name of the output csv file. If none, a standard-filename
                is generated based on the period of data. The default is None.
            add_final_labels : Bool, optional
                If True, a final qualty control label per observation type
                is added as a column. The default is True.

            Returns
            -------
            None

            """

        logger.info('Writing the dataset to a csv file')

        assert not isinstance(Settings.output_folder, type(None)), 'Specify \
            Settings.output_folder in order to export a csv.'
        assert os.path.isdir(Settings.output_folder), f'The outputfolder: \
            {Settings.output_folder} is not found. '

        # combine all dataframes
        mergedf = self.combine_all_to_obsspace()  # with outliers

        # select which columns to keep
        if include_outliers:
            if not add_final_labels:
                _fin_cols = [col for col in mergedf.columns
                             if col.endswith('_final_label')]
                mergedf = mergedf.drop(columns=_fin_cols)

        else:  # exclude outliers
            if add_final_labels:
                cols_to_keep = [col for col in mergedf.columns
                                if col in Settings.observation_types]
                cols_to_keep.extend([col for col in mergedf.columns
                                     if col.endswith('_final_label')])
                mergedf = mergedf[cols_to_keep]
                
        if not include_gapfill:
            # locate all filled values
            filled_df =  init_multiindexdf()
            final_columns = [col for col in mergedf.columns if col.endswith('_final_label')]
            for final_column in final_columns:
                filled_df = pd.concat([filled_df, 
                                       mergedf.loc[mergedf[final_column] == 
                                                   Settings.gaps_fill_info['label']]])
                
            # drop filled values from mergedf
            mergedf = mergedf.drop(filled_df.index, errors='ignore')
            
            #fill with numpy nan
            nan_columns = {col: np.nan for col in mergedf.columns if col in Settings.observation_types}
            filled_df = filled_df.assign(**nan_columns)
            # rename label
            filled_df = filled_df.replace({Settings.gaps_fill_info['label']: Settings.gaps_info['gap']['outlier_flag']})
            #add to mergedf
            mergedf = pd.concat([mergedf, filled_df]).sort_index()
            

            
            
            
            
        # Map obstypes columns
        if not use_tlk_obsnames:
            # TODO
            print('not implemented yet')

        # TODO Convert units if needed.

        # columns to write
        write_dataset_to_csv(df=mergedf,
                             metadf=self.metadf,
                             filename=filename,
                             )


    # =============================================================================
    #     Quality control
    # =============================================================================

    def apply_quality_control(self, obstype='temp',
                              gross_value=True,
                              persistance=True,
                              repetitions=True,
                              step=True,
                              window_variation=True,
                              # internal_consistency=True,
                              ):
        """
        Apply quality control methods to the dataset. The default settings
        are used, and can be changed in the settings_files/qc_settings.py

        The checks are performed in a sequence: gross_vallue -->
        persistance --> ..., Outliers by a previous check are ignored in the
        following checks!

        The dataset is updated inline.

        Parameters
        ----------
        obstype : String, optional
            Name of the observationtype you want to apply the checks on. The
            default is 'temp'.
        gross_value : Bool, optional
            If True the gross_value check is applied if False not. The default
            is True.
        persistance : Bool, optional
           If True the persistance check is applied if False not. The default
           is True.. The default is True.
        step : Bool, optional
           If True the step check is applied if False not. The default is True.
       internal_consistency : Bool, optional
           If True the internal consistency check is applied if False not. The
           default is True.
       qc_info: Bool, optional
           If True info about the quality control is printed if False not. The
           default is True.
        ignore_val : numeric, optional
            Values to ignore in the quality checks. The default is np.nan.

        Returns
        -------
        None.

        """

        if repetitions:

            print('Applying the repetitions-check on all stations.')
            logger.info('Applying repetitions check on the full dataset')

            obsdf, outl_df = repetitions_check(
                                            obsdf=self.df,
                                            obstype=obstype)

            # update the dataset and outliers
            self.df = obsdf
            self.update_outliersdf(outl_df)


        if gross_value:
            print('Applying the gross-value-check on all stations.')
            logger.info('Applying gross value check on the full dataset')

            obs, outl_df = gross_value_check(
                                            obsdf=self.df,
                                            obstype=obstype)

            # update the dataset and outliers
            self.df = obs
            self.update_outliersdf(outl_df)

        if persistance:
            print('Applying the persistance-check on all stations.')
            logger.info('Applying persistance check on the full dataset')

            obsdf, outl_df = persistance_check(
                        station_frequencies=self.metadf['dataset_resolution'],
                        obsdf=self.df,
                        obstype=obstype)

            # update the dataset and outliers
            self.df = obsdf
            self.update_outliersdf(outl_df)

        if step:
            print('Applying the step-check on all stations.')
            logger.info('Applying step-check on the full dataset')
            
            obsdf, outl_df = step_check(obsdf=self.df,
                                                 obstype=obstype)

            # update the dataset and outliers
            self.df = obsdf
            self.update_outliersdf(outl_df)

        if window_variation:
            print('Applying the window variation-check on all stations.')
            logger.info('Applying window variation-check on the full dataset')

            obsdf, outl_df = window_variation_check(
                        station_frequencies=self.metadf['dataset_resolution'],
                        obsdf=self.df,
                        obstype=obstype)

            # update the dataset and outliers
            self.df = obsdf
            self.update_outliersdf(outl_df)

        self.outliersdf = self.outliersdf.sort_index()



    def combine_all_to_obsspace(self):
        """
        Combine observations, outliers, gaps and missing timesteps to one
        dataframe in the resolution of the dataset. Final quality labels are
        calculated for all checked obstypes.

        If an observation value exist for an outlier, it will be used in the
        corresponding obstype column.

        Returns
        -------
        comb_df : pandas.DataFrame()
            Multi index dataframe with observations and labels.

        """


        outliersdf = self.outliersdf

        # if outliersdf is empty, create columns with 'not checked'
        if outliersdf.empty:
            outliercolumns = [col['label_columnname']
                              for col in Settings.qc_checks_info.values()]
            for column in outliercolumns:
                outliersdf[column] = 'not checked'
        # get final label
        outliersdf = add_final_label_to_outliersdf(
                        outliersdf=self.outliersdf,
                        data_res_series=self.metadf['dataset_resolution'])
        #remove duplicate indixes (needed for update)
        outliersdf = outliersdf[~outliersdf.index.duplicated(keep='first')]
        
        
        # add gaps observations and fill with default values
        gapsidx = self.gaps.get_gaps_indx_in_obs_space(
            self.df, self.outliersdf, self.metadf['dataset_resolution'])
        gapsdf = gapsidx.to_frame()

        # add missing observations if they occure in observation space
        missingidx = self.missing_obs.get_missing_indx_in_obs_space(
            self.df, self.metadf['dataset_resolution'])
        missingdf = missingidx.to_frame()
        
        # add gapfill and remove the filled records from gaps
        gapsfilldf = self.gapfilldf.copy()

        gapsdf = gapsdf.drop(gapsfilldf.index, errors='ignore')
        # missingdf = missingdf.drop(gapsfilldf, errors='ignore') #for future when missing are filled


        # get observations
        df = self.df
        #fill QC outlier columns with custom values
        label_cols = [col for col in outliersdf.columns if col.endswith('_label')]
        for col in label_cols:
            df[col] = 'ok'
        
        # Merge obs and outliers, where obs values will be updated by outliers
        df.update(other=outliersdf,
                         join='left',
                         overwrite=True,
                         errors='ignore')
        

        # initiate default values
        for col in df.columns:
            if col in Settings.observation_types:
                default_value_gap = np.nan  # nan for observations
                default_value_missing = np.nan
        
            elif col.endswith('_final_label'):
                # 'gap' for final label
                default_value_gap = Settings.gaps_info['gap']['outlier_flag']
                # 'is_missing_timestamp' for final label
                default_value_missing = Settings.gaps_info['missing_timestamp']['outlier_flag']
    
            else:
                default_value_gap = 'not checked'
                default_value_missing = 'not checked'
<<<<<<< HEAD
                gapsfilldf[col] = 'not checked'

=======
        
>>>>>>> a0362a14
            gapsdf[col] = default_value_gap
            missingdf[col] = default_value_missing
        
        # sort columns
        gapsdf = gapsdf[list(df.columns)]
        missingdf = missingdf[list(df.columns)]


        # Merge all together
<<<<<<< HEAD
        comb_df = pd.concat([df, outliersdf, gapsdf, missingdf, gapsfilldf]).sort_index()
=======
        comb_df = pd.concat([df, gapsdf, missingdf]).sort_index()
>>>>>>> a0362a14
        return comb_df
    

    def get_qc_stats(self, obstype='temp', stationnames=None, make_plot=True):
        """
        Compute frequency statistics on the qc labels for an observationtype.
        The output is a dataframe containing the frequency statistics presented
        as percentages.

        These frequencies can also be presented as a collection of piecharts
        per check.

        With stationnames you can subset the data to one ore multiple stations.

        Parameters
        ----------
        obstype : Str, optional
            Observation type to analyse the QC labels on. The default is
            'temp'.
        stationnames : List, Str, optional
            Stationname(s) to subset the quality labels on. If None, all
            stations are used. The default is None.
        make_plot : Bool, optional
            If True, a plot with piecharts is generated. The default is True.

        Returns
        -------
        dataset_qc_stats : pandas.DataFrame
            A table containing the label frequencies per check presented
            as percentages0.

        """

        # cobmine all and get final label
        comb_df = self.combine_all_to_obsspace()

        # drop observation columns that are not obstype
        ignore_obstypes = Settings.observation_types.copy()
        ignore_obstypes.remove(obstype)
        comb_df = comb_df.drop(columns=ignore_obstypes)

        # drop label columns not applicable on obstype
        relevant_columns = [col for col in comb_df.columns if col.startswith(obstype)]
        
        # add all columns of checks applied on records (i.g. without obs prefix like duplicate timestamp)
        record_check = {key: item['label_columnname'] for key, item in Settings.qc_checks_info.items() if item['apply_on'] == 'record'}
        relevant_columns.extend(list(record_check.values()))
        relevant_columns = [col for col in relevant_columns if col in comb_df.columns]
        # filter relevant columns
        comb_df = comb_df[relevant_columns]
        

        # compute freq statistics
        final_freq, outl_freq, specific_freq = get_freq_statistics(
            comb_df, obstype)

        if any([isinstance(stat, type(None)) for stat in [final_freq,
                                                          outl_freq,
                                                          specific_freq]]):

            return None

        if make_plot:
            # make pie plots
            qc_stats_pie(final_stats=final_freq,
                         outlier_stats=outl_freq,
                         specific_stats=specific_freq)

        return (final_freq, outl_freq, specific_freq)

    def update_outliersdf(self, add_to_outliersdf):

        # Get the flag column labels and find the newly added columnlabelname
        previous_performed_checks_columns = [
            col for col in self.outliersdf.columns if col.endswith('_label')]
        new_performed_checks_columns = list(set([
                    col for col in add_to_outliersdf.columns
                    if col.endswith('_label')])
                    - set(previous_performed_checks_columns))

        # add to the outliersdf
        self.outliersdf = pd.concat([self.outliersdf, add_to_outliersdf])

        # Fix labels
        self.outliersdf[previous_performed_checks_columns] = self.outliersdf[
                        previous_performed_checks_columns].fillna(value='ok')

        self.outliersdf[new_performed_checks_columns] = self.outliersdf[
            new_performed_checks_columns].fillna(value='not checked')


    # =============================================================================
    #     importing data
    # =============================================================================

    def coarsen_time_resolution(self, freq='1H', method='nearest', limit=1):
        logger.info(f'Coarsening the timeresolution to {freq} using \
                    the {method}-method (with limit={limit}).')
        # TODO: implement buffer method
        # TODO: implement startdt point
        # Coarsen timeresolution
        df = self.df.reset_index()
        if method == 'nearest':
            df = df.set_index('datetime').groupby(
                'name').resample(freq).nearest(limit=limit)

        elif method == 'bfill':
            df = df.set_index('datetime').groupby(
                'name').resample(freq).bfill(limit=limit)

        else:
            print(f'The coarsening method: {method}, is not implemented yet.')
            df = df.set_index(['name', 'datetime'])

        if 'name' in df.columns:
            df = df.drop(columns=['name'])

        # Update resolution info in metadf
        self.metadf['dataset_resolution'] = pd.to_timedelta(freq)
        # update df
        self.df = df

    def import_data_from_file(self, network='vlinder', coarsen_timeres=False):
        """
        Read observations from a csv file as defined in the
        Settings.input_file. The input file columns should have a template
        that is stored in Settings.template_list.

        If the metadata is stored in a seperate file, and the
        Settings.input_metadata_file is correct, than this metadata is also
        imported (if a suitable template is in the Settings.template_list.)


        It is possible to apply a
        resampling (downsampling) of the observations as defined in the settings.

        After the import there is always a call to Dataset.update_dataset_by_df, that
        sets up the dataset with the observations and applies some sanity checks.

        Parameters
        ----------
        network : String, optional
            The name of the network for these observations. The default
            is 'vlinder'.
        coarsen_timeres : Bool, optional
            If True, the observations will be interpolated to a coarser
            time resolution as is defined in the Settings. The default
            is False.

        Returns
        -------
        None.

        """
        print('Settings input data file: ', Settings.input_data_file)
        logger.info(f'Importing data from file: {Settings.input_data_file}')

        # Read observations into pandas dataframe
        df, template = import_data_from_csv(
                            input_file=Settings.input_data_file,
                            file_csv_template=Settings.input_csv_template,
                            template_list=Settings.template_list)

        logger.debug(f'Data from {Settings.input_data_file} \
                     imported to dataframe.')

        # drop Nat datetimes if present
        df = df.loc[pd.notnull(df.index)]

        if isinstance(Settings.input_metadata_file, type(None)):
            print('WARNING: No metadata file is defined.\
                  Add your settings object.')
            logger.warning('No metadata file is defined,\
                    no metadata attributes can be set!')
        else:
            logger.info(f'Importing metadata from file:\
                        {Settings.input_metadata_file}')
            meta_df = import_metadata_from_csv(
                        input_file=Settings.input_metadata_file,
                        file_csv_template=Settings.input_metadata_template,
                        template_list=Settings.template_list)

            # merge additional metadata to observations
            meta_cols = [colname for colname in meta_df.columns
                         if not colname.startswith('_')]
            additional_meta_cols = list(set(meta_cols).difference(df.columns))

            if bool(additional_meta_cols):
                logger.debug(f'Merging metadata ({additional_meta_cols})\
                             to dataset data by name.')
                additional_meta_cols.append('name')  # merging on name
                # merge deletes datetime index somehow? so add it back.
                df_index = df.index
                df = df.merge(right=meta_df[additional_meta_cols],
                              how='left',
                              on='name')
                df.index = df_index

        # update dataset object
        self.data_template = pd.DataFrame().from_dict(template)

        # convert dataframe to multiindex (datetime - name)
        df = df.set_index(['name', df.index])

        # dataframe with all data of input file
        self.input_df = df

        self.update_dataset_by_df(dataframe=df,
                                  coarsen_timeres=coarsen_timeres)

    def import_data_from_database(self,
                                  start_datetime=None,
                                  end_datetime=None,
                                  coarsen_timeres=False):
        """
        Function to import data directly from the framboos database and
        updating the network and station objects.


        Parameters
        ----------
        start_datetime : datetime, optional
            Start datetime of the observations. The default is None and using
            yesterday's midnight.
        end_datetime : datetime, optional
            End datetime of the observations. The default is None and using
            todays midnight.
        coarsen_timeres : Bool, optional
            If True, the observations will be interpolated to a coarser
            time resolution as is defined in the Settings. The default
            is False.

        Returns
        -------
        None.

        """
        if isinstance(start_datetime, type(None)):
            start_datetime = datetime.date.today() - datetime.timedelta(days=1)
        if isinstance(end_datetime, type(None)):
            end_datetime = datetime.date.today()

        # Read observations into pandas dataframe
        df = import_data_from_database(Settings,
                                       start_datetime=start_datetime,
                                       end_datetime=end_datetime)

        # Make data template
        self.data_template = pd.DataFrame().from_dict(
            template_to_package_space(Settings.vlinder_db_obs_template))

        # convert dataframe to multiindex (datetime - name)
        df = df.set_index(['name', df.index])
        df = df.sort_index()

        # If an ID has changed or not present in the metadatafile,
        # the stationname and metadata is Nan
        # These observations will be removed
        unknown_obs = df[df.index.get_level_values('name').isnull()]
        if not unknown_obs.empty:
            logger.warning('There is an unknown station in the dataset \
                           (probaply due to an ID that is not present in \
                           the metadata file). This will be removed.')
            df = df[~df.index.get_level_values('name').isnull()]

        self.update_dataset_by_df(
            dataframe=df, coarsen_timeres=coarsen_timeres)

    def update_dataset_by_df(self, dataframe, coarsen_timeres=False):

        """
        Update the dataset object by a dataframe.


        When filling the observations, there is an automatic check for
        missing timestamps and duplicating timestamps. If a missing timestamp
        is detected, the timestamp is created with Nan values for all
        observation types.

        If metadata is present and a LCZ-tiff file availible, than the LCZ's
        of the stations are computed.

        Parameters
        ----------
        dataframe : pandas.DataFrame
        A dataframe that has an datetimeindex and following columns:
            'name, temp, radiation_temp, humidity, ...'


        Returns
        -------
        None.

        """


        logger.info(f'Updating dataset by dataframe with shape:\
                    {dataframe.shape}.')

        # Create dataframe with fixed number and order of observational columns
        df = dataframe.reindex(columns=Settings.observation_types)
        self.df = df

        # create metadataframe with fixed number and order of columns
        metadf = dataframe.reindex(columns=Settings.location_info)
        metadf.index = metadf.index.droplevel('datetime')  # drop datetimeindex
        # drop dubplicates due to datetime
        metadf = metadf[~metadf.index.duplicated(keep='first')]

        self.metadf = metadf_to_gdf(metadf)

        # add import frequencies to metadf
        self.metadf['assumed_import_frequency'] = get_freqency_series(self.df)
        self.df = df.sort_index()
        self.original_df = df.sort_index()

        # find missing obs and gaps, and remove them from the df
        self.df, missing_obs, gaps_df = missing_timestamp_and_gap_check(
            df=self.df)

        # Create gaps and missing obs objects
        self.gaps = Gap_collection(gaps_df)
        self.missing_obs = Missingob_collection(missing_obs)

        # Perform QC checks on original observation frequencies
        self.df, dup_outl_df = duplicate_timestamp_check(df=self.df)
        self.update_outliersdf(dup_outl_df)
        
        self.df, nan_outl_df = invalid_input_check(self.df)
        self.update_outliersdf(nan_outl_df)
                

        if coarsen_timeres:
            self.coarsen_time_resolution(freq=Settings.target_time_res,
                                          method=Settings.resample_method,
                                          limit=Settings.resample_limit)


        else:
            self.metadf['dataset_resolution'] = self.metadf['assumed_import_frequency']

        # Remove gaps and missing from the observations AFTER timecoarsening
        self.df = self.gaps.remove_gaps_from_obs(obsdf=self.df)
        self.df = self.missing_obs.remove_missing_from_obs(obsdf=self.df)



    def get_physiography_data(self, types=['lcz', 'elevation']):
        """
        Function to extract the LCZ's for all locations in the metadf.
        A column 'lcz' is added tot the metadf.

        All information on the LCZ is extracted from the global lcz map using
        gee-api.

        """

        if self.metadf['geometry'].x.isnull().values.all():
            logger.info('Extract LCZs is not possible because no longtitude\
                        information is found.')
            self.metadf['lcz'] = 'Location unknown'
            return self.metadf
        if self.metadf['geometry'].y.isnull().values.all():
            logger.info('Extract LCZs is not possible because no latitude\
                        information is found.')
            self.metadf['lcz'] = 'Location unknown'
            return self.metadf

        # connect to gee
        connect_to_gee()

        relevant_metadf = self.metadf.reset_index()[['name', 'lat', 'lon']]

        if 'lcz' in types:
            logger.debug('Extract LCZs')
            # extract LCZ from gee
            lcz_df = extract_pointvalues(
                        metadf=relevant_metadf,
                        mapinfo=Settings.gee_dataset_info['global_lcz_map'],
                        output_column_name='lcz')
            # Merge lcz column in metadf
            if 'lcz' in self.metadf.columns:
                metadf = self.metadf.drop(columns=['lcz'])
            else:
                metadf = self.metadf

            lcz_df = lcz_df[['lcz']]

            self.metadf = metadf.merge(
                lcz_df, how='left', left_index=True, right_index=True)
            
            return self.metadf
        # # if 'elevation' in types:
        # #     logger.debug('Extract elevation')
        # #     # extract elevation from gee
        # #     elev_df = extract_pointvalues(
        #                             metadf=relevant_metadf,
        #                             mapinfo=Settings.gee_dataset_info['DEM'],
        #                             output_column_name='elevation')
        # #     # Merge elevation column in metadf
        # #     if 'elevation' in self.metadf.columns:
        # #         metadf = self.metadf.drop(columns=['elevation'])
        # #     else:
        # #         metadf = self.metadf

        # #     elev_df = elev_df[['elevation']]

        # #     self.metadf = metadf.merge(elev_df, how='left',
        # left_index=True, right_index=True)


# =============================================================================
# Class stations (inherit all methods from dataset)
# =============================================================================

class Station(Dataset):
    def __init__(self, name, df, outliersdf, gaps, missing_obs, gapfilldf,
                 metadf, data_template):
        self.name = name
        self.df = df
        self.outliersdf = outliersdf
        self.gaps = gaps
        self.missing_obs = missing_obs
        self.gapfilldf = gapfilldf
        self.metadf = metadf
        self.data_template = data_template


        self._istype = 'Station'



def loggin_nan_warnings(df):
    """
    Function to feed the logger if Nan values are found in the df

    """
    for column in df.columns:
        bool_series = df[column].isnull()
        if bool_series.values.any():
            if bool_series.values.all():
                logger.warning(f'No values for {column}, they are initiated\
                               as Nan.')
            else:
                outliers = bool_series[bool_series]
                logger.warning(f'No values for stations: \
                               {outliers.index.to_list()}, for {column},\
                                   they are initiated as Nan.')
<|MERGE_RESOLUTION|>--- conflicted
+++ resolved
@@ -629,12 +629,8 @@
             else:
                 default_value_gap = 'not checked'
                 default_value_missing = 'not checked'
-<<<<<<< HEAD
                 gapsfilldf[col] = 'not checked'
-
-=======
-        
->>>>>>> a0362a14
+        
             gapsdf[col] = default_value_gap
             missingdf[col] = default_value_missing
         
@@ -644,11 +640,8 @@
 
 
         # Merge all together
-<<<<<<< HEAD
-        comb_df = pd.concat([df, outliersdf, gapsdf, missingdf, gapsfilldf]).sort_index()
-=======
-        comb_df = pd.concat([df, gapsdf, missingdf]).sort_index()
->>>>>>> a0362a14
+        comb_df = pd.concat([df, gapsdf, missingdf, gapsfilldf]).sort_index()
+
         return comb_df
     
 
