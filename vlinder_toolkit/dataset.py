--- conflicted
+++ resolved
@@ -168,13 +168,13 @@
             The plot axes is returned.
 
         """
-<<<<<<< HEAD
+
         from .df_helpers import datetime_subsetting
-=======
+
         outliers = self.outliersdf
         subset = outliers[(outliers['missing_timestamp_label'] != 'missing timestamp') & (outliers['duplicated_timestamp_label'] != 'duplicated timestamp outlier')]
         assert (not subset.empty) | (show_qc == False), "Quality control outliers cannot be visualised becuase quality control is not performed on the dataset."
->>>>>>> 2323da01
+
         
         logger.info(f'Make {variable}-timeseries plot for {stationnames}')
         
