#!/usr/bin/env python3
# -*- coding: utf-8 -*-
"""
Created on Thu Oct  6 13:44:54 2022

@author: thoverga
"""

import sys
import pandas as pd
import numpy as np
import logging


from vlinder_toolkit.settings_files.qc_settings import (check_settings,
                                                        checks_info)

<<<<<<< HEAD
from vlinder_toolkit.df_helpers import init_multiindexdf
=======
from vlinder_toolkit.df_helpers import (init_outlier_multiindex,
                                        init_outlier_multiindexdf)

>>>>>>> a0362a14



logger = logging.getLogger(__name__)



# =============================================================================
# Helper functions
# =============================================================================


def make_outlier_df_for_check(station_dt_list, obsdf, obstype,
                              flagcolumnname, flag,
                              add_obstype_prefix_to_label=True,
                              stationname=None, datetimelist=None):
    """
    V4
    Helper function to create an outlier dataframe for the given station(s) and datetimes. This will be returned by 
    a quality control check and later added to the dastes.outlierdf. 
    
    Multiple commum inputstructures can be handles
    
    A multiindex dataframe with the relevant observationtypes i.e. the values_in_dict and a specific quality flag column (i.g. the labels) is returned.
    Parameters
    ----------
    station_dt_list : MultiIndex or list of tuples: (name, datetime)
        The stations with corresponding datetimes that are labeled as outliers.
    values_in_dict : Dictionary
        A Dictionary {columnname: pd.Series()} with the values on which this check is applied.
    flagcolumnname : String
        Name of the labels column
    flag : String
        The label for all the outliers.
    stationname : String, optional
        It is possible to give the name of one station. The default is None.
    datetimelist : DatetimeIndex or List, optional
        The outlier timestamps for the stationname. The default is None.
    Returns
    -------
    check_outliers : pd.Dataframe
        A multiindex (name -- datetime) datatframe with one column (columname) and all
        values are the flag.
    """
        
    if add_obstype_prefix_to_label:
        flagcolumnname = obstype + '_' + flagcolumnname
    
    
    columnorder =[obstype, flagcolumnname]
            
    #Create outliersdf
    
    if isinstance(station_dt_list, pd.MultiIndex):
        multi_idx = station_dt_list

    elif isinstance(station_dt_list, list): #list of tuples: (name, datetime)
        multi_idx = pd.MultiIndex.from_tuples(station_dt_list, names=['name', 'datetime'])
    elif not isinstance(stationname, type(None)):
        if isinstance(datetimelist, pd.DatetimeIndex):
            datetimelist = datetimelist.to_list()
        if isinstance(datetimelist, list):
            indexarrays = list(zip([stationname]*len(datetimelist), datetimelist))
            multi_idx = pd.MultiIndex.from_tuples(indexarrays, names=['name', 'datetime'])

        else:
            sys.exit(f'Type of datetimelist: {type(datetimelist)} is not implemented.')
    
    # create outliers df
    check_outliers = pd.DataFrame(data=flag, index=station_dt_list, columns=[flagcolumnname])
    check_outliers[obstype] = obsdf.loc[multi_idx, obstype]
    check_outliers = check_outliers[columnorder]
    
    #replace values in obsdf by Nan
    obsdf.loc[multi_idx, obstype] = np.nan 
    
    return obsdf, check_outliers
    
# =============================================================================
# Quality assesment checks on data import
# =============================================================================



def invalid_input_check(df):
        
    checkname = 'invalid_input'

    # fast scan wich stations and obstypes have nan outliers
    groups = df.reset_index().groupby('name').apply(lambda x: (np.isnan(x).any()) & (np.isnan(x).all() == False))
    
    
    #extract all obstype that have outliers
    outl_obstypes = groups.apply(lambda x: x.any(), axis=0)
    outl_obstypes = outl_obstypes[outl_obstypes].index.to_list()
    
    #first loop over the smallest sample: outlier obstypes
    outl_dict = {}
    
    for obstype in outl_obstypes:
        #get stations that have ouliers for this obstype
        outl_stations = groups.loc[groups[obstype], obstype].index.to_list()
        outl_multiidx = init_outlier_multiindex()
        for sta in outl_stations:
            #apply check per station
            outl_idx = df.xs(sta, level='name', drop_level=False)[obstype].isnull().loc[lambda x: x].index
            outl_multiidx = outl_multiidx.append(outl_idx)
        
        outl_dict[obstype]=outl_multiidx
    
    #create outliersdf for all outliers for all osbtypes
    outl_df = init_outlier_multiindexdf()
    for obstype, outliers in outl_dict.items():
        df, specific_outl_df = make_outlier_df_for_check(station_dt_list=outliers,
                                                     obsdf=df,
                                                     obstype=obstype,
                                                     flagcolumnname= checks_info[checkname]['label_columnname'],
                                                     flag=checks_info[checkname]['outlier_flag'])
        outl_df = pd.concat([outl_df, specific_outl_df])
    
    return df, outl_df

  
    
def duplicate_timestamp_check(df):
    """
    V3
    Looking for duplcate timestaps per station. Duplicated records are removed by the method specified in the qc_settings. 

    Parameters
    ----------
    df : pandas.DataFrame
        The observations dataframe of the dataset object (Dataset.df)

    Returns
    -------
    df : pandas.DataFrame()
        The observations dataframe updated for duplicate timestamps. Duplicated timestamps are removed.

    """     
    
    checkname = 'duplicated_timestamp'

    
    
    duplicates = pd.Series(data=df.index.duplicated(keep=check_settings[checkname]['keep']),
                           index=df.index)
    
    if not df.loc[duplicates].empty:
        logging.warning(f' Following records are labeld as duplicates: {df.loc[duplicates]}, and are removed')
    

    #Fill the outlierdf with the duplicates
    outliers = df[df.index.duplicated(keep=check_settings[checkname]['keep'])]
   

    
    # replace observation values by nan
    for obstype in df.columns:
        df.loc[outliers.index, obstype] = np.nan
        
    # drop duplicates in the obsdf, because this gives a lot of troubles
    # The method does not really mater because the values are set to nan in the observations
    df = df[~df.index.duplicated(keep='first')]

    
    #add label
    outliers[checks_info[checkname]['label_columnname']] = checks_info[checkname]['outlier_flag']
   
   
    return df, outliers

# =============================================================================
# Quality assesment checks on dataset
# =============================================================================



def gross_value_check(obsdf, obstype):
    """
    Looking for values of an observation type that are not physical. These values are labeled and the physical limits are specified in the qc_settings. 

    Parameters
    ----------
    input_series : pandas.Series
        The observations series of the dataset object
        
    obstype: String, optional
        The observation type that has to be checked. The default is 'temp'.
        

    Returns
    -------
    updated_obs_series : pandas.Series
        The observations series updated for this check. Observations that didn't pass are removed.
        
    outlier_df : pandas.DataFrame
        The collection of records flagged as outliers by this check.

    """  
    
    checkname = 'gross_value'
    
    try:
        specific_settings = check_settings[checkname][obstype]
    except:
        print(f'No {checkname} settings found for obstype={obstype}. Check is skipped!')
        logger.warning(f'No {checkname} settings found for obstype={obstype}. Check is skipped!')
        
<<<<<<< HEAD
        return input_series, init_multiindexdf()
=======
        return obsdf, init_outlier_multiindexdf()
>>>>>>> a0362a14
   
    # drop outliers from the series (these are Nan's)
    input_series = obsdf[obstype].dropna()

    
    #find outlier observations as a list of tuples [(name, datetime), (name, datetime)]
    outl_obs = input_series.loc[(input_series <= specific_settings['min_value']) | 
                                (input_series >= specific_settings['max_value'])
                                ].index.to_list()
    
    #make new obsdf and outlierdf
    obsdf, outlier_df = make_outlier_df_for_check(station_dt_list=outl_obs,
                                           obsdf=obsdf,
                                           obstype=obstype,
                                           flagcolumnname=checks_info[checkname]['label_columnname'],
                                           flag=checks_info[checkname]['outlier_flag'])
    
    
    return obsdf, outlier_df



def persistance_check(station_frequencies, obsdf, obstype):

    """
    V3
    Looking for values of an observation type that do not change during a timewindow. These are flagged as outliers.
    
    In order to perform this check, at least N observations chould be in that time window.
    

    Parameters
    ----------
    input_series : pandas.Series
        The observations series of the dataset object
        
    obstype: String, optional
        The observation type that has to be checked. The default is 'temp'.
        

        Returns
        -------
        updated_obs_series : pandas.Series
            The observations series updated for this check. Observations that didn't pass are removed.
            
        outlier_df : pandas.DataFrame
            The collection of records flagged as outliers by this check.

    """  
    
    checkname = 'persistance'
    
    try:
        specific_settings = check_settings[checkname][obstype]
    except:
        print(f'No {checkname} settings found for obstype={obstype}. Check is skipped!')
        logger.warning(f'No {checkname} settings found for obstype={obstype}. Check is skipped!')
        
<<<<<<< HEAD
        return input_series, init_multiindexdf()
=======
        return obsdf, init_outlier_multiindexdf()
    
    # drop outliers from the series (these are Nan's)
    input_series = obsdf[obstype].dropna()
    
>>>>>>> a0362a14
    
    #apply persistance
    def is_unique(window):   #comp order of N (while using the 'unique' function is Nlog(N))
        a = window.values
        a = a[~np.isnan(a)]
        return (a[0] == a).all()
    
    #TODO: Tis is very expensive if no coarsening is applied !!!! Can we speed this up? 
    window_output = input_series.reset_index(level=0).groupby('name').rolling(window= specific_settings['time_window_to_check'],
                                                                            closed='both',
                                                                            center=True,
                                                                            min_periods=specific_settings['min_num_obs']).apply(is_unique)
    
    
    list_of_outliers = []
    outl_obs = window_output.loc[window_output[obstype] == True].index
    for outlier in outl_obs:
        outliers_list = get_outliers_in_daterange(input_series, outlier[1], outlier[0], specific_settings['time_window_to_check'], station_frequencies)
      
        list_of_outliers.extend(outliers_list)
        
    list_of_outliers = list(set(list_of_outliers))
    

    #make new obsdf and outlierdf
    obsdf, outlier_df = make_outlier_df_for_check(station_dt_list=list_of_outliers,
                                           obsdf=obsdf,
                                           obstype=obstype,
                                           flagcolumnname=checks_info[checkname]['label_columnname'],
                                           flag=checks_info[checkname]['outlier_flag'])
  
   
    return obsdf, outlier_df
      


def repetitions_check(obsdf, obstype):
    """
    Looking for values of an observation type that are repeated at least with the frequency specified in the qc_settings. These values are labeled.

    Parameters
    ----------
    input_series : pandas.Series
        The observations series of the dataset object
        
    obstype: String, optional
        The observation type that has to be checked. The default is 'temp'.
    

    Returns
    -------
    updated_obs_series : pandas.Series
        The observations series updated for this check. Observations that didn't pass are removed.
        
    outlier_df : pandas.DataFrame
        The collection of records flagged as outliers by this check.


    """  
    
    checkname = 'repetitions'
    
    try:
        specific_settings = check_settings[checkname][obstype]
    except:
        print(f'No {checkname} settings found for obstype={obstype}. Check is skipped!')
        logger.warning(f'No {checkname} settings found for obstype={obstype}. Check is skipped!')
<<<<<<< HEAD
        return input_series, init_multiindexdf()
=======
        return obsdf, init_outlier_multiindexdf()
>>>>>>> a0362a14

    # drop outliers from the series (these are Nan's)
    input_series = obsdf[obstype].dropna()
    
    #find outlier datetimes
    
    #add time interval between two consecutive records, group by consecutive records without missing records
   
    time_diff = input_series.index.get_level_values('datetime').to_series().diff()
    time_diff.index = input_series.index #back to multiindex
    
    persistance_filter = ((input_series.shift() != input_series)).cumsum()
    

    grouped = input_series.groupby(['name', persistance_filter]) 
    #the above line groups the observations which have the same value and consecutive datetimes.
    group_sizes = grouped.size()
    outlier_groups = group_sizes[group_sizes > specific_settings['max_valid_repetitions']]
    

    
    #add to outl_obs.
    outl_obs = []
    for group_idx in outlier_groups.index:
        groupseries = grouped.get_group(group_idx)
        if len(set(groupseries)) == 1: #Check if all observations are equal in group
            outl_obs.extend(groupseries.index.to_list())
    
    
    #make new obsdf and outlierdf
    obsdf, outlier_df = make_outlier_df_for_check(station_dt_list=outl_obs,
                                           obsdf=obsdf,
                                           obstype=obstype,
                                           flagcolumnname=checks_info[checkname]['label_columnname'],
                                           flag=checks_info[checkname]['outlier_flag'])

    
    return obsdf, outlier_df


def step_check(obsdf, obstype):
    """

    V3
    Looking for jumps of the values of an observation type that are larger than the limit specified in the qc_settings. These values are removed from 
    the input series and combined in the outlier df.
    
    The purpose of this check is to flag observations with a value that is too much different compared to the previous (not flagged) recorded value.

    Parameters
    ----------
    input_series : pandas.Series
        The observations series of the dataset object
        
    obstype: String, optional
        The observation type that has to be checked. The default is 'temp'.
        
  

     Returns
     -------
     updated_obs_series : pandas.Series
         The observations series updated for this check. Observations that didn't pass are removed.
         
     outlier_df : pandas.DataFrame
         The collection of records flagged as outliers by this check.

    """ 
    
    checkname='step'
    
    try:
        specific_settings = check_settings[checkname][obstype]
    except:
        print(f'No {checkname} settings found for obstype={obstype}. Check is skipped!')
        logger.warning(f'No {checkname} settings found for obstype={obstype}. Check is skipped!')
<<<<<<< HEAD
        return input_series, init_multiindexdf()
=======
        return obsdf, init_outlier_multiindexdf()
    
    # drop outliers from the series (these are Nan's)
    input_series = obsdf[obstype].dropna()
    
>>>>>>> a0362a14
    
    list_of_outliers = []
    
    for name in input_series.index.droplevel('datetime').unique():
        subdata = input_series.xs(name, level='name', drop_level=False)
        
        time_diff = subdata.index.get_level_values('datetime').to_series().diff()
        time_diff.index = subdata.index #back to multiindex
        #define filter
        step_filter = (((subdata - subdata.shift(1)) > (specific_settings['max_increase_per_second']*time_diff.dt.total_seconds())) | ((subdata - subdata.shift(1)) < (specific_settings['max_decrease_per_second']*time_diff.dt.total_seconds()))) #& 
                       #(time_diff == station_frequencies[name]))
        outl_obs = step_filter[step_filter==True].index
        
     
        list_of_outliers.extend(outl_obs)
        

    
    #make new obsdf and outlierdf
    obsdf, outlier_df = make_outlier_df_for_check(station_dt_list=list_of_outliers,
                                           obsdf=obsdf,
                                           obstype=obstype,
                                           flagcolumnname=checks_info[checkname]['label_columnname'],
                                           flag=checks_info[checkname]['outlier_flag'])

    return obsdf, outlier_df

def window_variation_check(station_frequencies, obsdf, obstype):   
    """

    V3
    Looking for jumps of the values of an observation type that are larger than the limit specified in the qc_settings. These values are removed from 
    the input series and combined in the outlier df.
    
    There is a increament threshold (that is if there is a max value difference and the maximum value occured later than the minimum value occured.) 
    And vice versa is there a decreament threshold.
    
    The check is only applied if there are at leas N observations in the time window.


    Parameters
    ----------
    station_frequencies: pandas.Series
        The series containing the dataset time-resolution for all stations (as index).
    
    input_series : pandas.Series
        The observations series of the dataset object
        
    obstype: String, optional
        The observation type that has to be checked. The default is 'temp'.
        
  

     Returns
     -------
     updated_obs_series : pandas.Series
         The observations series updated for this check. Observations that didn't pass are removed.
         
     outlier_df : pandas.DataFrame
         The collection of records flagged as outliers by this check.

    """ 
    checkname='window_variation'
    
    try:
        specific_settings = check_settings[checkname][obstype]
    except:
        print(f'No {checkname} settings found for obstype={obstype}. Check is skipped!')
        logger.warning(f'No {checkname} settings found for obstype={obstype}. Check is skipped!')
<<<<<<< HEAD
        return input_series, init_multiindexdf()
=======
        return obsdf, init_outlier_multiindexdf()

    # drop outliers from the series (these are Nan's)
    input_series = obsdf[obstype].dropna()
     
>>>>>>> a0362a14

    # Calculate window thresholds (by linear extarpolation)
    windowsize_seconds = pd.Timedelta(specific_settings['time_window_to_check']).total_seconds()
    max_window_increase = specific_settings['max_increase_per_second'] * windowsize_seconds
    max_window_decrease = specific_settings['max_decrease_per_second'] * windowsize_seconds
    

    #apply steptest
    def variation_test(window):
        if ((max(window) - min(window) > max_window_increase) & 
            (window.idxmax() > window.idxmin())):
            return 1

        if ((max(window) - min(window) > max_window_decrease) & 
            (window.idxmax() < window.idxmin())):
            return 1
        else:
            return 0
        
    window_output = input_series.reset_index(level=0).groupby('name').rolling(window=specific_settings['time_window_to_check'],
                                                                            closed='both',
                                                                            center=True,
                                                                            min_periods=specific_settings['min_window_members']).apply(variation_test)

    list_of_outliers = []
    outl_obs = window_output.loc[window_output[obstype] == 1].index

    for outlier in outl_obs:
        outliers_list = get_outliers_in_daterange(input_series, outlier[1], outlier[0], specific_settings['time_window_to_check'], station_frequencies)
      
        list_of_outliers.extend(outliers_list)
        
    list_of_outliers = list(set(list_of_outliers))
    
    #make new obsdf and outlierdf
    obsdf, outlier_df = make_outlier_df_for_check(station_dt_list=list_of_outliers,
                                           obsdf=obsdf,
                                           obstype=obstype,
                                           flagcolumnname=checks_info[checkname]['label_columnname'],
                                           flag=checks_info[checkname]['outlier_flag'])
   
    return obsdf, outlier_df

def get_outliers_in_daterange(input_data, date, name, time_window, station_freq):
    end_date = date + (pd.Timedelta(time_window)/2).floor(station_freq[name])
    start_date = date - (pd.Timedelta(time_window)/2).floor(station_freq[name])
    
    daterange = pd.date_range(start=start_date, end = end_date, freq=station_freq[name])
    
    multi_idx = pd.MultiIndex.from_arrays(arrays=[[name]*len(daterange), daterange.to_list()],
                                          sortorder=1,
                                          names=['name', 'datetime'])
    outlier_sub_df = pd.DataFrame(data=None,
                                         index=multi_idx, 
                                         columns=None)
    
    
    intersection = outlier_sub_df.index.intersection(input_data.dropna().index).values
    
    return intersection
<|MERGE_RESOLUTION|>--- conflicted
+++ resolved
@@ -15,13 +15,11 @@
 from vlinder_toolkit.settings_files.qc_settings import (check_settings,
                                                         checks_info)
 
-<<<<<<< HEAD
-from vlinder_toolkit.df_helpers import init_multiindexdf
-=======
-from vlinder_toolkit.df_helpers import (init_outlier_multiindex,
-                                        init_outlier_multiindexdf)
-
->>>>>>> a0362a14
+
+from vlinder_toolkit.df_helpers import (init_multiindex,
+                                        init_multiindexdf)
+
+
 
 
 
@@ -124,7 +122,7 @@
     for obstype in outl_obstypes:
         #get stations that have ouliers for this obstype
         outl_stations = groups.loc[groups[obstype], obstype].index.to_list()
-        outl_multiidx = init_outlier_multiindex()
+        outl_multiidx = init_multiindex()
         for sta in outl_stations:
             #apply check per station
             outl_idx = df.xs(sta, level='name', drop_level=False)[obstype].isnull().loc[lambda x: x].index
@@ -133,7 +131,7 @@
         outl_dict[obstype]=outl_multiidx
     
     #create outliersdf for all outliers for all osbtypes
-    outl_df = init_outlier_multiindexdf()
+    outl_df = init_multiindexdf()
     for obstype, outliers in outl_dict.items():
         df, specific_outl_df = make_outlier_df_for_check(station_dt_list=outliers,
                                                      obsdf=df,
@@ -230,12 +228,8 @@
     except:
         print(f'No {checkname} settings found for obstype={obstype}. Check is skipped!')
         logger.warning(f'No {checkname} settings found for obstype={obstype}. Check is skipped!')
-        
-<<<<<<< HEAD
-        return input_series, init_multiindexdf()
-=======
-        return obsdf, init_outlier_multiindexdf()
->>>>>>> a0362a14
+        return obsdf, init_multiindexdf()
+
    
     # drop outliers from the series (these are Nan's)
     input_series = obsdf[obstype].dropna()
@@ -293,16 +287,11 @@
     except:
         print(f'No {checkname} settings found for obstype={obstype}. Check is skipped!')
         logger.warning(f'No {checkname} settings found for obstype={obstype}. Check is skipped!')
-        
-<<<<<<< HEAD
-        return input_series, init_multiindexdf()
-=======
-        return obsdf, init_outlier_multiindexdf()
+        return obsdf, init_multiindexdf()
     
     # drop outliers from the series (these are Nan's)
     input_series = obsdf[obstype].dropna()
     
->>>>>>> a0362a14
     
     #apply persistance
     def is_unique(window):   #comp order of N (while using the 'unique' function is Nlog(N))
@@ -370,11 +359,8 @@
     except:
         print(f'No {checkname} settings found for obstype={obstype}. Check is skipped!')
         logger.warning(f'No {checkname} settings found for obstype={obstype}. Check is skipped!')
-<<<<<<< HEAD
-        return input_series, init_multiindexdf()
-=======
-        return obsdf, init_outlier_multiindexdf()
->>>>>>> a0362a14
+        return obsdf, init_multiindexdf()
+
 
     # drop outliers from the series (these are Nan's)
     input_series = obsdf[obstype].dropna()
@@ -451,15 +437,11 @@
     except:
         print(f'No {checkname} settings found for obstype={obstype}. Check is skipped!')
         logger.warning(f'No {checkname} settings found for obstype={obstype}. Check is skipped!')
-<<<<<<< HEAD
-        return input_series, init_multiindexdf()
-=======
-        return obsdf, init_outlier_multiindexdf()
+        return obsdf, init_multiindexdf()
     
     # drop outliers from the series (these are Nan's)
     input_series = obsdf[obstype].dropna()
     
->>>>>>> a0362a14
     
     list_of_outliers = []
     
@@ -529,15 +511,11 @@
     except:
         print(f'No {checkname} settings found for obstype={obstype}. Check is skipped!')
         logger.warning(f'No {checkname} settings found for obstype={obstype}. Check is skipped!')
-<<<<<<< HEAD
-        return input_series, init_multiindexdf()
-=======
-        return obsdf, init_outlier_multiindexdf()
+        return obsdf, init_multiindexdf()
 
     # drop outliers from the series (these are Nan's)
     input_series = obsdf[obstype].dropna()
      
->>>>>>> a0362a14
 
     # Calculate window thresholds (by linear extarpolation)
     windowsize_seconds = pd.Timedelta(specific_settings['time_window_to_check']).total_seconds()
