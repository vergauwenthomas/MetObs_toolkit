--- conflicted
+++ resolved
@@ -14,14 +14,10 @@
 
 from vlinder_toolkit.settings_files.qc_settings import (check_settings,
                                                         checks_info)
-<<<<<<< HEAD
-
-
-=======
 
 from vlinder_toolkit.df_helpers import (init_outlier_multiindex,
                                         init_outlier_multiindexdf)
->>>>>>> 0d065556
+
 
 
 
@@ -105,23 +101,7 @@
 # =============================================================================
 
 
-<<<<<<< HEAD
-def invalid_input_check(df, obstype):
-    
-    checkname = 'invalid_input'
-    
-    nan_df = df[df[obstype].isnull()]
-    nan_indices = nan_df.index
-
-    outlierdf = make_outlier_df_for_check(station_dt_list = nan_indices,
-                                          values_in_dict = nan_df.to_dict(orient='series'),
-                                          flagcolumnname=obstype+'_'+checks_info[checkname]['label_columnname'],
-                                          flag=checks_info[checkname]['outlier_flag'])
-    
-    df = df.drop(nan_indices)
-    
-    return df, outlierdf
-=======
+
 def invalid_input_check(df):
         
     checkname = 'invalid_input'
@@ -159,7 +139,7 @@
         outl_df = pd.concat([outl_df, specific_outl_df])
     
     return df, outl_df
->>>>>>> 0d065556
+
   
     
 def duplicate_timestamp_check(df):
@@ -193,18 +173,7 @@
     #Fill the outlierdf with the duplicates
     outliers = df[df.index.duplicated(keep=check_settings[checkname]['keep'])]
    
-<<<<<<< HEAD
-    outlierdf = make_outlier_df_for_check(station_dt_list = outliers.index,
-                                          values_in_dict = outliers.to_dict(orient='series'),
-                                          flagcolumnname=checks_info[checkname]['label_columnname'],
-                                          flag=checks_info[checkname]['outlier_flag'])
-    
-
-    #Remove duplicates from the observations
-    df = df[~df.index.duplicated(keep=check_settings[checkname]['keep'])]
-    
-    
-=======
+
     
     # replace observation values by nan
     for obstype in df.columns:
@@ -213,7 +182,7 @@
     # drop duplicates in the obsdf, because this gives a lot of troubles
     # The method does not really mater because the values are set to nan in the observations
     df = df[~df.index.duplicated(keep='first')]
->>>>>>> 0d065556
+
     
     #add label
     outliers[checks_info[checkname]['label_columnname']] = checks_info[checkname]['outlier_flag']
@@ -605,49 +574,3 @@
     intersection = outlier_sub_df.index.intersection(input_data.dropna().index).values
     
     return intersection
-
-
-<<<<<<< HEAD
-
-
-# def qc_info(qc_dataframe):
-    
-#     number_gross_error_outliers = qc_dataframe.persistance.str.contains('gross value outlier').sum()
-#     number_persistance_outliers = qc_dataframe.persistance.str.contains('persistance outlier').sum()
-#     number_step_outliers = qc_dataframe.persistance.str.contains('step outlier').sum()
-#     number_int_consistency_outliers = qc_dataframe.persistance.str.contains('internal consistency outlier').sum()
-    
-#     fraction_gross_outliers = number_gross_error_outliers/(number_gross_error_outliers+number_persistance_outliers+number_step_outliers+number_int_consistency_outliers)
-#     fraction_persistance_outliers = number_persistance_outliers/(number_gross_error_outliers+number_persistance_outliers+number_step_outliers+number_int_consistency_outliers)
-#     fraction_step_outliers = number_step_outliers/(number_gross_error_outliers+number_persistance_outliers+number_step_outliers+number_int_consistency_outliers)
-#     fraction_int_consistency_outliers = number_int_consistency_outliers/(number_gross_error_outliers+number_persistance_outliers+number_step_outliers+number_int_consistency_outliers)
-    
-#     percentage_of_data_gross_outlier = number_gross_error_outliers/len(qc_dataframe)
-#     percentage_of_data_persistance_outlier = number_persistance_outliers/len(qc_dataframe)
-#     percentage_of_data_step_outlier = number_step_outliers/len(qc_dataframe)
-#     percentage_of_data_consistency_outlier = number_int_consistency_outliers/len(qc_dataframe)
-    
-#     print("Number of gross error outliers: ", number_gross_error_outliers)
-#     print("Number of persistance outliers: ", number_persistance_outliers)
-#     print("Number of step outliers: ", number_step_outliers)
-#     print("Number of internal consistency outliers: ", number_int_consistency_outliers)
-    
-#     print("Fraction of gross error outliers: ", fraction_gross_outliers)
-#     print("Fraction of persistance outliers: ", fraction_persistance_outliers)
-#     print("Fraction of step outliers: ", fraction_step_outliers)
-#     print("Fraction of internal consistency outliers: ", fraction_int_consistency_outliers)
-    
-#     print("Percentage of data gross outlier: ", percentage_of_data_gross_outlier)
-#     print("Percentage of data persistance outlier: ", percentage_of_data_persistance_outlier)
-#     print("Percentage of data step outlier: ", percentage_of_data_step_outlier)
-#     print("Percentage of data internal consistency outlier: ", percentage_of_data_consistency_outlier)
-    
-#     print("Gross error outliers at: ", qc_dataframe[qc_dataframe['gross_value'] == 'gross value outlier'].index)
-#     print("Persistance outliers at: ", qc_dataframe[qc_dataframe['persistance'] == 'persistance outlier'].index)
-#     print("Step outliers at: ", qc_dataframe[qc_dataframe['step'] == 'step outlier'].index)
-#     print("Internal consistency outliers at: ", qc_dataframe[qc_dataframe['internal_consistency'] == 'internal consistency outlier'].index)
-#     print("Humidity 0 at: ", qc_dataframe[qc_dataframe['internal_consistency'] == 'humidity 0'].index)
-    
-    
-=======
->>>>>>> 0d065556
