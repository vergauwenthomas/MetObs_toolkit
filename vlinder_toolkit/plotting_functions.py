#!/usr/bin/env python3
# -*- coding: utf-8 -*-
"""
Created on Fri Oct 21 11:26:52 2022

@author: thoverga
"""



import pandas as pd
import math
import numpy as np
import geopandas as gpd
from datetime import datetime
import matplotlib.pyplot as plt
from matplotlib.colors import Normalize
from matplotlib.lines import Line2D
import matplotlib.gridspec as gridspec

from vlinder_toolkit.geometry_functions import find_largest_extent
from vlinder_toolkit.settings import Settings
from mpl_toolkits.axes_grid1 import make_axes_locatable



def geospatial_plot(plotdf, variable, timeinstance, title, legend, vmin, vmax):
    
    #Load default plot settings
    default_settings=Settings.plot_settings['spatial_geo']
    
    #subset to obstype
    plotdf = plotdf[[variable, 'geometry']]
    
    #Subset to the stations that have coordinates
    ignored_stations = plotdf[plotdf['geometry'].isnull()]
    plotdf = plotdf[~plotdf['geometry'].isnull()]
    if plotdf.empty:
        # logger.error(f'No coordinate data found, geoplot can not be made. Plotdf: {plotdf}')
        print(f'No coordinate data found, geoplot can not be made. Plotdf: {plotdf}')
        return
    
    if not ignored_stations.empty:
        # logger.error(f'No coordinate found for following stations: {ignored_stations.index.to_list()}, these will be ignored in the geo-plot!')
        print(f'No coordinate found for following stations: {ignored_stations.index.to_list()}, these will be ignored in the geo-plot!')
    


    #make color scheme for field
    if variable in Settings.categorical_fields:
        is_categorical=True
        if variable == 'lcz':
            #use all available LCZ categories
            use_quantiles=False
        else:
            use_quantiles=True
    else:
        is_categorical=False
        use_quantiles=False
 
    
    #if observations extend is contained by default exten, use default else use obs extend
    use_extent=find_largest_extent(geodf=gpd.GeoDataFrame(plotdf),
                                   extentlist=default_settings['extent'])
    
    
    #Style attributes
    if isinstance(title, type(None)):
        if variable in Settings.static_fields:
            title = Settings.display_name_mapper[variable]
        else:
            dtstring = datetime.strftime(timeinstance, default_settings['fmt'])
            title = Settings.display_name_mapper[variable] + ' at ' + dtstring
    
    ax = spatial_plot(gdf=plotdf,
                      variable=variable,
                      legend=legend,
                      use_quantiles=use_quantiles,
                      is_categorical=is_categorical,
                      k_quantiles=default_settings['n_for_categorical'],
                      cmap = default_settings['cmap'],
                      world_boundaries_map=Settings.world_boundary_map,
                      figsize=default_settings['figsize'],
                      extent=use_extent,
                      title=title,
                      vmin=vmin,
                      vmax=vmax
                      )
    return ax




def timeseries_plot(mergedf, obstype, title, xlabel, ylabel, colorby, show_legend, show_outliers):
   
    plot_settings = Settings.plot_settings['time_series']
   
    # init figure
    fig, ax = plt.subplots(figsize=Settings.plot_settings['time_series']['figsize'])


    # subbset and cleanup data
    
    mergedf = mergedf[~mergedf.index.duplicated()]
    init_idx = mergedf.index

    if not show_outliers:
        if obstype+'_final_label' in mergedf.columns:
            # remove outliers from plotting data
            mergedf = mergedf[mergedf[obstype+'_final_label'] == 'ok']
            mergedf = mergedf[[obstype, obstype+'_final_label']]
        else:
            # no final label available, so plot all data
            mergedf = mergedf[[obstype]]
            



    if colorby=='label':
        # iterate over label groups
        col_mapper = _all_possible_labels_colormapper() #get color mapper
        outl_groups = mergedf.groupby(obstype+'_final_label')
        legenddict={}
        for outl_label, groupdf in outl_groups:
            outl_color = col_mapper[outl_label]
            
            #plot data
            if outl_label=='ok': #ok data as lines
            
                # add init_idx andf fill with nans (to avoid matplotlib interpolation)
                fill_idx = init_idx.to_frame().drop(groupdf.index)
                groupdf = pd.concat([groupdf, fill_idx])
                groupdf = groupdf.drop(columns=['name', 'datetime'], errors='ignore')
                groupdf.sort_index()
                plotdf = groupdf.reset_index().pivot(index='datetime', columns='name', values=obstype) #long to wide

                ax=plotdf.plot(kind='line', color=outl_color, ax=ax, legend=False,
                                zorder=plot_settings['linezorder'], 
                                linewidth=plot_settings['linewidth'])
                
            else: #outliers as scatters
                plotdf = groupdf[obstype]
                plotdf.index = plotdf.index.droplevel('name')
                plotdf = plotdf.reset_index()
                ax=plotdf.plot(kind='scatter', x='datetime', y=obstype,
                               ax=ax, color=outl_color, legend=False,
                               zorder=plot_settings['scatterzorder'],
                               s=plot_settings['scattersize'])
            
            legenddict[outl_label] = outl_color
            
        # make legend
        if show_legend:
            custom_handles = []
            # add ok label at the top
            if 'ok' in legenddict.keys():
                custom_handles.append(Line2D([0], [0],
                                             color=legenddict['ok'],
                                             label='ok', lw=4))
                del legenddict['ok'] #remove ok key
                
                
            custom_scatters = [Line2D([0], [0], marker='o', color='w',
                                   markerfacecolor=col, label=lab, lw=1) for lab, col in legenddict.items()]
            
            custom_handles.extend(custom_scatters)
            ax.legend(handles=custom_handles)
        
        
    
    elif colorby=='name':
        plotdf = mergedf.reset_index().pivot(index='datetime', columns='name', values=obstype)
        ax=plotdf.plot(kind='line', legend=show_legend, ax=ax)


    #Set title
    ax.set_title(title)
    ax.legend().set_title('')

    #Set x and y labels
    ax.set_xlabel(xlabel)
    ax.set_ylabel(ylabel)
    
    return ax






def spatial_plot(gdf, variable, legend, use_quantiles, is_categorical, k_quantiles,
                 cmap, world_boundaries_map, figsize, extent, title, vmin, vmax):
    
    
    
    #TODO: docstring + beter positionion of the lengends + fix size of pies
    
    
    
    gdf = gpd.GeoDataFrame(gdf)
    fig, ax = plt.subplots(1, 1, figsize=figsize)
    
    
    # Make color scheme
    if use_quantiles:
        # maybe better to use evenly spaced intervals rather than quantiles?
        scheme = 'equalinterval'
    else:
        scheme = None
        if (isinstance(vmin, type(None)) | isinstance(vmax, type(None))):
            vmin=gdf[variable].min()
            vmax=gdf[variable].max()
            
    if is_categorical:
        legend_kwds={'loc': 'best'}
        vmin=None
        vmax=None
        cax=None
    else:
        legend_kwds=None
        divider = make_axes_locatable(ax)
        
        cax = divider.append_axes("right", size="5%", pad=0.1)
    

    
    
    
    #world map as underlayer
    world_boundaries = gpd.read_file(world_boundaries_map)
    world_boundaries.plot(ax=ax)
    
    
    
    # add observations as scatters
    gdf.plot(

        column=variable, 
        scheme=scheme,
        cmap=cmap,
        vmin=vmin,
        vmax=vmax,
        # edgecolor='white', 
        # linewidth=0.5,
        # scale='NUMBER OF PERSONS KILLED',
        # limits=(8, 24),
        categorical=is_categorical,
        legend=legend,
        # legend_var='scale',
        # legend_kwargs={'loc': 'upper left', 'markeredgecolor': 'black'},
        # legend_values=[2, 1], legend_labels=['2 Fatalities', '1 Fatality'],
        ax=ax,
        cax=cax,
        legend_kwds=legend_kwds
    )
    
    #set extent
    ax.set_xlim(left=extent[0], right=extent[2])
    ax.set_ylim(bottom=extent[1], top=extent[3])

    
    ax.set_title(title)
    
    
    return ax


def _make_pie_from_freqs(freq_dict, colormapper, radius, ax,
                         anchor_legend, title=None):
    # To dataframe
    stats = pd.Series(freq_dict, name='freq').to_frame()

    # make color mapper
    stats['color'] = stats.index.map(colormapper)
<<<<<<< HEAD
 
=======
    if (stats['freq'] == 0.0).all():
        print('No occurences in sample.')
        #add a 100% no occurences to it, so it can be plotted
        no_oc_df = pd.DataFrame(index=['No occurences'],
                     data={'freq': [100.0],
                           'color':[Settings.plot_settings['color_mapper']['ok']]})
        stats = pd.concat([stats, no_oc_df])
        
        
>>>>>>> 0d065556
    # Make pie and legend 
    patches, text = ax.pie(stats['freq'], colors=stats['color'], radius=radius)
    ax.legend(handles=patches, labels = [f'{l}, {s:0.1f}%' for l, s in zip(stats.index.to_list(),
                                                                   stats['freq'].to_list())],
              loc = anchor_legend)
    
    # add subtitle 
    if not isinstance(title, type(None)):
        ax.set_title(title)

    return ax

def _outl_value_to_colormapper():
    """ Make color mapper for the outlier LABELVALUES to colors. """
    color_defenitions = Settings.plot_settings['color_mapper']
    outl_name_mapper = {val['outlier_flag']: key for key, val in Settings.qc_checks_info.items()}
    outl_col_mapper = {outl_type: color_defenitions[outl_name_mapper[outl_type]] for outl_type in outl_name_mapper.keys()}
    return outl_col_mapper


def _all_possible_labels_colormapper():
    """ Make color mapper for all LABELVALUES to colors. """
    color_defenitions = Settings.plot_settings['color_mapper']
    
    mapper = dict()
    
    #get QC outlier labels

    outl_col_mapper = _outl_value_to_colormapper()
    mapper.update(outl_col_mapper)
    #get 'ok' and 'not checked'
    mapper['ok'] = color_defenitions['ok']
    mapper['not checked'] = color_defenitions['not checked']

    # update gap and missing timestamp labels
    mapper[Settings.gaps_info['gap']['outlier_flag']] = color_defenitions['gap']
    mapper[Settings.gaps_info['missing_timestamp']['outlier_flag']] = color_defenitions['missing_timestamp']

    return mapper


def qc_stats_pie(final_stats, outlier_stats, specific_stats):
    
    color_defenitions = Settings.plot_settings['color_mapper']
    # Define layout
        
    fig = plt.figure(figsize=Settings.plot_settings['pie_charts']['figsize'])
    fig.tight_layout()
    spec = fig.add_gridspec(4, 4, wspace=10)
    
    ax_thl = fig.add_subplot(spec[0,:2]) #top half left
    ax_thr = fig.add_subplot(spec[0,2:]) #top half right
    



    # 1. Make the finale label pieplot
    # make color mapper
    final_col_mapper = {
        'ok': color_defenitions['ok'],
        'QC outliers': color_defenitions['outlier'],
        'missing (gaps)': color_defenitions['gap'],
        'missing (individual)': color_defenitions['missing_timestamp']
        }
    
    _make_pie_from_freqs(final_stats, final_col_mapper, Settings.plot_settings['pie_charts']['radius_big'], 
                         ax_thl, Settings.plot_settings['pie_charts']['anchor_legend_big'], 'Final label frequencies')


    # 2. Make QC overview pie
    # make color mapper
    outl_col_mapper = _outl_value_to_colormapper()

    _make_pie_from_freqs(outlier_stats, outl_col_mapper, Settings.plot_settings['pie_charts']['radius_big'], 
                         ax_thr, Settings.plot_settings['pie_charts']['anchor_legend_big'], 'Outlier performance')
    
    
    
    # 3. Make a specific pie for each indvidual QC + gap + missing 
    
    spec_col_mapper = {
        'ok': color_defenitions['ok'],
        'not checked': color_defenitions['not checked'],
        'outlier': color_defenitions['outlier'],
        'gap': color_defenitions['gap'],
        'missing timestamp': color_defenitions['missing_timestamp']
        }
    
    i=0
    for checkname, stats in specific_stats.items():
        ax = fig.add_subplot(spec[math.floor(i/4)+1,i%4])
        _make_pie_from_freqs(stats, spec_col_mapper, Settings.plot_settings['pie_charts']['radius_small'], 
                             ax, Settings.plot_settings['pie_charts']['anchor_legend_small'], checkname)
        i += 1
        
        
        
    plt.show()
    return<|MERGE_RESOLUTION|>--- conflicted
+++ resolved
@@ -272,9 +272,7 @@
 
     # make color mapper
     stats['color'] = stats.index.map(colormapper)
-<<<<<<< HEAD
- 
-=======
+
     if (stats['freq'] == 0.0).all():
         print('No occurences in sample.')
         #add a 100% no occurences to it, so it can be plotted
@@ -284,7 +282,6 @@
         stats = pd.concat([stats, no_oc_df])
         
         
->>>>>>> 0d065556
     # Make pie and legend 
     patches, text = ax.pie(stats['freq'], colors=stats['color'], radius=radius)
     ax.legend(handles=patches, labels = [f'{l}, {s:0.1f}%' for l, s in zip(stats.index.to_list(),
@@ -383,4 +380,5 @@
         
         
     plt.show()
-    return+
+    return
