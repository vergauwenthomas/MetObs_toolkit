--- conflicted
+++ resolved
@@ -40,94 +40,23 @@
 dataset.update_settings(output_folder=None,
                         input_data_file=metobs_toolkit.demo_datafile,
                         # input_data_file = data_file,
-                        input_metadata_file=metobs_toolkit.demo_metadatafile,
+                        # input_metadata_file=metobs_toolkit.demo_metadatafile,
                         data_template_file=metobs_toolkit.demo_template,
                         # data_template_file = template_file,
-                        metadata_template_file=metobs_toolkit.demo_template,
+                        # metadata_template_file=metobs_toolkit.demo_template,
                         )
 
 
 dataset.import_data_from_file()
 dataset.coarsen_time_resolution()
-
 # dataset.apply_quality_control()
 
-#%%
-
-
-<<<<<<< HEAD
-#metobs_toolkit.build_template_prompt(debug=True)
-
-from datetime import datetime
-=======
-# print(dataset.settings.qc['titan_check_settings']['titan_buddy_check'])
-
-
-# dataset.update_titan_qc_settings(obstype='temp', buddy_radius = 1567.2)
-
-
-# print(dataset.settings.qc['titan_check_settings']['titan_buddy_check'])
+# dataset.update_gaps_and_missing_from_outliers(n_gapsize=10)
+# dataset.fill_gaps_linear()
 
 
 
 
-#%%
-# dataset.update_gaps_and_missing_from_outliers(n_gapsize=10)
-# dataset.fill_missing_obs_linear()
-
-
-# dataset.get_altitude()
-
-
-dataset.update_titan_qc_settings(obstype='temp',
-                                 buddy_radius=50000,
-                                 buddy_num_min=3,
-                                 buddy_max_elev_diff=200,
-                                 buddy_threshold=3)
-
-dataset.apply_quality_control()
-
-dataset.apply_titan_buddy_check(use_constant_altitude=True)
-# dataset.apply_titan_sct_resistant_check(use_constant_altitude=True)
-dataset.make_plot(colorby='label')
-
-
-
-
-
-#%%
-
-# import numpy as np
-# import titanlib
-# # Set up some fake data
-# lats = [60,60.1,60.2]
-# lons = [10,10,10]
-# elevs = [0,0,0]
-# temp_obs = [0, 1, -111]
-# points = titanlib.Points(lats, lons, elevs)
-
-# radius = np.full(points.size(), 5000)
-# num_min = np.full(points.size(), 5)
-# num_min = 5
-# threshold = 2
-# max_elev_diff = 200
-# elev_gradient = -0.0065
-# min_std = 1
-# num_iterations = 5
->>>>>>> e3f62af8
-
-
-dataset = metobs_toolkit.Dataset()
-dataset.update_settings(input_data_file=metobs_toolkit.demo_datafile,
-                        input_metadata_file=metobs_toolkit.demo_metadatafile,
-                        data_template_file=metobs_toolkit.demo_template,
-                        metadata_template_file=metobs_toolkit.demo_template)
-
-dataset.import_data_from_file()
-dataset.coarsen_time_resolution()
-
-
-<<<<<<< HEAD
 #%%
 
 
@@ -137,190 +66,9 @@
 model_data.set_model_from_csv('/home/thoverga/Documents/VLINDER_github/MetObs_toolkit/tests/test_data/era5_data.csv')
 
 
+#%%
+print(model_data.df.shape)
 
+model_data.make_plot(stationnames=['vlinder01', 'vlinder02'])
 
-#%%
-# test = model_data.make_plot(dataset=dataset, starttime=datetime(2022, 9, 1), endtime=datetime(2022, 9, 2))
-
-from metobs_toolkit.df_helpers import multiindexdf_datetime_subsetting, xs_save
-from metobs_toolkit.plotting_functions import timeseries_plot, model_timeseries_plot
-
-
-def make_plot(
-    modeldata,
-    obstype="temp",
-    dataset = None,
-    colorby = 'name',
-    stationnames=None,
-    starttime=None,
-    endtime=None,
-    title=None,
-    show_outliers=True,
-    show_filled=True,
-    legend=True,
-    _ax=None, #needed for GUI, not recommended use
-    ):
-    """
-    This function creates a timeseries plot for the model data. The variable observation type
-    is plotted for all stationnames from a starttime to an endtime.
-
-    All styling attributes are extracted from the Settings.
-
-    Parameters
-    ----------
-
-    stationnames : list, optional
-        A list with stationnames to include in the timeseries. If None is given, all the stations are used, defaults to None.
-    obstype : string, optional
-         Fieldname to visualise. This can be an observation or station
-         attribute. The default is 'temp'.
-    starttime : datetime.datetime, optional
-         Specifiy the start datetime for the plot. If None is given it will use the start datetime of the dataset, defaults to None.
-    endtime : datetime.datetime, optional
-         Specifiy the end datetime for the plot. If None is given it will use the end datetime of the dataset, defaults to None.
-    title : string, optional
-         Title of the figure, if None a default title is generated. The default is None.
-    y_label : string, optional
-         y-axes label of the figure, if None a default label is generated. The default is None.
-    legend : bool, optional
-         I True, a legend is added to the plot. The default is True.
-
-
-    Returns
-    -------
-    axis : matplotlib.pyplot.axes
-         The timeseries axes of the plot is returned.
-
-    """
-    # if stationnames is None:
-    #     logger.info(f"Make {obstype}-timeseries plot of model data for all stations")
-    # else:
-    #     logger.info(f"Make {obstype}-timeseries plot of model data for {stationnames}")
-
-    # Basic test
-    if obstype not in modeldata.df.columns:
-        print(f'ERROR: {obstype} is not foud in the modeldata df.')
-        return
-    if modeldata.df.empty:
-        print('ERROR: The modeldata is empty.')
-        return
-    if (not dataset is None):
-        if (obstype not in dataset.df.columns):
-            print(f'ERROR: {obstype} is not foud in the Dataframe df.')
-            return
-
-
-    model_df = modeldata.df
-
-    # ------ filter model ------------
-
-    # Filter on obstype
-    model_df = model_df[[obstype]]
-
-    # Subset on stationnames
-    if not stationnames is None:
-        model_df = model_df[model_df.index.get_level_values('name').isin(stationnames)]
-
-    # Subset on start and endtime
-    model_df = multiindexdf_datetime_subsetting(model_df, starttime, endtime)
-
-
-    #  -------- Filter dataset (if available) -----------
-    # combine all dataframes
-    mergedf = dataset.combine_all_to_obsspace()
-
-    # subset to obstype
-    mergedf = xs_save(mergedf, obstype, level='obstype')
-
-    # Subset on stationnames
-    if not stationnames is None:
-        mergedf = mergedf[mergedf.index.get_level_values('name').isin(stationnames)]
-
-    # Subset on start and endtime
-    mergedf = multiindexdf_datetime_subsetting(mergedf, starttime, endtime)
-
-    # remove outliers if required
-    if not show_outliers:
-        outlier_labels = [var['outlier_flag'] for var in dataset.settings.qc['qc_checks_info'].values()]
-        mergedf = mergedf[~mergedf['label'].isin(outlier_labels)]
-
-    # remove filled values if required
-    if not show_filled:
-        fill_labels = ['gap fill', 'missing observation fill'] #toolkit representation labels
-        mergedf = mergedf[~mergedf['toolkit_representation'].isin(fill_labels)]
-
-
-
-
-
-
-
-    # Generate ylabel
-    try:
-        model_true_field_name = modeldata.mapinfo[modeldata.modelname]['band_of_use'][obstype]['name']
-    except KeyError:
-        print (f'No model field name found for {obstype} in {modeldata}.')
-        model_true_field_name = 'Unknown fieldname'
-    y_label = f'{model_true_field_name}'
-
-    if not dataset is None:
-        dataset_obs_orig_name = dataset.data_template[obstype]['orig_name']
-        units = dataset.data_template[obstype]['units']
-
-        y_label = f'{y_label} \n {dataset_obs_orig_name} ({units})'
-
-
-
-
-    #Generate title
-    title = f'{modeldata.modelname} : {model_true_field_name}'
-    if not dataset is None:
-        title = f'{title} and {dataset_obs_orig_name} observations.'
-
-
-    # make plot of the observations
-    if not dataset is None:
-        # make plot of the observations
-        ax = dataset.make_plot(stationnames=stationnames,
-                               colorby=colorby,
-                               starttime=starttime,
-                               endtime=endtime,
-                               title=title,
-                               y_label=y_label,
-                               legend=False,
-                               _ax=None)
-
-        # Make plot of the model on the previous axes
-        ax = model_timeseries_plot(
-                                df=model_df,
-                                obstype=obstype,
-                                title=title,
-                                ylabel=y_label,
-                                show_legend=legend,
-                                settings = modeldata._settings,
-                                _ax = ax
-        )
-    else:
-
-        # Make plot of model on empty axes
-        ax = model_timeseries_plot(
-            df=model_df,
-            obstype=obstype,
-            title=title,
-            ylabel=y_label,
-            show_legend=legend,
-            settings = modeldata._settings,
-            _ax = None
-        )
-
-    return ax
-
-
-
-
-make_plot(modeldata = model_data,
-          obstype='temp',
-          dataset = dataset,
-          )
-=======
->>>>>>> e3f62af8
+print(model_data.df.shape)