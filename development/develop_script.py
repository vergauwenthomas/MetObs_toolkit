#!/usr/bin/env python3
# -*- coding: utf-8 -*-
"""
Created on Thu Oct  6 13:25:02 2022
@author: thoverga
"""

# import vlinder_toolkit
import os, sys
import pandas as pd
import numpy as np
from pathlib import Path


lib_folder = Path(__file__).resolve().parents[1]
sys.path.append(str(lib_folder))
print(str(lib_folder))

import vlinder_toolkit

# % Import

testdatafile = os.path.join(str(lib_folder), 'tests', 'test_data',  'testdata_okt_small.csv')

static_data =  os.path.join(str(lib_folder), 'static_data', 'vlinder_metadata.csv')




# #% Setup dataset
settings = vlinder_toolkit.Settings()
settings.update_settings(input_data_file=testdatafile,
                          input_metadata_file=static_data,
#                           output_folder='/home/thoverga/Documents/VLINDER_github/vlinder_toolkit'
                          )


dataset = vlinder_toolkit.Dataset()
dataset.import_data_from_file(coarsen_timeres=True)



dataset.get_physiography_data(types=['elevation'])



<<<<<<< HEAD


print(dataset.metadf.head())
=======
#%%
>>>>>>> b8e12142
<|MERGE_RESOLUTION|>--- conflicted
+++ resolved
@@ -44,10 +44,8 @@
 
 
 
-<<<<<<< HEAD
+
 
 
 print(dataset.metadf.head())
-=======
-#%%
->>>>>>> b8e12142
+
