#!/usr/bin/env python3
# -*- coding: utf-8 -*-
"""
Created on Thu Oct  6 13:25:02 2022
@author: thoverga
"""

#%%

# import metobs_toolkit
#
import os
import sys
from pathlib import Path
import pandas as pd
import time
import math


lib_folder = Path(__file__).resolve().parents[1]
sys.path.insert(0,str(lib_folder))

# add testdata paths
from tests.push_test.test_data_paths import testdata




tmp_pickle=os.path.join(lib_folder, 'development', 'tmp', 'dev_pickle.pkl')

import metobs_toolkit



#%%

metobs_toolkit.build_template_prompt()




#%%


<<<<<<< HEAD
=======
#%%
# # use_dataset = 'debug_wide'
# use_dataset = 'single_netatmo_sara_station'
# use_dataset = 'vlindergent2022'
use_dataset = 'siebevlinder'
>>>>>>> 52b483f0
dataset = metobs_toolkit.Dataset()

use_dataset = 'single_station'
dataset.update_settings(output_folder=None,
                        input_data_file=testdata[use_dataset]['datafile'],
                        input_metadata_file=testdata[use_dataset]['metadatafile'],
                        template_file='/home/thoverga/Documents/VLINDER_github/template.csv',
                        )

<<<<<<< HEAD
dataset.import_data_from_file()
dataset.get_info()
print(dataset.df)
=======


dataset.import_data_from_file(**testdata[use_dataset]['kwargs'])

dataset.coarsen_time_resolution(freq = testdata[use_dataset]['coarsen'])
# dataset.apply_quality_control()
# dataset.get_lcz()
# dataset.update_gaps_and_missing_from_outliers()

#%%
dataset.update_qc_settings(obstype='radiation_temp', rep_max_valid_repetitions=3)
dataset.apply_quality_control(obstype='radiation_temp')

#%%
dataset.make_plot(obstype='radiation_temp', colorby='label')




#%%
dataset.get_qc_stats(obstype='radiation_temp')


df = dataset.df[['radiation_temp']]
outliers = dataset.outliersdf.xs('radiation_temp', level='obstype')




comb_df = dataset.combine_all_to_obsspace()
comb_df = comb_df.xs('radiation_temp', level='obstype')
#%%





#%%
dataset.update_gaps_and_missing_from_outliers()
dataset.fill_gaps_linear()
>>>>>>> 52b483f0

#%%
# use_dataset = 'debug_wide'
# dataset = metobs_toolkit.Dataset()


# dataset.update_settings(output_folder=None,
#                         input_data_file=testdata[use_dataset]['datafile'],
#                         input_metadata_file=testdata[use_dataset]['metadatafile'],
#                         template_file=testdata[use_dataset]['template'],
#                         )



# dataset.import_data_from_file()


#%%
# # use_dataset = 'debug_wide'
# use_dataset = 'single_netatmo_sara_station'
# use_dataset = 'vlindergent2022'
# use_dataset = 'demo'
# dataset = metobs_toolkit.Dataset()


# dataset.update_settings(output_folder=None,
#                         input_data_file=testdata[use_dataset]['datafile'],
#                         input_metadata_file=testdata[use_dataset]['metadatafile'],
#                         data_template_file=testdata[use_dataset]['template'],
#                         metadata_template_file=testdata[use_dataset]['template'],
#                         )



# dataset.import_data_from_file(**testdata[use_dataset]['kwargs'])

# dataset.coarsen_time_resolution(freq = testdata[use_dataset]['coarsen'])
# dataset.apply_quality_control()
# dataset.get_lcz()
# dataset.update_gaps_and_missing_from_outliers()
#%%
# dataset.apply_quality_control()
# dataset.update_gaps_and_missing_from_outliers()
# dataset.fill_gaps_linear()

#%%<|MERGE_RESOLUTION|>--- conflicted
+++ resolved
@@ -34,22 +34,14 @@
 
 #%%
 
-metobs_toolkit.build_template_prompt()
 
 
-
-
-#%%
-
-
-<<<<<<< HEAD
-=======
 #%%
 # # use_dataset = 'debug_wide'
 # use_dataset = 'single_netatmo_sara_station'
 # use_dataset = 'vlindergent2022'
 use_dataset = 'siebevlinder'
->>>>>>> 52b483f0
+
 dataset = metobs_toolkit.Dataset()
 
 use_dataset = 'single_station'
@@ -59,11 +51,7 @@
                         template_file='/home/thoverga/Documents/VLINDER_github/template.csv',
                         )
 
-<<<<<<< HEAD
-dataset.import_data_from_file()
-dataset.get_info()
-print(dataset.df)
-=======
+
 
 
 dataset.import_data_from_file(**testdata[use_dataset]['kwargs'])
@@ -104,7 +92,7 @@
 #%%
 dataset.update_gaps_and_missing_from_outliers()
 dataset.fill_gaps_linear()
->>>>>>> 52b483f0
+
 
 #%%
 # use_dataset = 'debug_wide'
