#!/usr/bin/env python3
# -*- coding: utf-8 -*-
"""
Created on Thu Oct  6 13:25:02 2022

@author: thoverga
"""

# import vlinder_toolkit
import os, sys
import pandas as pd
from pathlib import Path


lib_folder = Path(__file__).resolve().parents[1]
sys.path.append(str(lib_folder))
print(str(lib_folder))

from src import vlinder_toolkit

<<<<<<< HEAD
=======





#%%

# %Import
>>>>>>> ad5a0eea

#%%

datafile = '/home/thoverga/Documents/Thesis studenten/Amber/data/formatted_Turku.csv'

settings = vlinder_toolkit.Settings()
<<<<<<< HEAD
settings.update_settings(input_data_file=datafile,
                           )
                          
=======
settings.update_settings(input_data_file=testdatafile,
                            input_metadata_file=static_data,
                          geotiff_lcz_file=lcz_map,
                          output_folder=os.path.join(str(lib_folder), 'temp_output')
                          )
settings.check_settings()
settings.show()

settings.copy_template_excel_file(target_folder='/home/%s/Desktop' % os.getenv('USER'))
>>>>>>> ad5a0eea


dataset = vlinder_toolkit.Dataset()
dataset.import_data_from_file(coarsen_timeres=False)

<<<<<<< HEAD



#%%

# # %Import

# testdatafile = os.path.join(str(lib_folder), 'tests', 'test_data',  'testdata_okt.csv')

# static_data =  os.path.join(str(lib_folder), 'static_data', 'vlinder_metadata.csv')

# lcz_map = os.path.join(str(lib_folder), 'physiograpy', 'lcz_filter_v1.tif')

 
# #% Setup dataset
# settings = vlinder_toolkit.Settings()
# settings.update_settings(input_data_file=testdatafile,
#                             input_metadata_file=static_data,
#                           geotiff_lcz_file=lcz_map,
#                           output_folder=os.path.join(str(lib_folder), 'temp_output')
#                           )

# settings.copy_template_excel_file(target_folder='/home/%s/Desktop' % os.getenv('USER'))


# dataset = vlinder_toolkit.Dataset()
# dataset.import_data_from_file(coarsen_timeres=True)

# dataset.apply_quality_control(obstype='temp')


# dataset.make_geo_plot()

<<<<<<< Updated upstream
=======
# #%%



# testdatafile = os.path.join(str(lib_folder), 'tests', 'test_data',  'testdata_okt_with_metadata.csv')

# # static_data =  os.path.join(str(lib_folder), 'static_data', 'vlinder_metadata.csv')

# lcz_map = os.path.join(str(lib_folder), 'physiograpy', 'lcz_filter_v1.tif')

 
# #% Setup dataset
# settings = vlinder_toolkit.Settings()


# settings.update_settings(input_data_file=testdatafile,
#                             # input_metadata_file=static_data,
#                           geotiff_lcz_file=lcz_map,
#                           output_folder=os.path.join(str(lib_folder), 'temp_output')
#                           )

# settings.add_excel_template(excel_file = "/home/thoverga/Documents/VLINDER_github/vlinder_toolkit/data_template_example.xlsx")



# dataset = vlinder_toolkit.Dataset()
# dataset.import_data_from_file(coarsen_timeres=True)

# # # dataset.apply_quality_control(obstype='temp')


# dataset.make_geo_plot()




>>>>>>> Stashed changes


# #%%

<<<<<<< Updated upstream
=======
# dataset.apply_quality_control(obstype='temp')


# dataset.make_geo_plot()



#%%

>>>>>>> ad5a0eea

vlinderlist = []
for i in range(28):
    # print(i+1)
    vlindername = 'vlinder' + str(i+1).zfill(2)
=======
# vlinderlist = []
# for i in range(28):
#     # print(i+1)
#     vlindername = 'vlinder' + str(i+1).zfill(2)
>>>>>>> Stashed changes
    
#     vlinderlist.append(vlindername)

# print(vlinderlist)
# testdatafile = os.path.join(str(lib_folder), 'tests', 'test_data',  'vlinderdata.csv')

# df= pd.read_csv(testdatafile, sep=';')

# df =df[df['Vlinder'].isin(vlinderlist)]

# outputfile = os.path.join(str(lib_folder), 'tests', 'test_data',  'vlinderdata_small.csv')

# df.to_csv(outputfile, sep=';', index=False)<|MERGE_RESOLUTION|>--- conflicted
+++ resolved
@@ -18,8 +18,7 @@
 
 from src import vlinder_toolkit
 
-<<<<<<< HEAD
-=======
+
 
 
 
@@ -28,18 +27,17 @@
 #%%
 
 # %Import
->>>>>>> ad5a0eea
 
 #%%
 
 datafile = '/home/thoverga/Documents/Thesis studenten/Amber/data/formatted_Turku.csv'
 
 settings = vlinder_toolkit.Settings()
-<<<<<<< HEAD
+
 settings.update_settings(input_data_file=datafile,
                            )
                           
-=======
+
 settings.update_settings(input_data_file=testdatafile,
                             input_metadata_file=static_data,
                           geotiff_lcz_file=lcz_map,
@@ -49,13 +47,10 @@
 settings.show()
 
 settings.copy_template_excel_file(target_folder='/home/%s/Desktop' % os.getenv('USER'))
->>>>>>> ad5a0eea
 
 
 dataset = vlinder_toolkit.Dataset()
 dataset.import_data_from_file(coarsen_timeres=False)
-
-<<<<<<< HEAD
 
 
 
@@ -89,8 +84,6 @@
 
 # dataset.make_geo_plot()
 
-<<<<<<< Updated upstream
-=======
 # #%%
 
 
@@ -127,13 +120,7 @@
 
 
 
->>>>>>> Stashed changes
 
-
-# #%%
-
-<<<<<<< Updated upstream
-=======
 # dataset.apply_quality_control(obstype='temp')
 
 
@@ -143,19 +130,6 @@
 
 #%%
 
->>>>>>> ad5a0eea
-
-vlinderlist = []
-for i in range(28):
-    # print(i+1)
-    vlindername = 'vlinder' + str(i+1).zfill(2)
-=======
-# vlinderlist = []
-# for i in range(28):
-#     # print(i+1)
-#     vlindername = 'vlinder' + str(i+1).zfill(2)
->>>>>>> Stashed changes
-    
 #     vlinderlist.append(vlindername)
 
 # print(vlinderlist)
