--- conflicted
+++ resolved
@@ -18,13 +18,9 @@
 sys.path.append(str(lib_folder))
 
 
-<<<<<<< HEAD
-testdatafile = os.path.join(str(lib_folder), 'tests', 'test_data',  'testdata_breaking.csv')
 
-##tatic_data =  os.path.join(str(lib_folder), 'static_data', 'vlinder_metadata.csv')
-=======
 #%% % Import
->>>>>>> 0d065556
+
 
 testdatafile = os.path.join(
     str(lib_folder), 'tests', 'test_data',  'testdata_okt_small.csv')
@@ -36,47 +32,20 @@
 # #% Setup dataset
 settings = vlinder_toolkit.Settings()
 settings.update_settings(input_data_file=testdatafile,
-<<<<<<< HEAD
-                          input_metadata_file=None,
-                          # geotiff_lcz_file=lcz_map
-                          output_folder='/home/thoverga/Documents/VLINDER_github/vlinder_toolkit'
-                          )
 
-template_file = os.path.join(str(lib_folder), 'tests', 'test_data',  'template_breaking.xls')
-settings.add_excel_template(template_file)
-
-dataset = vlinder_toolkit.Dataset()
-
-dataset.import_data_from_file(coarsen_timeres=True)
-
-
-dataset.apply_quality_control()
-
-dataset.write_to_csv()
-
-
-
-
-
-
-# test = dataset.get_qc_stats()
-
-
-=======
                          # input_metadata_file=static_data,
                          output_folder='/home/thoverga/Documents/VLINDER_github/vlinder_toolkit'
                          )
 
 dataset = vlinder_toolkit.Dataset()
->>>>>>> 0d065556
+
 
 
 df = dataset.import_data_from_file(coarsen_timeres=True)
 
-<<<<<<< HEAD
-=======
 
 dataset.apply_quality_control()
+
 
 #add obstype to get qc stats
 
@@ -85,5 +54,4 @@
 
 test = dataset.combine_all_to_obsspace()
     
-#%% 
->>>>>>> 0d065556
+#%% 