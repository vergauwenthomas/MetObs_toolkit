--- conflicted
+++ resolved
@@ -22,73 +22,58 @@
 import metobs_toolkit
 
 
-<<<<<<< HEAD
-=======
+
 
 # # data
 # era5_congo_file = '/home/thoverga/Downloads/era5_data_kongo.csv'
 data_file = '/home/thoverga/Documents/VLINDER_github/MetObs_toolkit/tests/test_data/testdata_testday/Ian/ATHTS01_all.csv'
 # metadata_file = '/home/thoverga/Documents/VLINDER_github/MetObs_toolkit/tests/test_data/testdata_testday/Kobe/CONGO_meta.csv'
 template_file ='/home/thoverga/Documents/VLINDER_github/MetObs_toolkit/tests/test_data/testdata_testday/Ian/template.csv'
+
+
+
+dataset = metobs_toolkit.Dataset()
+# print(dataset.settings.qc['titan_check_settings']['titan_buddy_check'])
+
+
+dataset.update_titan_qc_settings(obstype='humidity', sct_tneg = 12.3,
+                                 buddy_readius=2345.6, sct_outer_radius=13200)
+
+
+# print(dataset.settings.qc['titan_check_settings']['titan_buddy_check'])
+
+
+
 #%%
 
 dataset = metobs_toolkit.Dataset()
 
 dataset.update_settings(output_folder=None,
-                        # input_data_file=metobs_toolkit.demo_datafile,
-                        input_data_file = data_file,
-                        # input_metadata_file=metobs_toolkit.demo_metadatafile,
-                        # data_template_file=metobs_toolkit.demo_template,
-                        data_template_file = template_file,
-                        # metadata_template_file=metobs_toolkit.demo_template,
+                        input_data_file=metobs_toolkit.demo_datafile,
+                        # input_data_file = data_file,
+                        input_metadata_file=metobs_toolkit.demo_metadatafile,
+                        data_template_file=metobs_toolkit.demo_template,
+                        # data_template_file = template_file,
+                        metadata_template_file=metobs_toolkit.demo_template,
                         )
 
 
 dataset.import_data_from_file()
 # dataset.coarsen_time_resolution()
 
-dataset.apply_quality_control()
+# dataset.apply_quality_control()
 
 #%%
-# dataset.make_plot(colorby='label')
-# dataset.make_plot(colorby='label')
->>>>>>> a7762705
-
-dataset.update_gaps_and_missing_from_outliers(n_gapsize=10)
-dataset.make_plot(colorby='label')
 
 
-<<<<<<< HEAD
-=======
-dataset.fill_gaps_linear()
-dataset.make_plot(colorby='label')
-
->>>>>>> a7762705
-
-# from metobs_toolkit.df_helpers import xs_save
+print(dataset.settings.qc['titan_check_settings']['titan_buddy_check'])
 
 
+dataset.update_titan_qc_settings(obstype='temp', buddy_radius = 1567.2)
 
 
-# mergedf = dataset.combine_all_to_obsspace()
-# mergedf = mergedf.xs('temp', level='obstype')
+print(dataset.settings.qc['titan_check_settings']['titan_buddy_check'])
 
-# #%%
-
-# import pandas as pd
-# import numpy as np
-
-
-
-# # line_labels = ['ok', 'gap_interpolation', 'gap_debiased_era5', 'missing_obs_interpolation']
-
-# sta = 'vlinder05'
-# # for sta in mergedf.index.get_level_values('name').unique():
-# stadf = xs_save(mergedf, sta, 'name')
-# stadf_idx = stadf.index
-
-# linedf = stadf[stadf['label'].isin(line_labels)]
-# stadf.loc[~stadf.index.isin(linedf.index), 'value'] = np.nan
 
 
 
@@ -97,10 +82,15 @@
 # dataset.fill_missing_obs_linear()
 
 
-dataset.get_altitude()
-dataset.apply_titan_buddy_check()
-dataset.apply_titan_sct_resistant_check()
-dataset.make_plot(colorby='label')
+# dataset.get_altitude()
+
+
+
+
+
+dataset.apply_titan_buddy_check(use_constant_altitude=True)
+# dataset.apply_titan_sct_resistant_check()
+# dataset.make_plot(colorby='label')
 
 
 
@@ -108,7 +98,6 @@
 
 #%%
 
-<<<<<<< HEAD
 # import numpy as np
 # import titanlib
 # # Set up some fake data
@@ -126,98 +115,8 @@
 # elev_gradient = -0.0065
 # min_std = 1
 # num_iterations = 5
-=======
-staname = 'n13'
-# print(dataset.outliersdf.shape)
-dataset.make_plot(colorby='label', title='after qc')
-dataset.get_station(staname).make_plot(colorby='label', title='station: after qc')
-dataset.update_gaps_and_missing_from_outliers(n_gapsize=10)
-dataset.make_plot(colorby='label', title='after qc updating to gaps and missing')
-dataset.get_station(staname).make_plot(colorby='label', title='station: after qc updateing to gaps and missing')
-dataset.fill_missing_obs_linear()
-dataset.make_plot(colorby='label', title='after fill missing')
-dataset.get_station(staname).make_plot(colorby='label', title='station: after fill missing')
-dataset.fill_gaps_linear()
-dataset.make_plot(colorby='label', title='after fill missing and gapsfill')
-dataset.get_station(staname).make_plot(colorby='label', title='station: after fill missing and gapsfill')
-
->>>>>>> a7762705
-
-# flags = titanlib.buddy_check(
-#     points,
-#     temp_obs,
-#     radius,
-#     num_min,
-#     threshold,
-#     max_elev_diff,
-#     elev_gradient,
-#     min_std,
-#     num_iterations,
-# )
-
-
-<<<<<<< HEAD
-
-# def create_titanlib_points_series(dataset, obstype, datetime):
-#     import titanlib
-
-#     # Set up some fake data
-#     lats = [60,60.1,60.2]
-#     lons = [10,10,10]
-#     elevs = [0,0,0]
-#     obs = [0, 1, -111]
-#     points = titanlib.Points(lats, lons, elevs)
-
-
-
-
-# dataset.apply_quality_control()
-
-#%%
-=======
-# dataset.update_qc_settings(obstype='temp',
-#                            step_max_decrease_per_sec=0.5,
-#                            step_max_increase_per_sec=0.5)
-
-
-# dataset.apply_quality_control(
-#     obstype="temp",         # choose which observations you want to check
-#     gross_value=False,       # set True if you want to perform the gross value check
-#     persistance=False,       # set True if you want to perform the persistence check
-#     step=True,              # set True if you want to perform the spike check
-#     window_variation=False,  # set True if you want to perform the window variation check
-# )
-
-
-
-#%%
-# dataset.update_gaps_and_missing_from_outliers(n_gapsize=10)
-# dataset.fill_missing_obs_linear()
->>>>>>> a7762705
-
-#%%
-# dataset.make_plot(colorby='label', title='after fill missing')
-
-
-#%%
 
 
 
 
 
-
-
-# combdf = dataset.combine_all_to_obsspace()
-# #%%
-# line_labels = ['ok', 'gap_interpolation', 'gap_debiased_era5', 'missing_obs_interpolation']
-
-# test = combdf[combdf['label'].isin(line_labels)]
-# print(test['label'].value_counts())
-
-
-
-
-
-
-
-
