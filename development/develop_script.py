#!/usr/bin/env python3
# -*- coding: utf-8 -*-
"""
Created on Thu Oct  6 13:25:02 2022
@author: thoverga
"""

#%%

# import metobs_toolkit

import os
import sys
from pathlib import Path


lib_folder = Path(__file__).resolve().parents[1]
sys.path.insert(0,str(lib_folder))

import metobs_toolkit


#%%


# file = '/home/thoverga/Documents/VLINDER_github/MetObs_toolkit/tests/test_data/testdata_testday/Amsterdam_D2222z6together.csv'
# metafile ='/home/thoverga/Documents/VLINDER_github/MetObs_toolkit/tests/test_data/testdata_testday/Latlon_stations_Amsterdam.csv'



# # metobs_toolkit.build_template_prompt()


#%%
# Make an empty dataset
dataset = metobs_toolkit.Dataset()

# Add the demo data files to the dataset settings
dataset.update_settings(input_data_file = metobs_toolkit.demo_datafile,
                        input_metadata_file = metobs_toolkit.demo_metadatafile,
                        data_template_file = metobs_toolkit.demo_template,
                        metadata_template_file = metobs_toolkit.demo_template, # Contains also the metadata mapping
                        output_folder = '/home/thoverga/Documents/VLINDER_github/MetObs_toolkit/development'
                        )

dataset.import_data_from_file()



#%%

<<<<<<< HEAD
dataset.get_lcz()
# sta = dataset.get_station('vlinder01')
# sta.make_plot()

dataset.make_geo_plot(obstype='temp')
#%%
=======

# sta = dataset.get_station('vlinder01')
# sta.make_plot()

# dataset.make_plot()
#%%

>>>>>>> b7d01377

analy = dataset.get_analysis()
analy.get_aggregated_diurnal_statistics( title='hhoi', legend=False)<|MERGE_RESOLUTION|>--- conflicted
+++ resolved
@@ -49,22 +49,14 @@
 
 #%%
 
-<<<<<<< HEAD
 dataset.get_lcz()
 # sta = dataset.get_station('vlinder01')
 # sta.make_plot()
 
 dataset.make_geo_plot(obstype='temp')
-#%%
-=======
 
-# sta = dataset.get_station('vlinder01')
-# sta.make_plot()
-
-# dataset.make_plot()
 #%%
 
->>>>>>> b7d01377
 
 analy = dataset.get_analysis()
 analy.get_aggregated_diurnal_statistics( title='hhoi', legend=False)