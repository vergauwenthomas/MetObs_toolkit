--- conflicted
+++ resolved
@@ -46,9 +46,5 @@
 
 dataset.write_to_csv('testfile')
 
-<<<<<<< HEAD
-# print(dataset.metadf.head())
-=======
 
->>>>>>> 2323da01
 
