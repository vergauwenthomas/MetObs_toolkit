--- conflicted
+++ resolved
@@ -51,55 +51,13 @@
 
 dataset.apply_quality_control(obstype='temp')
 
-<<<<<<< HEAD
-
-dataset.make_geo_plot()
-
-#%%
-
-
-
-testdatafile = os.path.join(str(lib_folder), 'tests', 'test_data',  'testdata_okt_with_metadata.csv')
-
-# static_data =  os.path.join(str(lib_folder), 'static_data', 'vlinder_metadata.csv')
-
-lcz_map = os.path.join(str(lib_folder), 'physiograpy', 'lcz_filter_v1.tif')
-
- 
-#% Setup dataset
-settings = vlinder_toolkit.Settings()
-
-
-settings.update_settings(input_data_file=testdatafile,
-                            # input_metadata_file=static_data,
-                          geotiff_lcz_file=lcz_map,
-                          output_folder=os.path.join(str(lib_folder), 'temp_output')
-                          )
-
-settings.add_excel_template(excel_file = "/home/thoverga/Documents/VLINDER_github/vlinder_toolkit/data_template_example.xlsx")
-
-
-
-dataset = vlinder_toolkit.Dataset()
-dataset.import_data_from_file(coarsen_timeres=True)
-
-# # dataset.apply_quality_control(obstype='temp')
-
 
 dataset.make_geo_plot()
 
 
 
+#%%
 
-
-
-=======
-
-dataset.make_geo_plot()
-
-
->>>>>>> 4d0b23e3
-#%%
 
 vlinderlist = []
 for i in range(28):
