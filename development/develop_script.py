--- conflicted
+++ resolved
@@ -33,17 +33,11 @@
 dataset = metobs_toolkit.Dataset()
 
 dataset.update_settings(output_folder=None,
-<<<<<<< HEAD
                         # input_data_file=metobs_toolkit.demo_datafile,
                         input_data_file = data_file,
                         # input_metadata_file=metobs_toolkit.demo_metadatafile,
                         # data_template_file=metobs_toolkit.demo_template,
                         data_template_file = template_file,
-=======
-                        input_data_file=data_file,
-                        # input_metadata_file=metobs_toolkit.demo_metadatafile,
-                        data_template_file=template_file,
->>>>>>> a84538ba
                         # metadata_template_file=metobs_toolkit.demo_template,
                         )
 
@@ -51,7 +45,6 @@
 dataset.import_data_from_file()
 # dataset.coarsen_time_resolution()
 
-<<<<<<< HEAD
 dataset.apply_quality_control()
 
 #%%
@@ -60,17 +53,12 @@
 
 dataset.update_gaps_and_missing_from_outliers(n_gapsize=10)
 dataset.make_plot(colorby='label')
-=======
-#%%
->>>>>>> a84538ba
 
 
 dataset.fill_gaps_linear()
 dataset.make_plot(colorby='label')
 
 
-
-<<<<<<< HEAD
 # from metobs_toolkit.df_helpers import xs_save
 
 
@@ -98,38 +86,11 @@
 
 
 
-
-
-
-=======
-dataset.update_qc_settings(obstype='temp',
-                           step_max_decrease_per_sec=0.5,
-                           step_max_increase_per_sec=0.5)
-
-
-dataset.apply_quality_control(
-    obstype="temp",         # choose which observations you want to check
-    gross_value=False,       # set True if you want to perform the gross value check
-    persistance=False,       # set True if you want to perform the persistence check
-    step=True,              # set True if you want to perform the spike check
-    window_variation=False,  # set True if you want to perform the window variation check
-)
-
-
->>>>>>> a84538ba
-
 #%%
 # dataset.update_gaps_and_missing_from_outliers(n_gapsize=10)
 # dataset.fill_missing_obs_linear()
 
-<<<<<<< HEAD
 
-
-#%%
-
-=======
-#%%
-# dataset.make_plot(colorby='label', title='after fill missing')
 
 
 #%%
@@ -148,7 +109,6 @@
 dataset.make_plot(colorby='label', title='after fill missing and gapsfill')
 dataset.get_station(staname).make_plot(colorby='label', title='station: after fill missing and gapsfill')
 
->>>>>>> a84538ba
 
 
 
@@ -177,28 +137,7 @@
 
 #%%
 
-<<<<<<< HEAD
-# staname = 'n13'
-# # print(dataset.outliersdf.shape)
-# dataset.make_plot(colorby='label', title='after qc')
-# dataset.get_station(staname).make_plot(colorby='label', title='station: after qc')
-# dataset.update_gaps_and_missing_from_outliers(n_gapsize=10)
-# dataset.make_plot(colorby='label', title='after qc updating to gaps and missing')
-# dataset.get_station(staname).make_plot(colorby='label', title='station: after qc updateing to gaps and missing')
-# dataset.fill_missing_obs_linear()
-# dataset.make_plot(colorby='label', title='after fill missing')
-# dataset.get_station(staname).make_plot(colorby='label', title='station: after fill missing')
-# dataset.fill_gaps_linear()
-# dataset.make_plot(colorby='label', title='after fill missing and gapsfill')
-# dataset.get_station(staname).make_plot(colorby='label', title='station: after fill missing and gapsfill')
-=======
-# combdf = dataset.combine_all_to_obsspace()
-# #%%
-# line_labels = ['ok', 'gap_interpolation', 'gap_debiased_era5', 'missing_obs_interpolation']
 
-# test = combdf[combdf['label'].isin(line_labels)]
-# print(test['label'].value_counts())
->>>>>>> a84538ba
 
 
 
