--- conflicted
+++ resolved
@@ -9,8 +9,6 @@
 import vlinder_toolkit
 import os
 import sys
-import pandas as pd
-import numpy as np
 from pathlib import Path
 
 
@@ -29,55 +27,32 @@
 static_data = os.path.join(
     str(lib_folder), 'static_data', 'vlinder_metadata.csv')
 
-<<<<<<< HEAD
+
 
 # #% Setup dataset
-settings = vlinder_toolkit.Settings()
-settings.update_settings(input_data_file=testdatafile,
 
-                          input_metadata_file=static_data,
-                         output_folder='/home/thoverga/Documents/VLINDER_github/vlinder_toolkit'
-                         )
+
 
 dataset = vlinder_toolkit.Dataset()
-
-
-# dataset.apply_quality_control()
-=======
-#%%
-dataset = vlinder_toolkit.Dataset()
-
->>>>>>> 717b3d0b
-
 dataset.update_settings(input_data_file=testdatafile,
                         input_metadata_file=static_data,
                         output_folder='/home/thoverga/Documents/VLINDER_github/vlinder_toolkit'
                         )
 
-<<<<<<< HEAD
+# dataset.apply_quality_control()
+
+
 dataset.import_data_from_file(coarsen_timeres=True)
-dataset.apply_quality_control()
+# dataset.apply_quality_control()
 
 
 
-
-#%%
-from datetime import datetime
-startdt = datetime(2022,10,4)
-
-enddt = datetime(2022, 10, 11)
+dataset.make_plot(stationnames=['vlinder01', 'vlinder02'])
 
 
+# era_modeldata = dataset.get_modeldata(stations='vlinder01')
 
-
-
-era5 = vlinder_toolkit.Modeldata('era5')
-era5.get_ERA5_data(metadf = dataset.metadf,
-                   startdt=startdt,
-                   enddt=enddt)
-
-
-dataset.fill_gaps_era5(era5)
+# dataset.fill_gaps_era5(era_modeldata)
 
 
 
@@ -85,26 +60,5 @@
 
 
 
-#%%
 
-
-
-=======
-
-from datetime import datetime
-startdt = datetime(2020, 8,1)
-enddt = datetime(2020,8,2)
-test = dataset.import_data_from_database(start_datetime=startdt, end_datetime=enddt)
-
-
-# dataset.import_data_from_file(coarsen_timeres=True)
-
-# dataset.apply_quality_control()
-# dataset.get_qc_stats()
-# dataset.make_geo_plot()
-# dataset.make_plot()
-
-
-#%%
-print('done')
->>>>>>> 717b3d0b
+#%%