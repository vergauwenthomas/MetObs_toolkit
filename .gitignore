#Exclude private information
deploy_info

#Exclude temp output
temp_output/*
*~lock*
*.swp
*poetry.lock
poetry.lock

#Exclude deploy scripts
deploiment/*_log
deploiment/*online* #only for thomas
deploiment/update_version.sh #only for thomas
deploiment/*

#Exclude local package builds
dist/*

#exclude the python versions of the doc example notebooks
docs/examples/*.py

#Exclude local documentation builds
docs/_*

#logs
*log
#exclude data
examples/*.csv
examples/testdata.csv
tests/test_data/testdata_testday
# exclued logs
*log

#exclude figures in test data
<<<<<<< HEAD
tests/*.png
tests/*.html


=======
tests/**/*.png
tests/**/*.html
>>>>>>> 6a40ab8f

# pychache
*.ipynb_checkpoints*

*__pycache__*
.spyproject
*.pyc
.vscode
*tempCodeRunnerFile.py

#GUI stuff
GUI/tmp/*
GUI/cache/*
#Development stuff
development/*
#Documentation (build online)
docs/_build<|MERGE_RESOLUTION|>--- conflicted
+++ resolved
@@ -33,15 +33,9 @@
 *log
 
 #exclude figures in test data
-<<<<<<< HEAD
 tests/*.png
 tests/*.html
 
-
-=======
-tests/**/*.png
-tests/**/*.html
->>>>>>> 6a40ab8f
 
 # pychache
 *.ipynb_checkpoints*
