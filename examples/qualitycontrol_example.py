#!/usr/bin/env python3
# -*- coding: utf-8 -*-
"""
Created on Fri Sep 23 12:01:35 2022
@author: thoverga
"""
import os
from pathlib import Path
main_folder = Path(__file__).resolve().parents[1]
testdata_file = os.path.join(str(main_folder), 'tests', 'test_data',  'vlinderdata_small.csv' )
# metadata = os.path.join(str(main_folder), 'static_data', 'vlinder_metadata.csv')


# import sys
# sys.path.append(str(main_folder))
import vlinder_toolkit




# =============================================================================
#  Import data
# =============================================================================



#1. Importing a dataset containing mulitple different stations is a function in the Dataset class. First we need to initiate a Dataset with a name of choise.

sept_2022_all_vlinders = vlinder_toolkit.Dataset()
sept_2022_all_vlinders.update_settings(input_data_file=testdata_file, #A demo data file, downloaded with brian tool: https://vlinder.ugent.be/vlinderdata/multiple_vlinders.php
                         output_folder='/home/$USER/output/')


# ---------------- Importing from CSV file -------------------------------


#The dataset is initiated but still empty. Filling it with the data from a csv file is simply done by:
    
sept_2022_all_vlinders.import_data_from_file(coarsen_timeres=True) #Rember that you added the input file in the settings object, this file will be used.


# =============================================================================
# Applying quality control
# =============================================================================

#  a number of quality control methods are available in the toolkit. We can classify them in two groups:
    # 1) Quality control for missing/duplicated timestamps 
    
        #These are automatically performed when the dataset is created
        
    # 2) Quality control for bad observations
    
        #These are not automatically executed. These checks are performd in a sequence 
        # of specific checks, that are looking for signatures of typically bad observations.
        # The following checks are available:
            # Gross value check: a threshold check that observations should be between the thresholds
            # Persistance check: a check that looks for repetitive observation values (indicating a connection error.)
            # Spike check: Check if an observation does not change between two timestamps by more than a threshold.
            # Internal consistency check: Check if the temperature observations are physically valid based on relative humidity observations.
            
#All settings, labels, replacement values are defind in the default settings in /settings_files/qc_settings.py
#To inspect (and change) these quality control settings, you can extract them out of the Settings:
<<<<<<< HEAD

qc_settings = sept_2022_all_vlinders.settings.qc['qc_check_settings'] #Settings are stored in nested dictionary
print(qc_settings)

#Changing a setting example:
qc_settings['persistance']['temp']['max_valid_repetitions'] = 6

=======
qc_settings = settings.qc_check_settings
print(qc_settings)

#Changing a setting example:
qc_settings['repetitions']['temp']['max_valid_repetitions'] = 6
print(qc_settings)
>>>>>>> 7a649196

        
# Quality control checks are always applied on the full dataset Using the apply_quality_control method on the dataset.

sept_2022_all_vlinders.apply_quality_control(obstype='temp', #which observations to check
                                             gross_value=True, #apply gross_value check?
                                             persistance=True, #apply persistance check?
                                             step=True, #apply the step chec?
                                             window_variation=True # apply internal consistency check?
                                             )

# ----- INTERMEZZO ------
# quality control methods can also be applied on station level. Be aware that the QC labels are an attribute of the station
# and not of the dataset the station belongs to!

station = sept_2022_all_vlinders.get_station('vlinder01')

station.apply_quality_control()

print(station.outliersdf.head())
 
    
    
# =============================================================================
# Quality control values
# =============================================================================

# If an observation is flagged as an outlier by a check, the observational value is replaced.
# By default the outliers are replaced by Nan-values. 


# =============================================================================
# Quality control labels
# =============================================================================

# Each check makes a label for each observation. These labels are stored in the dataset.df:

print(sept_2022_all_vlinders.df.head())

# You can see that there is a specific coloumn for each check-label (and for each observationtype that is checked):
print(sept_2022_all_vlinders.df.columns)

# The labels:
#   ok: Observation is not flagged as an outlier    
#   not checked: observation could not be checked (mostly because the observations is already flagged as outlier by a previous check)
#   **** outlier: labeld as outlier by the **** check


# After applying the Quality control each observations (that is checked) has a set of qc-labels. 
# To create One column with the final label (based on the labels for each check), you can call the 
# combine_all_to_obsspace, which will combine observations, outliers gaps and missing timestamps,
 # and add a final-qc-label column per obstype:

outliers_sept_2022_all_vlinders = sept_2022_all_vlinders.combine_all_to_obsspace()

print(outliers_sept_2022_all_vlinders['temp_final_label'].head())

# (When writing a dataset to file, there is an attribute 'add_final_labels'. When 
#  True, the final labels are computed and added to the file.)

# =============================================================================
# Quality control stats
# =============================================================================

#  Some basic overview statistics are implemented for the quality controll labels. 
#  You can extract the frequency statistics by calling:
    
    # obstype: Get statistics of the QC applied on which observationtype
    # stationnames: Which subset of the dataset to use? If None, statistics are computed over all the stations,
    #               if one stationname is given the stats are computed for that station. You can also give a list of stationnames. 
    # make_plot:  If True, an overview of pie-charts per check are made.
    
    #The output is a dataframe with frequency statistics per check PRESENTED IN PERSETNTAGES.
    
qc_statistics = sept_2022_all_vlinders.get_qc_stats(obstype='temp',
                                                    stationnames=None, #or 'station_A' or list of stationnames ['station_A', 'station_B']
                                                    make_plot=True)    

print(qc_statistics)



# =============================================================================
# Timeseries plots
# =============================================================================

#NOTE: All styling settings are defined in the src/vlinder_toolkit/settings_files/default_formats_settings.py


#To plot timeseries for one station you can use the make_plot function on the station object:
favorite_station = sept_2022_all_vlinders.get_station(stationname='vlinder10')

#Possible obstypes to plot:
    # 'temp','radiation_temp','humidity','precip','precip_sum','wind_speed',
    # 'wind_gust','wind_direction','pressure','pressure_at_sea_level'
    
favorite_station.make_plot(variable='temp', 
                            title=None) #if title=None, a title will be generated

# You can see the effect of the quality control where the values are replaced when the observation was flagged as outlier.
# Since Nan values are not shown in the plotting, the effect of the QC can be seen by missing observations and gaps.





#If you want to compair multiple stations by a timeseries you can use the make_plot function on the dataset:

from datetime import datetime    

sept_2022_all_vlinders.make_plot(stationnames=['vlinder02', 'vlinder05', 'vlinder07'],
                                variable='temp',
                                starttime=datetime(2022, 9,4), # 2022/09/04 00:00:00
                                endtime=datetime(2022,9,12,12,45), #2022/09/12 12:45:00
                                title=None,
                                legend=True
                                )
#If you do not specify a start and endtime, all available timestamps are used.<|MERGE_RESOLUTION|>--- conflicted
+++ resolved
@@ -60,7 +60,7 @@
             
 #All settings, labels, replacement values are defind in the default settings in /settings_files/qc_settings.py
 #To inspect (and change) these quality control settings, you can extract them out of the Settings:
-<<<<<<< HEAD
+
 
 qc_settings = sept_2022_all_vlinders.settings.qc['qc_check_settings'] #Settings are stored in nested dictionary
 print(qc_settings)
@@ -68,14 +68,7 @@
 #Changing a setting example:
 qc_settings['persistance']['temp']['max_valid_repetitions'] = 6
 
-=======
-qc_settings = settings.qc_check_settings
-print(qc_settings)
 
-#Changing a setting example:
-qc_settings['repetitions']['temp']['max_valid_repetitions'] = 6
-print(qc_settings)
->>>>>>> 7a649196
 
         
 # Quality control checks are always applied on the full dataset Using the apply_quality_control method on the dataset.
