#!/usr/bin/env python3
# -*- coding: utf-8 -*-
"""
Created on Fri Oct 28 08:29:37 2022

@author: thoverga
"""

import sys, os

from pathlib import Path


lib_folder = Path(__file__).resolve().parents[2]
# sys.path.append(str(lib_folder))


import metobs_toolkit

# %% IO testdata



dataset = metobs_toolkit.Dataset()
dataset.update_settings(input_data_file=metobs_toolkit.demo_datafile,
                        input_metadata_file=metobs_toolkit.demo_metadatafile)
dataset.import_data_from_file()
dataset.coarsen_time_resolution()


# %% Apply Qc on dataset level

dataset.apply_quality_control(obstype="temp")


outliersdf = dataset.combine_all_to_obsspace()
dataset.get_qc_stats(make_plot=False)
dataset.get_qc_stats(obstype="humidity", make_plot=False)


# %% Apply Qc on obstype not specified in settings


dataset.apply_quality_control(obstype="humidity")
dataset.get_qc_stats(obstype="humidity", make_plot=False)
# %% Apply QC on station level

sta = dataset.get_station("vlinder05")

sta.apply_quality_control()

test = sta.get_qc_stats(make_plot=True)

# sta.get_qc_stats(make_plot=True)


#%% Apply titan checks

<<<<<<< HEAD
#  ------ Buddy check --------------
dataset.update_titan_qc_settings(obstype='temp',
                                  buddy_radius=50000,
                                  buddy_num_min=3,
                                  buddy_max_elev_diff=200,
                                  buddy_threshold=3)



dataset.apply_titan_buddy_check(use_constant_altitude=True)


# count test
assert dataset.outliersdf['label'].value_counts()['buddy check outlier'] == 57, 'The buddy check did not perfom good.'

# test if a check does not overwrite itself
dataset.update_titan_qc_settings(obstype='temp',
                                  buddy_radius=80000,
                                  buddy_num_min=3,
                                  buddy_max_elev_diff=200,
                                  buddy_threshold=0.5)
dataset.apply_titan_buddy_check(use_constant_altitude=True)

assert dataset.outliersdf['label'].value_counts()['buddy check outlier'] == 57, 'The buddy check did overwrite itself!'

#%%




# import numpy as np



# #  ------------- SCT check ---------------
# dataset.update_titan_qc_settings(obstype='temp',
#                                 sct_basic=True,
#                                 sct_eps2=0.5,
#                                 sct_inner_radius=20000,
#                                 sct_kth_closest_obs_horizontal_scale=2,
#                                 sct_max_horizontal_scale=100000,
#                                 sct_maxa_deviation=7,
#                                 sct_maxv_deviation=0.5,
#                                 sct_min_elev_diff=100,
#                                 sct_min_horizontal_scale=250,
#                                 sct_mina_deviation=7,
#                                 sct_minv_deviation=0.7,
#                                 sct_num_iterations=2,
#                                 sct_num_max_outer=10,
#                                 sct_num_min_outer=3,
#                                 sct_num_min_prof=1,
#                                 sct_outer_radius=50000,
#                                 sct_tneg=16,
#                                 sct_tpos=16,
#                                 sct_vertical_scale=200,
#                                 sct_debug=False,
#                                 )


# dataset.metadf['altitude'] = np.random.randint(1, 250, dataset.metadf.shape[0])
=======
# #  ------ Buddy check --------------
# dataset.update_titan_qc_settings(obstype='temp',
#                                  buddy_radius=50000,
#                                  buddy_num_min=3,
#                                  buddy_max_elev_diff=200,
#                                  buddy_threshold=3)



# dataset.apply_titan_buddy_check(use_constant_altitude=True)


# # count test
# assert dataset.outliersdf['label'].value_counts()['buddy check outlier'] == 57, 'The buddy check did not perfom good.'

# # test if a check does not overwrite itself
# dataset.update_titan_qc_settings(obstype='temp',
#                                  buddy_radius=80000,
#                                  buddy_num_min=3,
#                                  buddy_max_elev_diff=200,
#                                  buddy_threshold=0.5)
# dataset.apply_titan_buddy_check(use_constant_altitude=True)

# assert dataset.outliersdf['label'].value_counts()['buddy check outlier'] == 57, 'The buddy check did overwrite itself!'

#%%




import numpy as np



#  ------------- SCT check ---------------
dataset.update_titan_qc_settings(obstype='temp',
                                sct_basic=True,
                                sct_eps2=0.5,
                                sct_inner_radius=20000,
                                sct_kth_closest_obs_horizontal_scale=2,
                                sct_max_horizontal_scale=100000,
                                sct_maxa_deviation=7,
                                sct_maxv_deviation=0.5,
                                sct_min_elev_diff=100,
                                sct_min_horizontal_scale=250,
                                sct_mina_deviation=7,
                                sct_minv_deviation=0.7,
                                sct_num_iterations=2,
                                sct_num_max_outer=10,
                                sct_num_min_outer=3,
                                sct_num_min_prof=1,
                                sct_outer_radius=50000,
                                sct_tneg=16,
                                sct_tpos=16,
                                sct_vertical_scale=200,
                                sct_debug=False,
                                )


dataset.metadf['altitude'] = np.random.randint(1, 250, dataset.metadf.shape[0])
>>>>>>> 9c635875

# dataset.apply_titan_sct_resistant_check()
<|MERGE_RESOLUTION|>--- conflicted
+++ resolved
@@ -56,7 +56,6 @@
 
 #%% Apply titan checks
 
-<<<<<<< HEAD
 #  ------ Buddy check --------------
 dataset.update_titan_qc_settings(obstype='temp',
                                   buddy_radius=50000,
@@ -82,9 +81,8 @@
 
 assert dataset.outliersdf['label'].value_counts()['buddy check outlier'] == 57, 'The buddy check did overwrite itself!'
 
+
 #%%
-
-
 
 
 # import numpy as np
@@ -117,67 +115,6 @@
 
 
 # dataset.metadf['altitude'] = np.random.randint(1, 250, dataset.metadf.shape[0])
-=======
-# #  ------ Buddy check --------------
-# dataset.update_titan_qc_settings(obstype='temp',
-#                                  buddy_radius=50000,
-#                                  buddy_num_min=3,
-#                                  buddy_max_elev_diff=200,
-#                                  buddy_threshold=3)
 
 
-
-# dataset.apply_titan_buddy_check(use_constant_altitude=True)
-
-
-# # count test
-# assert dataset.outliersdf['label'].value_counts()['buddy check outlier'] == 57, 'The buddy check did not perfom good.'
-
-# # test if a check does not overwrite itself
-# dataset.update_titan_qc_settings(obstype='temp',
-#                                  buddy_radius=80000,
-#                                  buddy_num_min=3,
-#                                  buddy_max_elev_diff=200,
-#                                  buddy_threshold=0.5)
-# dataset.apply_titan_buddy_check(use_constant_altitude=True)
-
-# assert dataset.outliersdf['label'].value_counts()['buddy check outlier'] == 57, 'The buddy check did overwrite itself!'
-
-#%%
-
-
-
-
-import numpy as np
-
-
-
-#  ------------- SCT check ---------------
-dataset.update_titan_qc_settings(obstype='temp',
-                                sct_basic=True,
-                                sct_eps2=0.5,
-                                sct_inner_radius=20000,
-                                sct_kth_closest_obs_horizontal_scale=2,
-                                sct_max_horizontal_scale=100000,
-                                sct_maxa_deviation=7,
-                                sct_maxv_deviation=0.5,
-                                sct_min_elev_diff=100,
-                                sct_min_horizontal_scale=250,
-                                sct_mina_deviation=7,
-                                sct_minv_deviation=0.7,
-                                sct_num_iterations=2,
-                                sct_num_max_outer=10,
-                                sct_num_min_outer=3,
-                                sct_num_min_prof=1,
-                                sct_outer_radius=50000,
-                                sct_tneg=16,
-                                sct_tpos=16,
-                                sct_vertical_scale=200,
-                                sct_debug=False,
-                                )
-
-
-dataset.metadf['altitude'] = np.random.randint(1, 250, dataset.metadf.shape[0])
->>>>>>> 9c635875
-
 # dataset.apply_titan_sct_resistant_check()
