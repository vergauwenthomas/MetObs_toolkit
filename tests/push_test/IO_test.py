--- conflicted
+++ resolved
@@ -135,11 +135,9 @@
 
 assert dataset_single.metadf.shape == (1,9), 'Shape metadf for single station is not correct'
 
-<<<<<<< HEAD
+
 assert dataset_single.metadf['lat'].iloc[0] ==51.558, 'Metadf latitde is not merged correct.'
-=======
-assert dataset_single.metadf['lat'].iloc[0] ==2.51558, 'Metadf latitde is not merged correct.'
->>>>>>> 6a40ab8f
+
 assert dataset_single.df.index.get_level_values('name').unique()[0] == 'whats_the_name', 'single station name not represented correctly.'
 
 
