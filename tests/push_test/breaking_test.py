#!/usr/bin/env python3
# -*- coding: utf-8 -*-



# PROGRAM FOR TESTING THE BREAKING DATAFILE
"""
Created on Tue Nov 29 12:19:03 2022

@author: mivieijra
"""

import sys, os

from pathlib import Path

import vlinder_toolkit
lib_folder = Path(__file__).resolve().parents[2]
# sys.path.append(str(lib_folder))
print(str(lib_folder))

#x = all(keys in ['a', 'b', 'c'] for keys in ['c', 'b', 'a'])

testdata = os.path.join(str(lib_folder), 'tests', 'test_data',  'testdata_breaking.csv')

settings = vlinder_toolkit.Settings()
settings.update_settings(input_data_file=testdata)

#####################################################################
# Set settings for QC
minimal_gapsize = 10    #gaps defined as n times the highest frequency on IO.
dupl_dropping = False #method used to drop duplicated timestamps

persistance_time_window_to_check = '1h'   # Use this format as example: "1h20min50s"
min_num_obs = 5   #Minimum number of records in window to perform persistance check

max_valid_repetitions = 5 # Maximal number of repetitions that is allowed

min_value = -15.0  # Minimal allowed value
max_value = 50.0 # Maximal allowed value

max_increase_per_second = 8.0/3600.0   # Maximal allowed increase per second (for window variation check)
max_decrease_per_second = 10.0/3600.0   # Maximal allowed decrease per second (for window variation check)
time_window_to_check = '1h'   # Use this format as example: "1h20min50s"
min_window_members = 3 # Minimal number of records in window to perform check

max_increase_per_second_step = 8.0/3600.0   # Maximal allowed increase per second (for step check)
max_decrease_per_second_step = -10.0/3600.0   # Maximal allowed increase per second (for step check)


settings.gaps_settings['gaps_finder']['gapsize_n'] = minimal_gapsize

settings.qc_check_settings['duplicated_timestamp']['keep'] = dupl_dropping

settings.qc_check_settings['persistance']['temp']['time_window_to_check'] = persistance_time_window_to_check
settings.qc_check_settings['persistance']['temp']['min_num_obs'] = min_num_obs

settings.qc_check_settings['repetitions']['temp']['max_valid_repetitions'] = max_valid_repetitions

settings.qc_check_settings['gross_value']['temp']['min_value'] = min_value
settings.qc_check_settings['gross_value']['temp']['max_value'] = max_value

settings.qc_check_settings['window_variation']['temp']['max_increase_per_second'] = max_increase_per_second
settings.qc_check_settings['window_variation']['temp']['max_decrease_per_second'] = max_decrease_per_second
settings.qc_check_settings['window_variation']['temp']['time_window_to_check'] = time_window_to_check
settings.qc_check_settings['window_variation']['temp']['min_window_members'] = min_window_members

settings.qc_check_settings['step']['temp']['max_increase_per_second'] = max_increase_per_second_step
settings.qc_check_settings['step']['temp']['max_decrease_per_second'] = max_decrease_per_second_step
#####################################################################


#% add template
template_file = os.path.join(str(lib_folder), 'tests', 'test_data',  'template_breaking.csv')
settings.add_csv_template(template_file)

dataset_coarsened = vlinder_toolkit.Dataset()
dataset_coarsened.import_data_from_file(coarsen_timeres=True)
dataset_coarsened.apply_quality_control()

#_ = dataset_coarsened.get_qc_stats()
#%%
dataset = vlinder_toolkit.Dataset()
dataset.import_data_from_file(coarsen_timeres=False)
dataset.apply_quality_control()

_ = dataset.get_qc_stats()

dataset.make_plot(stationnames=['Fictional'],colorby='label', show_outliers=True)


#%% Compare manual and toolkit labeling


man_df = dataset.input_df #manual label

tlk_df = dataset.combine_all_to_obsspace()



#%%
all_manual_labels = list(man_df['flags'].unique())
manual_to_tlkit_label_map = {
     'ok': 'ok',
     'in step outlier group': settings.qc_checks_info['step']['outlier_flag'],
     'repetitions outlier': settings.qc_checks_info['repetitions']['outlier_flag'],
     'duplicated timestamp outlier': settings.qc_checks_info['duplicated_timestamp']['outlier_flag'],
     'gross value outlier': settings.qc_checks_info['gross_value']['outlier_flag'],
     'in window variation outlier group': settings.qc_checks_info['window_variation']['outlier_flag'],
     'persistance outlier': settings.qc_checks_info['persistance']['outlier_flag']
    }

#check if the mapper is still up to date
assert all([True for label in all_manual_labels if label in manual_to_tlkit_label_map.keys()]), 'Update the manual to toolkit mapper'



# =============================================================================
# iterate over all labels and validate if the indices are equal between manual and toolkit
# =============================================================================

to_check = ['ok',
            'in step outlier group',
            'repetitions outlier',
            # 'duplicated timestamp outlier',
            'gross value outlier',
            'in window variation outlier group',
            'persistance outlier']
for man_label, tlk_label in manual_to_tlkit_label_map.items():
    if not man_label in to_check:
        continue
    
    print(f' Testing equality of the {tlk_label} with the manual labeling ({man_label}).')
    
    man_idx = man_df[man_df['flags'] == man_label].index.sort_values()
    tlk_idx = tlk_df[tlk_df['temp_final_label'] == tlk_label].index.sort_values()

    
    if not tlk_idx.equals(man_idx):
        print(f'ERROR: wrong labels for {tlk_label}')
        
        print(f'differences tlkit --> manual: { tlk_idx.difference(man_idx)}')
        print(f'differences manual --> tlkit: {man_idx.difference(tlk_idx)}')
        sys.exit(1)
    
    else:
        print('OK!')


# =============================================================================
# test duplicates
# =============================================================================
# tested seperatly because duplicates are in tlk stored as one record, to avoid 
# duplicate index errors. So we have to do the same for the manual labeling
man_label = 'duplicated timestamp outlier'
tlk_label = manual_to_tlkit_label_map[man_label]

print(f' Testing equality of the {tlk_label} with the manual labeling ({man_label}).')

man_df_no_duplic = man_df[~man_df.index.duplicated(keep='first')]

man_idx = man_df_no_duplic[man_df_no_duplic['flags'] == man_label].index.sort_values()
tlk_idx = tlk_df[tlk_df['temp_final_label'] == tlk_label].index.sort_values()

if not tlk_idx.equals(man_idx):
    print(f'ERROR: wrong labels for {tlk_label}')
    
    print(f'differences tlkit --> manual: { tlk_idx.difference(man_idx)}')
    print(f'differences manual --> tlkit: {man_idx.difference(tlk_idx)}')
    sys.exit(1)

else:
    print('OK!')
# =============================================================================
# test missing Gaps
# =============================================================================



from datetime import datetime
import pandas as pd

manual_missing_gaps = [{'name': 'Fictional', 'start_gap': datetime(2020,9,14,22,30), 'end_gap': datetime(2020,9,14,23,55)}] #UPDATE MANUALLY !!!!!!!!!!

print('Testing the gaps')

man_gapsdf = pd.DataFrame().from_records(manual_missing_gaps)
man_gapsdf = man_gapsdf.set_index('name')

tlk_gapsdf = dataset.gaps.df
tlk_gapsdf = tlk_gapsdf[list(man_gapsdf.columns)]


<<<<<<< HEAD
=======


>>>>>>> 0d065556
if not tlk_gapsdf.equals(man_gapsdf):
    print(f'ERROR: wrong gaps detection')
    
    print(f'differences tlkit --> manual: {tlk_gapsdf[~tlk_gapsdf.apply(tuple,1).isin(man_gapsdf.apply(tuple,1))]}')
    print(f'differences manual --> tlkit: {man_gapsdf[~man_gapsdf.apply(tuple,1).isin(tlk_gapsdf.apply(tuple,1))]}')
    sys.exit(1)

else:
    print('OK!')



# =============================================================================
# test missing missing timestamps
# =============================================================================


#This has to be done properly, there are too much missing timestamps for manual labelling. 
# as a dirty fix, now only count the number of missing timestamps and see it that is oke

number_missing_timestamps = {'1': 1,
                             'Fictional' : 307}


print('Testing the missing obs')

man_missing_timestamps_df = pd.DataFrame([('Fictional', datetime(2020,9,15,2,50)), ('Fictional', datetime(2020,9,15,3,00)), ('Fictional', datetime(2020,9,15,3,5)),
                     ('Fictional', datetime(2020,9,15,3,10)), ('Fictional', datetime(2020,9,15,3,15)), ('Fictional', datetime(2020,9,15,3,20)),
                     ('Fictional', datetime(2020,9,15,5,10)), ('Fictional', datetime(2020,9,15,6,45)), ('Fictional', datetime(2020,9,15,7,40)),
                     ('Fictional', datetime(2020,9,15,12,40)), ('Fictional', datetime(2020,9,15,17,35)), ('Fictional', datetime(2020,9,15,20,40)),
                     ('Fictional', datetime(2020,9,15,23,50)), ('1', datetime(2020,9,16,21,30))], columns=['name', 'datetime'])

man_missing_timestamps_idx = pd.MultiIndex.from_frame(man_missing_timestamps_df).sort_values()

tlk_missing_series = dataset.missing_obs.series
tlk_missing_series = tlk_missing_series.reset_index().rename(columns={'index': 'name', 0: 'datetime'})
tlk_missing_timestamps_idx = pd.MultiIndex.from_frame(tlk_missing_series).sort_values()



if not tlk_missing_timestamps_idx.equals(man_missing_timestamps_idx):
    print(f'ERROR: wrong missing timestamps detection')
    
    print(f'differences tlkit --> manual: { tlk_missing_timestamps_idx.difference(man_missing_timestamps_idx)}')
    print(f'differences manual --> tlkit: {man_missing_timestamps_idx.difference(tlk_missing_timestamps_idx)}')
    sys.exit(1)

else:
    print('OK!')


<|MERGE_RESOLUTION|>--- conflicted
+++ resolved
@@ -191,11 +191,7 @@
 tlk_gapsdf = tlk_gapsdf[list(man_gapsdf.columns)]
 
 
-<<<<<<< HEAD
-=======
-
-
->>>>>>> 0d065556
+
 if not tlk_gapsdf.equals(man_gapsdf):
     print(f'ERROR: wrong gaps detection')
     
