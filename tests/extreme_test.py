--- conflicted
+++ resolved
@@ -167,7 +167,7 @@
     print(an)
 
     filter_an = an.apply_filter('temp < 15.5 &  hour <= 19')
-<<<<<<< HEAD
+
 
     agg_df = an.aggregate_df( agg=['lcz', 'hour'])
 
@@ -178,18 +178,6 @@
 
 
 
-=======
-
-    agg_df = an.aggregate_df( agg=['lcz', 'hour'])
-
-    if 'humidity' in dataset.df.columns:
-        an.get_lc_correlation_matrices(obstype=['temp', 'humidity'], groupby_labels=['lcz', 'season'])
-    else:
-        an.get_lc_correlation_matrices(obstype=['temp'], groupby_labels=['lcz', 'season'])
-
-
-
->>>>>>> 64f14682
 def get_lcz_and_lc(name, dataset):
     print(f'\n ------ gee lcz and lc extraction ({name})---------\n')
 
@@ -218,10 +206,7 @@
 
 
     return os.path.join(metafolder, filename)
-<<<<<<< HEAD
-
-
-=======
+
 
 
 
@@ -241,42 +226,13 @@
     analysis_test(dataset, name)
     IO_test(dataset, name)
 
-
-
-#%%
->>>>>>> 64f14682
-
-# name = 'single_netatmo_sara_station'
-
-# %%
-
-<<<<<<< HEAD
-for name in testdata:
-    print(f'\n ************ {name} *************\n')
-    dataset = read_in_the_dataset(name, testdata)
-    print(f'Initial df shape: {dataset.df.shape}')
-    dataset.coarsen_time_resolution(freq=testdata[name]['coarsen'])
-    print(f'after coarsening df shape: {dataset.df.shape}')
-    qc_testing(dataset, name)
-    plot_testing(dataset, name)
-    gapfill_testing(dataset, name)
-    get_lcz_and_lc(name, dataset)
-    analysis_test(dataset, name)
-    IO_test(dataset, name)
-=======
 # dataset = read_in_the_dataset(name, testdata)
 # dataset.coarsen_time_resolution(freq=testdata[name]['coarsen'])
 # get_lcz_and_lc(name, dataset)
 # an = dataset.get_analysis()
 # #%%
 # an.get_lc_correlation_matrices(obstype=['temp', 'humidity'], groupby_labels=['lcz', 'hour'])
->>>>>>> 64f14682
-
-
-# an.plot_correlation_heatmap()
-
-<<<<<<< HEAD
-#%%
-=======
-# an.plot_correlation_variation()
->>>>>>> 64f14682
+
+
+
+# an.plot_correlation_variation()