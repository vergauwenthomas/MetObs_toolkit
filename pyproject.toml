--- conflicted
+++ resolved
@@ -17,12 +17,8 @@
 pyproj = "~3.4"
 #rasterstats = "^0.16.0"
 mapclassify = "^2.4.0"
-<<<<<<< HEAD
-bokeh = "^3.0.1"
-=======
 earthengine-api = "^0.1.340"
 
->>>>>>> ec80a07f
 
 [tool.poetry.group.dev.dependencies]
 poetry = "^1.3.2"
