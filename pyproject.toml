[tool.poetry]
name = "vlinder-toolkit"
version = "0.4.19"
description = "A VLINDER and MOCCA toolkit for scientists"
authors = ["Thomas Vergauwen <thomas.vergauwen@meteo.be>"]
license = "LICENSE"
readme = "README.md"
packages = [{include = "vlinder_toolkit"}]

[tool.poetry.dependencies]
python = "^3.9"
pandas = "^1.3.0"
numpy = "^1.17.3"
matplotlib = "^3.0.0"
mysql-connector-python = "^8.0.6"
geopandas = "^0.9.0"
<<<<<<< HEAD
pyproj = "3.4.1"
=======
pyproj = "~3.4"
>>>>>>> dab93a12
#rasterstats = "^0.16.0"
mapclassify = "^2.4.0"
earthengine-api = "^0.1.340"


[tool.poetry.group.dev.dependencies]
poetry = "^1.3.2"

[build-system]
requires = ["poetry-core"]
build-backend = "poetry.core.masonry.api"<|MERGE_RESOLUTION|>--- conflicted
+++ resolved
@@ -14,11 +14,7 @@
 matplotlib = "^3.0.0"
 mysql-connector-python = "^8.0.6"
 geopandas = "^0.9.0"
-<<<<<<< HEAD
-pyproj = "3.4.1"
-=======
 pyproj = "~3.4"
->>>>>>> dab93a12
 #rasterstats = "^0.16.0"
 mapclassify = "^2.4.0"
 earthengine-api = "^0.1.340"
