[tool.poetry]
name = "MetObs-toolkit"
<<<<<<< HEAD
version = "0.1.3a2"
=======
version = "0.1.2beta"
>>>>>>> 6a40ab8f
description = "A Meteorological observations toolkit for scientists"
authors = ["Thomas Vergauwen <thomas.vergauwen@meteo.be>"]
maintainers = ["Thomas Vergauwen <thomas.vergauwen@meteo.be>"]
license = "LICENSE"
readme = "README.md"
documentation = "https://vergauwenthomas.github.io/MetObs_toolkit/"
packages = [{include = "metobs_toolkit"}]
keywords = ["meteorology", "observations", "urban climate"]

[tool.poetry.dependencies]
<<<<<<< HEAD
python = "^3.9" #can be converted to 3.8 but furher investigation needed
=======
python = "^3.9"
>>>>>>> 6a40ab8f
pandas = "^1.3.0"
#numpy = "^1.17.3" #in pandas
matplotlib = "^3.0.0"
<<<<<<< HEAD
#mysql-connector-python = "^8.0.6"
=======
>>>>>>> 6a40ab8f
geopandas = "^0.9.0"
pyproj = "~3.4"
mapclassify = "^2.4.0"
earthengine-api = "^0.1.340"
<<<<<<< HEAD
geemap = '^0.20.0' #includes folium and branca


titanlib = { version = "^0.3", optional = true }
[tool.poetry.extras]
titanlib = ["titanlib"]
#titanlib = "^0.3" #can give errors due to no default C-compiler in windows ....
=======
geemap = '^0.20.0'



[tool.poetry.group.titan.dependencies]
#titanlib requires C-compilers, which are not by default present on windows.
#Make a seperate group for titan
titanlib = '^0.3'


[tool.poetry.group.documentation.dependencies]
#Group of dep packages for building the documentation
sphinx = '^7.2'
nbsphinx = '^0.9'
sphinx-copybutton = '^0.5.1'
sphinx-rtd-theme = '^1.3.0'
myst_parser = '^2.0.0'
pandoc = '^2.1' #Check on PyPi (not in local conda env) + with system wide install
>>>>>>> 6a40ab8f


[tool.poetry.group.dev.dependencies]
#To run poetry tests
poetry = "^1.7"

[build-system]
requires = ["poetry-core"]
build-backend = "poetry.core.masonry.api"<|MERGE_RESOLUTION|>--- conflicted
+++ resolved
@@ -1,10 +1,6 @@
 [tool.poetry]
 name = "MetObs-toolkit"
-<<<<<<< HEAD
-version = "0.1.3a2"
-=======
-version = "0.1.2beta"
->>>>>>> 6a40ab8f
+version = "0.1.3a"
 description = "A Meteorological observations toolkit for scientists"
 authors = ["Thomas Vergauwen <thomas.vergauwen@meteo.be>"]
 maintainers = ["Thomas Vergauwen <thomas.vergauwen@meteo.be>"]
@@ -15,31 +11,14 @@
 keywords = ["meteorology", "observations", "urban climate"]
 
 [tool.poetry.dependencies]
-<<<<<<< HEAD
-python = "^3.9" #can be converted to 3.8 but furher investigation needed
-=======
 python = "^3.9"
->>>>>>> 6a40ab8f
 pandas = "^1.3.0"
 #numpy = "^1.17.3" #in pandas
 matplotlib = "^3.0.0"
-<<<<<<< HEAD
-#mysql-connector-python = "^8.0.6"
-=======
->>>>>>> 6a40ab8f
 geopandas = "^0.9.0"
 pyproj = "~3.4"
 mapclassify = "^2.4.0"
 earthengine-api = "^0.1.340"
-<<<<<<< HEAD
-geemap = '^0.20.0' #includes folium and branca
-
-
-titanlib = { version = "^0.3", optional = true }
-[tool.poetry.extras]
-titanlib = ["titanlib"]
-#titanlib = "^0.3" #can give errors due to no default C-compiler in windows ....
-=======
 geemap = '^0.20.0'
 
 
@@ -58,7 +37,6 @@
 sphinx-rtd-theme = '^1.3.0'
 myst_parser = '^2.0.0'
 pandoc = '^2.1' #Check on PyPi (not in local conda env) + with system wide install
->>>>>>> 6a40ab8f
 
 
 [tool.poetry.group.dev.dependencies]
