<<<<<<< HEAD
Copyright (c) 2023 Atmospheric physics group UGent
=======
Copyright (c) 2023 Atmospheric Physics group Ghent University
>>>>>>> 6a40ab8f

Permission is hereby granted, free of charge, to any person obtaining a copy
of this software and associated documentation files (the "Software"), to deal
in the Software without restriction, including without limitation the rights
to use, copy, modify, merge, publish, distribute, sublicense, and/or sell
copies of the Software, and to permit persons to whom the Software is
furnished to do so, subject to the following conditions:

The above copyright notice and this permission notice shall be included in all
copies or substantial portions of the Software.

THE SOFTWARE IS PROVIDED "AS IS", WITHOUT WARRANTY OF ANY KIND, EXPRESS OR
IMPLIED, INCLUDING BUT NOT LIMITED TO THE WARRANTIES OF MERCHANTABILITY,
FITNESS FOR A PARTICULAR PURPOSE AND NONINFRINGEMENT. IN NO EVENT SHALL THE
AUTHORS OR COPYRIGHT HOLDERS BE LIABLE FOR ANY CLAIM, DAMAGES OR OTHER
LIABILITY, WHETHER IN AN ACTION OF CONTRACT, TORT OR OTHERWISE, ARISING FROM,
OUT OF OR IN CONNECTION WITH THE SOFTWARE OR THE USE OR OTHER DEALINGS IN THE
SOFTWARE.<|MERGE_RESOLUTION|>--- conflicted
+++ resolved
@@ -1,8 +1,5 @@
-<<<<<<< HEAD
-Copyright (c) 2023 Atmospheric physics group UGent
-=======
 Copyright (c) 2023 Atmospheric Physics group Ghent University
->>>>>>> 6a40ab8f
+
 
 Permission is hereby granted, free of charge, to any person obtaining a copy
 of this software and associated documentation files (the "Software"), to deal
