#!/usr/bin/env python3
# -*- coding: utf-8 -*-
"""

@author: thoverga
"""
from numpy import nan


#Numeric settings on how the checks performs
check_settings = {
    
    "gaps_finder": {'gapsize_n': 40}, #gaps defined as n times the highest frequency on IO. 
    
    #checks on all observation types
<<<<<<< HEAD
    "duplicate_timestamp": {'keep': False}, #No numeric settings
=======
    "duplicated_timestamp": {'keep': False}, #No numeric settings (False: drop all duplicates)
>>>>>>> 08969db2
    "missing_timestamp": {},
    
    "persistance": {'temp': {'max_num_of_seconds': 5400}},
    
    #checks on specific observation types
    "gross_value": {'temp': {'min_value': -15.0,
                             'max_value': 39.0},
                    },
    "repetitions": {'temp': {'max_valid_repetitions': 5}},
    
    "step": {'temp': {'max_change_per_second': 0.01}},
    
    "internal_consistency": {'temp': {'b': 18.678,
                             'c': 257.14, 'd': 234.5}} 
    }


<<<<<<< HEAD
outlier_values = {
    "missing_timestamp": nan,
    "duplicate_timestamp": nan, 
    "gross_value": nan,
    "persistance": nan, 
    "repetitions": nan,
    "step": nan,
    "internal_consistency": nan
    }



observation_labels={
    'ok': 'ok',
    'missing_timestamp': 'missing timestamp',
    'duplicated_timestamp': 'duplicated timestamp outlier',
    'gross_value': 'gross value outlier',
    'persistance': 'persistance outlier',
    'repetitions': 'repetitions outlier',
    'step': 'step outlier',
    'internal_consistency': 'internal consistency outlier'
=======
#Information on the sequence of checks and if they are applied on all observations seperatly.

#Labels are converted to numeric to compute a final quality label.
# Numeric values are arbitrary for outliers (not for ok and not checked), but
# should be invertible.
#This is done for speeding up 
checks_info={
    # 1. --> on data import
    'duplicated_timestamp':{'label_columnname': 'duplicated_timestamp_label',
                            'outlier_flag': 'duplicated timestamp outlier',
                            'numeric_flag': 1,
                            'apply_on': 'record'
                            },
    # 2(A). --> on data import
    'gaps_finder':{'label_columnname': 'gap_timestamp_label',
                            'outlier_flag': 'missing timestamp (gap)',
                            'numeric_flag': 2,
                            'apply_on': 'record'
                            },
    # 2(B). --> on data import
    'missing_timestamp':{'label_columnname': 'missing_timestamp_label',
                            'outlier_flag': 'missing timestamp',
                            'numeric_flag': 3,
                            'apply_on': 'record'
                            },
    # 3. --> on observed values
    'gross_value':{'label_columnname': 'gross_value_label', #Obstype_ is prefix
                            'outlier_flag': 'gross value outlier',
                            'numeric_flag': 4,
                            'apply_on': 'obstype'
                            },
    # 4. --> on observed values
    'persistance':{'label_columnname': 'persistance_label', #Obstype_ is prefix
                            'outlier_flag': 'persistance outlier',
                            'numeric_flag': 5,
                            'apply_on': 'obstype'
                            },
    # 5. --> on observed values
    'step':{'label_columnname': 'step_label', #Obstype_ is prefix
                            'outlier_flag': 'step outlier',
                            'numeric_flag': 6,
                            'apply_on': 'obstype'
                            },
    
    
    
    
    
    }



>>>>>>> 08969db2

# observation_labels={
#     'missing_timestamp': 'missing timestamp',
#     'gap_timestamp': 'missing timestamp (gap)',
#     'duplicated_timestamp': 'duplicated timestamp outlier',
#     'gross_value': 'gross value outlier',
#     'persistance': 'persistance outlier',
#     'step': 'step outlier',
#     'internal_consistency': 'internal consistency outlier'

    # }


#Labels are converted to numeric to compute a final quality label.
# Numeric values are arbitrary for outliers (not for ok and not checked), but
# should be invertible.
#This is done for speeding up 
<<<<<<< HEAD
numeric_label_mapper={
    'ok': 0,
    'not checked': nan,
    'missing timestamp': 1,
    'duplicated timestamp outlier': 2,
    'gross value outlier': 3,
    'persistance outlier': 4,
    'repetitions outlier': 5
    
    }
=======
# numeric_label_mapper={
#     'ok': 0,
#     'not checked': nan,
#     'missing timestamp': 1,
#     'missing timestamp (gap)': 2,
#     'duplicated timestamp outlier': 3,
#     'gross value outlier': 4,
#     'persistance outlier': 5,
#     'step outlier':6,
#     }
>>>>>>> 08969db2

<|MERGE_RESOLUTION|>--- conflicted
+++ resolved
@@ -13,51 +13,33 @@
     "gaps_finder": {'gapsize_n': 40}, #gaps defined as n times the highest frequency on IO. 
     
     #checks on all observation types
-<<<<<<< HEAD
-    "duplicate_timestamp": {'keep': False}, #No numeric settings
-=======
     "duplicated_timestamp": {'keep': False}, #No numeric settings (False: drop all duplicates)
->>>>>>> 08969db2
+
     "missing_timestamp": {},
     
-    "persistance": {'temp': {'max_num_of_seconds': 5400}},
+    "persistance": {'temp': {'time_window_of_assumed_change': 5400,#in seconds
+                             'minimum_numer': 5}}, #Minimum numer of records in window to perform check
+    
+    "repetitions": {'temp': {'max_valid_repetitions': 5}},
     
     #checks on specific observation types
     "gross_value": {'temp': {'min_value': -15.0,
                              'max_value': 39.0},
                     },
-    "repetitions": {'temp': {'max_valid_repetitions': 5}},
+   
     
-    "step": {'temp': {'max_change_per_second': 0.01}},
+    "step": {'temp': {'max_increase_per_second': 8.0/3600.0, #== max 8° change in one hour
+                      'max_decrease_per_second': 10.0/3600.0,
+                      'min_window_members': 3,
+                      'max_window_members': 5}
+             },
     
     "internal_consistency": {'temp': {'b': 18.678,
                              'c': 257.14, 'd': 234.5}} 
     }
 
 
-<<<<<<< HEAD
-outlier_values = {
-    "missing_timestamp": nan,
-    "duplicate_timestamp": nan, 
-    "gross_value": nan,
-    "persistance": nan, 
-    "repetitions": nan,
-    "step": nan,
-    "internal_consistency": nan
-    }
 
-
-
-observation_labels={
-    'ok': 'ok',
-    'missing_timestamp': 'missing timestamp',
-    'duplicated_timestamp': 'duplicated timestamp outlier',
-    'gross_value': 'gross value outlier',
-    'persistance': 'persistance outlier',
-    'repetitions': 'repetitions outlier',
-    'step': 'step outlier',
-    'internal_consistency': 'internal consistency outlier'
-=======
 #Information on the sequence of checks and if they are applied on all observations seperatly.
 
 #Labels are converted to numeric to compute a final quality label.
@@ -89,28 +71,30 @@
                             'numeric_flag': 4,
                             'apply_on': 'obstype'
                             },
-    # 4. --> on observed values
+    # 4(A). --> on observed values
     'persistance':{'label_columnname': 'persistance_label', #Obstype_ is prefix
                             'outlier_flag': 'persistance outlier',
                             'numeric_flag': 5,
                             'apply_on': 'obstype'
                             },
-    # 5. --> on observed values
-    'step':{'label_columnname': 'step_label', #Obstype_ is prefix
-                            'outlier_flag': 'step outlier',
+    # 4(B). --> on observed values
+    'repetitions':{'label_columnname': 'repetitions_label', #Obstype_ is prefix
+                            'outlier_flag': 'repetitions outlier',
                             'numeric_flag': 6,
                             'apply_on': 'obstype'
                             },
-    
-    
-    
-    
+    # 5. --> on observed values
+    'step':{'label_columnname': 'step_label', #Obstype_ is prefix
+                            'outlier_flag': 'in step outlier group',
+                            'numeric_flag': 7,
+                            'apply_on': 'obstype'
+                            },
     
     }
 
 
 
->>>>>>> 08969db2
+
 
 # observation_labels={
 #     'missing_timestamp': 'missing timestamp',
@@ -128,18 +112,7 @@
 # Numeric values are arbitrary for outliers (not for ok and not checked), but
 # should be invertible.
 #This is done for speeding up 
-<<<<<<< HEAD
-numeric_label_mapper={
-    'ok': 0,
-    'not checked': nan,
-    'missing timestamp': 1,
-    'duplicated timestamp outlier': 2,
-    'gross value outlier': 3,
-    'persistance outlier': 4,
-    'repetitions outlier': 5
-    
-    }
-=======
+
 # numeric_label_mapper={
 #     'ok': 0,
 #     'not checked': nan,
@@ -150,5 +123,4 @@
 #     'persistance outlier': 5,
 #     'step outlier':6,
 #     }
->>>>>>> 08969db2
 
