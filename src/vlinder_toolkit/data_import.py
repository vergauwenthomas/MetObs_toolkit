#!/usr/bin/env python3
# -*- coding: utf-8 -*-
"""
Created on Thu Sep 22 16:24:06 2022

@author: thoverga
"""
import sys
# import json
# import datetime
import pandas as pd

import mysql.connector
from mysql.connector import errorcode


def template_to_package_space(specific_template):
    
   returndict = {val['varname']: {'orig_name': key} for key, val in specific_template.items()}
   for key, item in returndict.items():
       orig_dict = dict(specific_template[item['orig_name']])
       orig_dict.pop('varname')
       returndict[key].update(orig_dict)
   return returndict

def find_compatible_templatefor(df_columns, template_list):
   for templ in template_list:
       found =  all(keys in list(df_columns) for keys in templ.keys())
       if found:
           print('Compatible template found. ')
           return templ
   sys.exit("No compatible teplate found!")
    

    
def compress_dict(nested_dict, valuesname):
    """
    This function unnests a nested dictionary for a specific valuename that is a key in the nested dict. 

    Parameters
    ----------
    
    nested_dict : dict 
        Nested dictionary
    
    valuesname : str 
        Nested dict Key-name of nested dict.

    Returns
    -------
    returndict : DICT
        A dictionarry where the keys are kept that have the valuesname as a nesteddict key, 
        and values are the values of the values of the valuesname. 
        {[key-nested_dict-if-exists]: nested_dict[key-nested_dict-if-exists][valuesname]}

    """
    returndict = {}
    for key, item in nested_dict.items():
        if valuesname in item:
            returndict[key] = item[valuesname]
    return returndict    
    



def coarsen_time_resolution(df, freq='H', method='bfill'):
    
    #TODO: implement buffer method
    
    if method=='bfill':
        #apply per station
        resample_df = pd.DataFrame()
        for stationname in df['name'].unique():
            subdf = df[df['name'] == stationname]
            
            
            #  Check if index is unique
            if not subdf.index.is_unique:
                print('Duplicate timestamp found !!, this will be removed')
                dup_mask = subdf.index.duplicated(keep='first')
                subdf = subdf[~dup_mask]
                subdf = subdf.sort_index()

            
            
            resample_subdf = subdf.resample(rule=freq,
                                            axis='index').bfill()
                             
            resample_df = resample_df.append(resample_subdf)
            
        return resample_df
    

def import_metadata_from_csv(input_file, file_csv_template, template_list):
    assert not isinstance(input_file, type(None)), "Specify input file in the settings!"    
    
    df = pd.read_csv(input_file, sep=';')
    
    
    assert not df.empty, "Dataset is empty!"
    
    assert len(df.columns) > 1, 'Only one column detected from import. See if csv template is correct.'
    
    
    # import template
    if isinstance(file_csv_template, type(None)): #if no default is given
        templ = find_compatible_templatefor(df_columns=df.columns,
                                            template_list=template_list)
        
    else:
        templ = file_csv_template
        
    #Check if template is compatible with the data, and try other templates if not
    if not all(keys in list(df.columns) for keys in templ.keys()):
        print("Default template not compatible, scanning other templates ...")
        templ = find_compatible_templatefor(df_columns=df.columns,
                                            template_list=template_list)
    

    # rename columns to toolkit attriute names
    df = df.rename(columns=compress_dict(templ, 'varname'))

    return df
    
    

def import_data_from_csv(input_file, file_csv_template, template_list ):
    
    assert not isinstance(input_file, type(None)), "Specify input file in the settings!"    
    df = pd.read_csv(input_file, sep=';')
    
    
    assert not df.empty, "Dataset is empty!"
    
    assert len(df.columns) > 1, 'Only one column detected from import. See if csv template is correct.'
    
    

    # import template

    templ = file_csv_template
    if isinstance(templ, type(None)): #No default template is given
        templ = find_compatible_templatefor(df_columns=df.columns,
                                            template_list=template_list)

    #Check if template is compatible and find other if needed
    if not all(keys in list(df.columns) for keys in templ.keys()):
        print('Default template is not compatible, scanning for other templates ...')
        templ = find_compatible_templatefor(df_columns=df.columns,
                                            template_list=template_list)


   
    # rename columns to toolkit attriute names
    df = df.rename(columns=compress_dict(templ, 'varname'))
    
    
    #COnvert template to package-space
    template =template_to_package_space(templ)
    
    #format columns
    df = df.astype(dtype=compress_dict(template, 'dtype'))
    
    #create datetime column
<<<<<<< HEAD
    if 'datetime' in df.columns:
        df['datetime'] =pd.to_datetime(df['datetime'],
                                        format=template['datetime']['format'])
        
    else:
        datetime_fmt = template['_date']['format'] + ' ' + template['_time']['format']
        df['datetime'] =pd.to_datetime(df['_date'] +' ' + df['_time'],
                                        format=datetime_fmt) 
        #drop 'date' and 'time' columns
        df = df.drop(columns=['_date', '_time'])
=======
    datetime_fmt = template['_date']['format'] + ' ' + template['_time']['format']
    df['datetime'] =pd.to_datetime(df['_date'] +' ' + df['_time'],
                                    format=datetime_fmt) 
>>>>>>> ad5a0eea
    #TODO implement timezone settings
    
    
    #Set datetime index
    df = df.set_index('datetime', drop=True, verify_integrity=False)
    
    
   
    
    
    #Keep only columns as defined in the template
    for column in df.columns:
        if not (column in template.keys()):
            df = df.drop(columns=[column])
    
    # add template to the return
    
    return df, template

#%%
def import_data_from_database(Settings,
                              start_datetime,
                              end_datetime):
   
    # =============================================================================
    # Make connection to database
    # =============================================================================
    
    #Make connection with database (needs ugent VPN active)
    
    try:
        connection = mysql.connector.connect(host=Settings.db_host,
                                      database=Settings.db_database,
                                      user=Settings.db_user,
                                      password=Settings.db_passw,
                                      connection_timeout=1)
    except mysql.connector.Error as err:
        if err.errno == errorcode.ER_ACCESS_DENIED_ERROR:
            print("Something is wrong with your user name or password!")
            print('Make shure the following envrionment variables are defind:')
            print('    VLINDER_DB_USER_NAME')
            print('    VLINDER_DB_USER_PASW')
            print('or update the Settings.db_user and Settings.db_passw')
            sys.exit()
        elif err.errno == 2003:
            print("Can't connect to ", Settings.db_host, ' host. Make shure your Ugent VPN is on!')
            sys.exit()
        
    
    
    # =============================================================================
    # Read all meta data from database    
    # =============================================================================
    
    
    metadata_Query = "select * from " + Settings.db_meta_table
    cursor = connection.cursor()
    cursor.execute(metadata_Query)
    metadata = cursor.fetchall()
    metadata = pd.DataFrame(metadata)
    # metadata_columns = list(cursor.column_names)
    
    metadata.columns = list(cursor.column_names)
    
    #subset relevent columns
    metadata = metadata[list(Settings.vlinder_db_meta_template.keys())]
    
    #rename columns to standards
    metadata = metadata.rename(columns=compress_dict(Settings.vlinder_db_meta_template, 'varname'))
    
    #COnvert template to package-space
    template = template_to_package_space(Settings.vlinder_db_meta_template)
    
    
    #format columns
    metadata = metadata.astype(dtype=compress_dict(template, 'dtype'))
    
    
    # =============================================================================
    # Read observations data 
    # =============================================================================
    
    
    
    assert start_datetime < end_datetime, "start_datetime is not earlier thand end_datetime!"
    
    observation_types = ['all']
    
    
    #observation types to strig
    if observation_types[0] == 'all':
        obs_type_query_str = '*'    
    else: #TODO
        print( "NOT IMPLEMENTED YET")
        obs_type_query_str = '*' 
    
    #format datetime
    
    datetime_db_info = [item for item in Settings.vlinder_db_obs_template.values() if item['varname'] == 'datetime'][0]
    
    startstring = start_datetime.strftime(format=datetime_db_info['fmt']) #datetime to string
    endstring = end_datetime.strftime(format=datetime_db_info['fmt']) #datetime to string
    _inverted_template = template_to_package_space(Settings.vlinder_db_obs_template)
    datetime_column_name = _inverted_template['datetime']['orig_name']
    
    
    #select all stations
    obsdata_Query=str(r"SELECT ") + obs_type_query_str + ' ' + \
            str(r"FROM ") + Settings.db_obs_table + str(' ') + \
            str(r"WHERE ") + datetime_column_name +  str(r">='") + startstring  + str(r"' AND ") + \
            datetime_column_name +  str(r"<='") + endstring  + str(r"'  ") + \
            str(r"ORDER BY ") + datetime_column_name
    
    
    
    
    
    
    print(obsdata_Query)
    
    
    
    cursor.execute(obsdata_Query)
    obsdata = cursor.fetchall()
    obsdata = pd.DataFrame(obsdata)
    
    
    
    obsdata.columns = list(cursor.column_names)
    
    #subset relevent columns
    obsdata = obsdata[list(Settings.vlinder_db_obs_template.keys())]
    
    #format columns
    obsdata = obsdata.astype(dtype=compress_dict(Settings.vlinder_db_obs_template, 'dtype'))
    
    #rename columns to standards
    obsdata = obsdata.rename(columns=compress_dict(Settings.vlinder_db_obs_template, 'varname'))
    
    
    connection.close()
    
    
    # =============================================================================
    # merge Observatios and metadata
    # =============================================================================
    
    combdata = obsdata.merge(metadata,
                             how='left',
                             on='id')
    combdata = combdata.drop(columns=['id'])
    combdata['datetime'] =pd.to_datetime(combdata['datetime'],
                                    format=datetime_db_info['fmt']) 
    #TODO implement timezone settings
    
    
    #Set datetime index
    combdata = combdata.set_index('datetime', drop=True, verify_integrity=False)
    
    return combdata



#%%
# =============================================================================
# Unit conversions
# =============================================================================

# def conversion_temp_units(observations, obs_units, target_unit):
#     known_units = ['Celcius', 'Kelvin']
#     if obs_units == target_unit:
#         return observations
    
#     assert (obs_units in known_units), f"Temperature units ({obs_units}) not known, known units: {known_units}"
    
#     if (obs_units == 'Celcius') & (target_unit == 'Kelvin'):
#         return observations + 273.15
#     elif (obs_units == 'Kelvin') & (target_unit == 'Celcius'):
#         return observations - 273.15 
        
<|MERGE_RESOLUTION|>--- conflicted
+++ resolved
@@ -162,7 +162,7 @@
     df = df.astype(dtype=compress_dict(template, 'dtype'))
     
     #create datetime column
-<<<<<<< HEAD
+
     if 'datetime' in df.columns:
         df['datetime'] =pd.to_datetime(df['datetime'],
                                         format=template['datetime']['format'])
@@ -173,11 +173,7 @@
                                         format=datetime_fmt) 
         #drop 'date' and 'time' columns
         df = df.drop(columns=['_date', '_time'])
-=======
-    datetime_fmt = template['_date']['format'] + ' ' + template['_time']['format']
-    df['datetime'] =pd.to_datetime(df['_date'] +' ' + df['_time'],
-                                    format=datetime_fmt) 
->>>>>>> ad5a0eea
+
     #TODO implement timezone settings
     
     
