--- conflicted
+++ resolved
@@ -128,10 +128,9 @@
     
     @classmethod
     def update_templates(self):
-<<<<<<< HEAD
-=======
+
        logger.debug('Updating data templates settings.')
->>>>>>> ad5a0eea
+
        # from .data_templates.csv_templates import vlinder_brian_csv_template, csv_templates_list, vlinder_static_meta_data
        from .data_templates.import_templates import csv_templates_list
        from .data_templates.db_templates import vlinder_metadata_db_template, vlinder_observations_db_template
@@ -158,10 +157,9 @@
     @classmethod
     def update_settings(self, output_folder=None, input_data_file=None,
                         input_metadata_file=None, geotiff_lcz_file=None):
-<<<<<<< HEAD
-=======
+
         logger.info('Updating settings with input: ')
->>>>>>> ad5a0eea
+
         #TODO: posibility to add a default data template + metadata template
         
         if not isinstance(output_folder, type(None)):    
@@ -200,18 +198,14 @@
         None. 
 
         """
-<<<<<<< HEAD
-        from .data_templates.import_templates import read_templates, check_if_templates_are_unique_defined
-        
-        template = read_templates(excel_file)
-=======
+
         logger.info(f'Adding template from excel file: {excel_file}')
         
         from .data_templates.import_templates import read_templates, check_if_templates_are_unique_defined
         
         template = read_templates(excel_file)
         logger.debug(f'Added teplate: {template}')
->>>>>>> ad5a0eea
+
         Settings.template_list.extend(template)
         
         #Check if all templates are still unique
@@ -224,12 +218,9 @@
         target_file = os.path.join(target_folder, 'default_templates.xlsx')
         
         shutil.copy2(csv_templates_file, target_file)
-<<<<<<< HEAD
-    
-=======
-        
+
         logger.info(f'Templatates copied to: {target_file}')
->>>>>>> ad5a0eea
+
         print("Templatates copied to : ", target_file)
        
     
