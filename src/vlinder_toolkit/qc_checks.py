#!/usr/bin/env python3
# -*- coding: utf-8 -*-
"""
Created on Thu Oct  6 13:44:54 2022

@author: thoverga
"""
import pandas as pd
import numpy as np
<<<<<<< HEAD
from datetime import timedelta
=======
import logging

>>>>>>> 5d8dc111
# from .stations import Station, Dataset
from .settings import Settings
from .settings_files.qc_settings import check_settings, outlier_values, observation_labels

logger = logging.getLogger(__name__)

def flag_series_when_no_settings_found(inputseries, obstype, checkname):
    """
    Apply this function when the check could not be executed. The check-labels series is returned.

    Parameters
    ----------
    inputseries : pd.Series
        The observations to be checked
    obstype : String
        Name of the observationtype that is checked. This should be the name of the inputseries
    checkname : String
        Default name of the check

    Returns
    -------
    flag_series : pd.Series
        The flags for the observations with the same index as the inputseries.

    """
    flag_series = pd.Series(data='not checked',
                            index=inputseries.index
                            )
    flag_series.name = obstype + '_' + checkname + '_' + 'label'
    return flag_series


def split_to_check_to_ignore(input_series, ignore_val=np.nan):
    """
    This functions splits an input_series in two sets based on if the value is
    equal or not equal to the ignore_val.

    Parameters
    ----------
    input_series : pd.Series
        The series to be splits in two sets.
    ignore_val : Value, optional
        The value used to split the input series on. The default is np.nan.

    Returns
    -------
    to_check_input_series : pandas.Series
        Subset of the input_series for which the value != ignore_val.
    ignore_input_series : pandas.Series
        Subset of the input_series for which the value != ignore_val.

    """
    if np.isnan(ignore_val):
         #better handling for nan values
         ignore_input_series = input_series[input_series.isna()]
         to_check_input_series = input_series[input_series.notna()]
    else:  
         ignore_input_series = input_series[input_series == ignore_val]
         to_check_input_series = input_series[input_series != ignore_val]
    
    return to_check_input_series, ignore_input_series


def make_checked_obs_and_labels_series(checked_obs_series,ignored_obs_series, 
                                       outlier_obs, checkname, outlier_label,
                                       outlier_value, obstype,
                                       not_checked_label='not checked', ok_label='ok'):
    """
    This function combines all the input series to :
        * updated observation series
        * series containing the quality flags

    Parameters
    ----------
    checked_obs_series : pandas.Series
        Series with observations that are checked.
    ignored_obs_series : pandas.Series
        Series with observations that are not checked.
    outlier_obs : list
        List of indices of the observation series that are flagged as outliers.
    checkname : str
        Default name of the check.
    outlier_label : str
        Default name of the label series.
    outlier_value : str
        Observation value of an outlier.
    obstype : str
        Default name of the observationtype.
    not_checked_label : str, optional
        Label for observations that ar not checked. The default is 'not checked'.
    ok_label : str, optional
        Label for the observations that are not flagged as outliers. The default is 'ok'.

    Returns
    -------
    pandas.Series
        The updated observation values.
    pandas.Series
        The quality labels for the observations.

    """
    flag_column_name = obstype + '_' + checkname + '_' + 'label'
    
    #create labels for the checked observations
    df_checked = checked_obs_series.to_frame()
    df_checked[flag_column_name] = ok_label #Set all checked labels as ok to start
    
    
    #The at gives problems when running in python >= 3.8  
    # #update flags of outlier observations
    # df_checked.at[df_checked.index.isin(outlier_obs), flag_column_name] = outlier_label
    # #convert observations of outliers
    # df_checked.at[df_checked.index.isin(outlier_obs), obstype] = outlier_value
    
    #update flags of outlier observations
    df_checked.loc[df_checked.index.isin(outlier_obs), flag_column_name] = outlier_label
    #convert observations of outliers
    df_checked.loc[df_checked.index.isin(outlier_obs), obstype] = outlier_value
    
    
    
    
    
    #create labels for ignored observations
    df_ignored = ignored_obs_series.to_frame()
    df_ignored[flag_column_name] = not_checked_label #Set all checked labels as ok to start
    
    
    #concat checked and ignored and sort
    df_tot = pd.concat([df_checked, df_ignored])
    df_tot = df_tot.sort_index()    
    
    
    return df_tot[obstype], df_tot[flag_column_name]
  


    
    
    
# =============================================================================
# Quality assesment checks on data import
# =============================================================================
def missing_timestamp_check(df):
    """
    Looking for missing timestaps by assuming an observation frequency. The assumed frequency is the most occuring frequency PER STATION.
    If missing observations are detected, the observations dataframe is extended by these missing timestamps with Nan's as filling values.

    Parameters
    ----------
    df : pandas.DataFrame
        The observations dataframe of the dataset object (Dataset.df)

    Returns
    -------
    df : pandas.DataFrame()
        The observations dataframe updated for missing timestamps (values updated + quality flag column added).

    """     
    
    checkname = 'missing_timestamp'
    
   
    flag_column = checkname + '_' + 'label'
    df[flag_column] = observation_labels['ok']
    
    
    #missing timestamp per station (because some stations can have other frequencies!)
    stationnames = df.index.get_level_values(level='name').unique()
    for station in stationnames:
        timestamps = df.xs(station, level='name').index
        likely_freq =timestamps.to_series().diff().value_counts().idxmax()
        
        
        missing_datetimeindices = pd.date_range(start = timestamps.min(),
                                                end = timestamps.max(),
                                                freq=likely_freq).difference(timestamps)
        
        if not missing_datetimeindices.empty:
            logging.warning(f'{len(missing_datetimeindices)} missing records ({missing_datetimeindices[:10]} ...) found for {station}. These will be filled with Nans.')
            missing_records_df = pd.DataFrame(columns=df.columns,
                                              index=pd.MultiIndex.from_arrays([[station]*len(missing_datetimeindices),
                                                                              missing_datetimeindices.to_list()]))
            missing_records_df[flag_column] = observation_labels[checkname]
            
            
            df = pd.concat([df, missing_records_df])
    
            
    df = df.sort_index()
    return df
    

        
def duplicate_timestamp_check(df):
    """
    Looking for duplcate timestaps per station. Duplicated records are removed by the method specified in the qc_settings. 

    Parameters
    ----------
    df : pandas.DataFrame
        The observations dataframe of the dataset object (Dataset.df)

    Returns
    -------
    df : pandas.DataFrame()
        The observations dataframe updated for missing timestamps (values updated + quality flag column added).

    """     
    

    checkname = 'duplicate_timestamp'
    
   
    duplicates = pd.Series(data=df.index.duplicated(keep=check_settings[checkname]['keep']),
                           index=df.index)
    
    if not df.loc[duplicates].empty:
        logging.warning(f' Following records are labeld as duplicates: {df.loc[duplicates]}, and are removed')
    
    df = df[~df.index.duplicated(keep=check_settings[checkname]['keep'])]

    return df
# =============================================================================
# Quality assesment checks on dataset
# =============================================================================


def gross_value_check(input_series, obstype, ignore_val):
    checkname = 'gross_value'
    
    try:
        specific_settings = check_settings[checkname][obstype]
    except:
        print(f'No {checkname} settings found for obstype={obstype}. Check is skipped!')
        logger.warning(f'No {checkname} settings found for obstype={obstype}. Check is skipped!')
        flag_series = flag_series_when_no_settings_found(input_series, obstype, checkname)
        return input_series, flag_series
   
    
    #Split into two sets
    to_check_series, to_ignore_series = split_to_check_to_ignore(input_series,
                                                                 ignore_val)
    
    
    
    
    #find outlier observations as a list of tuples [(name, datetime), (name, datetime)]
    outl_obs = to_check_series.loc[(to_check_series <= specific_settings['min_value']) | 
                                          (to_check_series >= specific_settings['max_value'])
                                          ].index.to_list()
    
    
         
    # #Update observations and quality flags
    updated_obs_series, qc_flags_series = make_checked_obs_and_labels_series(checked_obs_series=to_check_series,
                                                                ignored_obs_series=to_ignore_series, 
                                                                outlier_obs=outl_obs,
                                                                checkname=checkname,
                                                                outlier_label=observation_labels[checkname],
                                                                outlier_value=outlier_values[checkname],
                                                                obstype=obstype)
    return updated_obs_series, qc_flags_series






def persistance_check(input_series, obstype, ignore_val=np.nan):
    checkname = 'persistance'
    
    try:
        specific_settings = check_settings[checkname][obstype]
    except:
<<<<<<< HEAD
        print('No persistance settings found for obstype=', obstype, '. Check is skipped!') 
         # return station
        qc_flags = pd.Series('not checked', index=input_series.index)
        qc_flags.name = 'persistance'
        return input_series, qc_flags.name
=======
        print(f'No {checkname} settings found for obstype={obstype}. Check is skipped!')
        logger.warning(f'No {checkname} settings found for obstype={obstype}. Check is skipped!')
        flag_series = flag_series_when_no_settings_found(input_series, obstype, checkname)
        return input_series, flag_series
    
>>>>>>> 5d8dc111
    
    
    
    #Split into two sets
    # to_check_series, to_ignore_series = split_to_check_to_ignore(input_series,
    #                                                              ignore_val)
    #  Because np.nan != np.nan, the nan's have always an persistance counter of 1
    #  To make shure that the shift() is one hour late, it is thus easier to apply this
    #  check on all input observations, and split the dataset later to be consistent
    #  for the labels.
    
    
    #find outlier datetimes
    
    #make consec groups
    grouped = input_series.groupby(['name', (input_series.shift() != input_series).cumsum()]) 
    #the above line groups the observations which have the same value and consecutive datetimes.
    group_sizes = grouped.size()
    outlier_groups = group_sizes[group_sizes > specific_settings['max_valid_repetitions']]

    
    #add to outl_obs.
    outl_obs = []
    for group_idx in outlier_groups.index:
        outl_obs.extend(grouped.get_group(group_idx).index.to_list())
    
    
    #only used for labeling consistency
    to_check_series, to_ignore_series = split_to_check_to_ignore(input_series,
                                                                  ignore_val)
    
    
    
    
    # #Update observations and quality flags
    updated_obs_series, qc_flags_series = make_checked_obs_and_labels_series(checked_obs_series=to_check_series,
                                                                ignored_obs_series=to_ignore_series, 
                                                                outlier_obs=outl_obs,
                                                                checkname=checkname,
                                                                outlier_label=observation_labels[checkname],
                                                                outlier_value=outlier_values[checkname],
                                                                obstype=obstype)
    
<<<<<<< HEAD
    return updated_obs, qc_flags



def step(input_series, obstype='temp', ignore_val=np.nan):
    
    try:
         specific_settings = check_settings['step'][obstype]
    except:
        print('No step settings found for obstype=', obstype, '. Check is skipped!') 
         # return station
        qc_flags = pd.Series('not checked', index=input_series.index)
        qc_flags.name = 'step'
        return input_series, qc_flags.name
    
    

    
    #Split into two sets
    to_check_series, to_ignore_series = split_to_check_to_ignore(input_series,
                                                                 ignore_val)
    
    
    outl_datetimes = []
    increaments = to_check_series.shift(1) - to_check_series
    outl_datetimes = increaments[abs(increaments) > specific_settings['max_value']].index.to_list()
   
    
    updated_obs, qc_flags = make_checked_obs_and_labels_series(checked_obs_series=to_check_series,
                                                               ignored_obs_series=to_ignore_series, 
                                                               outlier_dt_list=outl_datetimes,
                                                               checkname='step',
                                                               outlier_label=observation_labels['step'],
                                                               outlier_value=outlier_values['step'],
                                                               obstype=obstype)
    if not to_check_series.empty:
        updated_obs, qc_flags = make_checked_obs_and_labels_series(checked_obs_series=to_check_series,
                                                                   ignored_obs_series=to_ignore_series, 
                                                                   outlier_dt_list=[to_check_series.index[0]],
                                                                   checkname='step',
                                                                   outlier_label='not checked',
                                                                   outlier_value=outlier_values['step'],
                                                                   obstype=obstype)
    
    return updated_obs, qc_flags



def dew_point(temp_hum_dataframe, spec_settings):
    if not (temp_hum_dataframe['humidity'] == 0):
        dew_temp = spec_settings['c']*np.log(temp_hum_dataframe['humidity']/100 *np.exp((spec_settings['b'] - temp_hum_dataframe['temp']/spec_settings['d']) * (temp_hum_dataframe['temp']/(spec_settings['c'] + temp_hum_dataframe['temp']))))/(spec_settings['b'] - np.log(temp_hum_dataframe['humidity']/100 *np.exp((spec_settings['b'] - temp_hum_dataframe['temp']/spec_settings['d']) * (temp_hum_dataframe['temp']/(spec_settings['c'] + temp_hum_dataframe['temp'])))))
        return dew_temp
    else:
        return -999

def internal_consistency(input_series, humidity_series, obstype='temp', ignore_val=np.nan):
    
    try:
         specific_settings = check_settings['internal_consistency'][obstype]
    except:
        print('No internal_consistency settings found for obstype=', obstype, '. Check is skipped!') 
         # return station
        qc_flags = pd.Series('not checked', index=input_series.index)
        qc_flags.name = 'internal_consistency'
        return input_series, qc_flags.name
    
    #Split into two sets
    to_check_series, to_ignore_series = split_to_check_to_ignore(input_series,
                                                                 ignore_val)

    if not to_check_series.empty:
        max_value = to_check_series.rolling("H", center=True).max().rename('max')
        min_value = to_check_series.rolling("H", center=True).min().rename('min')
        
        temp_hum_data = pd.concat([to_check_series, humidity_series, max_value, min_value], axis=1)
        temp_hum_data['dew_temp'] = temp_hum_data.apply(dew_point, spec_settings=specific_settings, axis=1)
        datetimes_no_hum = temp_hum_data[temp_hum_data['humidity'] == 0].index.to_list()
        outl_datetimes = temp_hum_data[(temp_hum_data['min'] > temp_hum_data['temp']) | (temp_hum_data['max'] < temp_hum_data['temp']) | (temp_hum_data['temp'] < temp_hum_data['dew_temp'])].index.to_list()

    if to_check_series.empty:
         datetimes_no_hum = []
         outl_datetimes = []
         
                
                
    updated_obs, qc_flags = make_checked_obs_and_labels_series(checked_obs_series=to_check_series,
                                                                   ignored_obs_series=to_ignore_series, 
                                                                   outlier_dt_list=outl_datetimes,
                                                                   checkname='internal_consistency',
                                                                   outlier_label=observation_labels['internal_consistency'],
                                                                   outlier_value=outlier_values['internal_consistency'],
                                                                   obstype=obstype)
    
    updated_obs, qc_flags = make_checked_obs_and_labels_series(checked_obs_series=to_check_series,
                                                                   ignored_obs_series=to_ignore_series, 
                                                                   outlier_dt_list=datetimes_no_hum,
                                                                   checkname='internal_consistency',
                                                                   outlier_label='humidity 0',
                                                                   outlier_value=outlier_values['internal_consistency'],
                                                                   obstype=obstype)
        
    return updated_obs, qc_flags


def qc_info(qc_dataframe):
    
    number_gross_error_outliers = qc_dataframe.persistance.str.contains('gross value outlier').sum()
    number_persistance_outliers = qc_dataframe.persistance.str.contains('persistance outlier').sum()
    number_step_outliers = qc_dataframe.persistance.str.contains('step outlier').sum()
    number_int_consistency_outliers = qc_dataframe.persistance.str.contains('internal consistency outlier').sum()
    
    fraction_gross_outliers = number_gross_error_outliers/(number_gross_error_outliers+number_persistance_outliers+number_step_outliers+number_int_consistency_outliers)
    fraction_persistance_outliers = number_persistance_outliers/(number_gross_error_outliers+number_persistance_outliers+number_step_outliers+number_int_consistency_outliers)
    fraction_step_outliers = number_step_outliers/(number_gross_error_outliers+number_persistance_outliers+number_step_outliers+number_int_consistency_outliers)
    fraction_int_consistency_outliers = number_int_consistency_outliers/(number_gross_error_outliers+number_persistance_outliers+number_step_outliers+number_int_consistency_outliers)
    
    percentage_of_data_gross_outlier = number_gross_error_outliers/len(qc_dataframe)
    percentage_of_data_persistance_outlier = number_persistance_outliers/len(qc_dataframe)
    percentage_of_data_step_outlier = number_step_outliers/len(qc_dataframe)
    percentage_of_data_consistency_outlier = number_int_consistency_outliers/len(qc_dataframe)
    
    print("Number of gross error outliers: ", number_gross_error_outliers)
    print("Number of persistance outliers: ", number_persistance_outliers)
    print("Number of step outliers: ", number_step_outliers)
    print("Number of internal consistency outliers: ", number_int_consistency_outliers)
    
    print("Fraction of gross error outliers: ", fraction_gross_outliers)
    print("Fraction of persistance outliers: ", fraction_persistance_outliers)
    print("Fraction of step outliers: ", fraction_step_outliers)
    print("Fraction of internal consistency outliers: ", fraction_int_consistency_outliers)
    
    print("Percentage of data gross outlier: ", percentage_of_data_gross_outlier)
    print("Percentage of data persistance outlier: ", percentage_of_data_persistance_outlier)
    print("Percentage of data step outlier: ", percentage_of_data_step_outlier)
    print("Percentage of data internal consistency outlier: ", percentage_of_data_consistency_outlier)
    
    print("Gross error outliers at: ", qc_dataframe[qc_dataframe['gross_value'] == 'gross value outlier'].index)
    print("Persistance outliers at: ", qc_dataframe[qc_dataframe['persistance'] == 'persistance outlier'].index)
    print("Step outliers at: ", qc_dataframe[qc_dataframe['step'] == 'step outlier'].index)
    print("Internal consistency outliers at: ", qc_dataframe[qc_dataframe['internal_consistency'] == 'internal consistency outlier'].index)
    print("Humidity 0 at: ", qc_dataframe[qc_dataframe['internal_consistency'] == 'humidity 0'].index)
    
    
    
=======
    return updated_obs_series, qc_flags_series
>>>>>>> 5d8dc111
<|MERGE_RESOLUTION|>--- conflicted
+++ resolved
@@ -7,12 +7,11 @@
 """
 import pandas as pd
 import numpy as np
-<<<<<<< HEAD
+
 from datetime import timedelta
-=======
+
 import logging
 
->>>>>>> 5d8dc111
 # from .stations import Station, Dataset
 from .settings import Settings
 from .settings_files.qc_settings import check_settings, outlier_values, observation_labels
@@ -288,19 +287,11 @@
     try:
         specific_settings = check_settings[checkname][obstype]
     except:
-<<<<<<< HEAD
-        print('No persistance settings found for obstype=', obstype, '. Check is skipped!') 
-         # return station
-        qc_flags = pd.Series('not checked', index=input_series.index)
-        qc_flags.name = 'persistance'
-        return input_series, qc_flags.name
-=======
         print(f'No {checkname} settings found for obstype={obstype}. Check is skipped!')
         logger.warning(f'No {checkname} settings found for obstype={obstype}. Check is skipped!')
         flag_series = flag_series_when_no_settings_found(input_series, obstype, checkname)
         return input_series, flag_series
-    
->>>>>>> 5d8dc111
+
     
     
     
@@ -344,8 +335,8 @@
                                                                 outlier_value=outlier_values[checkname],
                                                                 obstype=obstype)
     
-<<<<<<< HEAD
-    return updated_obs, qc_flags
+
+    return updated_obs_series, qc_flags_series
 
 
 
@@ -488,7 +479,4 @@
     print("Humidity 0 at: ", qc_dataframe[qc_dataframe['internal_consistency'] == 'humidity 0'].index)
     
     
-    
-=======
-    return updated_obs_series, qc_flags_series
->>>>>>> 5d8dc111
+
