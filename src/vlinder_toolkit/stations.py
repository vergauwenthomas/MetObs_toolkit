--- conflicted
+++ resolved
@@ -111,12 +111,7 @@
         
 
     def show(self):
-<<<<<<< HEAD
-        
-        
-=======
->>>>>>> 62efb4e5
-        
+
         print(' ------- Static info -------')
         print('Stationname: ', self.name)
         print('Network: ', self.network)
@@ -129,14 +124,7 @@
         print('LCZ: ', self.lcz)
         print(' ')
         print(' ------- Observations info -------')
-<<<<<<< HEAD
-
-        starttimestr = datetime.strftime(min(self.df().index), Settings.print_fmt_datetime)
-        endtimestr = datetime.strftime(max(self.df().index), Settings.print_fmt_datetime)
-    
-        print('Observations found for period: ', starttimestr, ' --> ', endtimestr)
-
-=======
+
         
         if self.df().empty:
             print("No data in station.")
@@ -148,7 +136,7 @@
             
         
             print('Observations found for period: ', starttimestr, ' --> ', endtimestr)
->>>>>>> 62efb4e5
+
         
     def df(self):
         """
