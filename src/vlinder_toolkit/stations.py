#!/usr/bin/env python3
# -*- coding: utf-8 -*-
"""
The class object for a Vlinder/mocca station
@author: thoverga
"""
# from collections.abc import Iterable

import pandas as pd
import geopandas as gpd
import numpy as np
import os
from datetime import datetime
import logging

from .settings import Settings
from .data_import import import_data_from_csv, import_data_from_database, template_to_package_space, import_metadata_from_csv
from .data_import import coarsen_time_resolution
from .landcover_functions import geotiff_point_extraction
from .geometry_functions import find_largest_extent
from .plotting_functions import spatial_plot, timeseries_plot, timeseries_comp_plot
from .qc_checks import gross_value, persistance

logger = logging.getLogger(__name__)

# =============================================================================
# field classifiers
# =============================================================================

#Static fields are fields (attributes and observations) that do not change in time
static_fields = ['network', 'name', 
                'lat', 'lon', #TODO make these dynamic, now used as static 
                'call_name', 'location',
                'lcz']

#Categorical fields are fields with values that are assumed to be categorical.
#Note: (there are static and dynamic fields that are categorical)
categorical_fields = ['wind_direction', 'lcz']


observation_types = ['temp', 'radiation_temp', 'humidity', 'precip',
                     'precip_sum', 'wind_speed', 'wind_gust', 'wind_direction',
                     'pressure', 'pressure_at_sea_level']

location_info = ['name', 'network', 'lat', 'lon', 'call_name', 'location', 'lcz']

# =============================================================================
# station class
# =============================================================================
class Station:
    def __init__(self, station_name, network_name):
        logger.debug(f'Station {station_name} initialisation.')
        self.network = network_name
        self.name = station_name
        
        #Meta data without processing
        self.lat = pd.Series(dtype='float64', name='lat')
        self.lon = pd.Series(dtype='float64', name='lon')
        self.call_name = None #ex. Antwerpen Zoo
        self.location = None #ex. Antwerpen 
        
        #Observations
        self.temp = pd.Series(dtype='float64', name='temp')
        self.radiation_temp = pd.Series(dtype='float64', name='radiation_temp') 
        
        self.humidity = pd.Series(dtype='float64', name='humidity')
        
        self.precip = pd.Series(dtype='float64', name='precip')
        self.precip_sum = pd.Series(dtype='float64', name='precip_sum')
        
        self.wind_speed = pd.Series(dtype='float64', name='wind_speed')
        self.wind_gust = pd.Series(dtype='float64', name='wind_gust')
        self.wind_direction = pd.Series(dtype='float64', name='wind_direction')
        
        self.pressure = pd.Series(dtype='float64', name='pressure')
        self.pressure_at_sea_level = pd.Series(dtype='float64', name='pressure_at_sea_level')
        
        #physiographic data
        self.lcz = None
        
        #Units and descriptions
        self.units = {'temp': None,
                      'radiation_temp': None,
                      'humidity': None,
                      'precip': None,
                      'precip_sum': None,
                      'wind_speed': None,
                      'wind_gust': None,
                      'wind_direction': None,
                      'pressure': None,
                      'pressure_at_sea_level': None}
        self.obs_description = {'temp': None,
                          'radiation_temp': None,
                          'humidity': None,
                          'precip': None,
                          'precip_sum': None,
                          'wind_speed': None,
                          'wind_gust': None,
                          'wind_direction': None,
                          'pressure': None,
                          'pressure_at_sea_level': None}
        
        #attributes that can be filled with info from other functions
        self.qc_labels_df =  {'temp': pd.DataFrame(),
                              'radiation_temp': pd.DataFrame(),
                              'humidity': pd.DataFrame(),
                              'precip': pd.DataFrame(),
                              'precip_sum': pd.DataFrame(),
                              'wind_speed': pd.DataFrame(),
                              'wind_gust': pd.DataFrame(),
                              'wind_direction': pd.DataFrame(),
                              'pressure': pd.DataFrame(),
                              'pressure_at_sea_level': pd.DataFrame()}
        

    def show(self):
        logger.debug(f'Show {self.name} info.')
        print(' ------- Static info -------')
        print('Stationname: ', self.name)
        print('Network: ', self.network)
        print('Call name: ', self.call_name)
        print('Location: ', self.location)
        print('latitude: ', self.lat)
        print('longtitude: ',self.lon)
       
        print(' ------- Physiography info -------')
        print('LCZ: ', self.lcz)
        print(' ')
        print(' ------- Observations info -------')

        
        if self.df().empty:
            print("No data in station.")
            logger.warning(f'Station {self.name} has no data.')
            
            
        else:
            starttimestr = datetime.strftime(min(self.df().index), Settings.print_fmt_datetime)
            endtimestr = datetime.strftime(max(self.df().index), Settings.print_fmt_datetime)
            
        
            print('Observations found for period: ', starttimestr, ' --> ', endtimestr)

        
    def df(self):
        """
        Convert all observations of the station to a pandas dataframe.

        Returns
        -------
        pandas.DataFrame
            A Dataframe containing all observations with a datetime index.

        """
        return pd.DataFrame([self.temp,
                             self.radiation_temp, 
                            self.humidity,
                            self.precip,
                            self.precip_sum,          
                            self.wind_speed,
                            self.wind_gust,
                            self.wind_direction,                   
                            self.pressure,
                            self.pressure_at_sea_level]).transpose()


        
        
    def get_lcz(self):
        logger.debug(f'Extract LCZ for {self.name}.')
        
        geo_templates = Settings.geo_datasets_templates
        lcz_file = Settings.geo_lcz_file
        
        if isinstance(lcz_file, type(None)):
            print('No lcz tif location in the settings. Update settings: ')
            print('settings_obj.update_settings(geotiff_lcz_file="...."')
            logger.error('Extracting LCZ but no geotiff file specified!')
            return
        
        lcz_templates = [geo_templ for geo_templ in geo_templates if geo_templ['usage']=='LCZ']
        
        assert len(lcz_templates)==1, 'More (or no) lcz template found!'
        
        lcz_template = lcz_templates[0]
        
        human_mapper = {num: lcz_template['covers'][num]['cover_name'] 
                        for num in lcz_template['covers'].keys()}
        

        #Check if coordinates are available
        if np.isnan(self.lat.iloc[0]) | np.isnan(self.lon.iloc[0]):
            self.lcz = 'Location unknown'
            logger.error(f'Extracting LCZ but coordiates ({self.lat.iloc[0]}, {self.lon.iloc[0]}) of Station {self.name} not known!')
            return 'Location unknown'
        
        #TODO: lat and lons are time depending, now use first lat, lon

        lcz = geotiff_point_extraction(lat=self.lat.iloc[0],
                                       lon=self.lon.iloc[0],
                                       geotiff_location=lcz_file,
                                       geotiff_crs=lcz_template['epsg'],
                                       class_to_human_mapper=human_mapper)

        self.lcz = lcz
        return lcz

    def make_plot(self, variable='temp', title=None):
        
        """
        Make a timeseries plot of one attribute.

        Parameters
        ----------
        variable : str, optional
            Name of attribute to plot. Must be one of [temp, radiation_temp, humidity, precip, wind_speed wind_gust, wind_direction, pressure, pressure_at_sea_level].
            The default is 'temp'.
        **kwargs : 
            named-arguments that are passed to matplolib.pyplot.plot()

        Returns
        -------
        ax : AxesSubplot
            AxesSubplot is returned so layer can be added to it.

        """
        logger.info(f'Make {variable} plot for Station {self.name}.')
        #Load default plot settings
        default_settings=Settings.plot_settings['time_series']
      
        
        #Make title
        if isinstance(title, type(None)):
            title = self.name + ': ' + self.obs_description[variable]
    
        
        #make figure
        ax = timeseries_plot(dtseries=getattr(self, variable),
                             title=title,
                             xlabel='',
                             ylabel=self.units[variable],
                             figsize=default_settings['figsize'],
                             )
                        
        
        
        return ax
    
    def drop_duplicate_timestamp(self):
        logger.debug(f'Drop duplicate timestamps for {self.name}')
        df = pd.DataFrame()
        for obstype in observation_types:
            df[obstype] = getattr(self, obstype)
            
        
        #check if all datetimes are unique
        if df.index.is_unique:
            return
        
        else:
            logger.warning(f'Duplicate timestamps found for station {self.name}. These first occurances will be kept.')
            print("DUPLICATE TIMESTAMPS FOUND FOR ",self.name)
            df = df.reset_index()
            df = df.rename(columns={'index': 'datetime'})
            df = df.drop_duplicates(subset='datetime')
            df = df.set_index('datetime', drop=True)
        
            #update attributes
            for obstype in observation_types:
                setattr(self, obstype, df[obstype])
                
    def apply_gross_value_check(self, obstype='temp', ignore_val=np.nan):
        
        logger.info(f'Apply gross value check on {obstype} of {self.name}.')
        updated_obs, qc_flags = gross_value(input_series=getattr(self, obstype),
                                                  obstype=obstype,
                                                  ignore_val=ignore_val)
        
        #update obs attributes
        setattr(self, obstype, updated_obs)
        #update qc flags df
        self.qc_labels_df[obstype]['gross_value'] = qc_flags
        
    def apply_persistance_check(self, obstype='temp', ignore_val=np.nan):
        logger.info(f'Apply persistance check on {obstype} of {self.name}.')
        updated_obs, qc_flags = persistance(input_series=getattr(self, obstype),
                                                  obstype=obstype,
                                                  ignore_val=ignore_val)
        
        #update obs attributes
        setattr(self, obstype, updated_obs)
        #update qc flags df
        self.qc_labels_df[obstype]['persistance'] = qc_flags

# =============================================================================
# Dataset class
# =============================================================================

class Dataset:
    def __init__(self):
        logger.info('Initialise dataset')
        self._stationlist = []
        self.df = pd.DataFrame()
        
        self.data_template = {}
        
    
    def get_station(self, stationname):
        
        """
        Extract a station object from the dataset.

        Parameters
        ----------
        stationname : String
            Name of the station, example 'vlinder16'

        Returns
        -------
        station_obj : vlinder_toolkit.Station
            

        """
        logger.info(f'Extract {stationname} from dataset.')
        
        for station_obj in self._stationlist:
            if stationname == station_obj.name:
                return station_obj
            
        logger.warning(f'{stationname} not found in the dataset.')
        print(stationname, ' not found in the dataset!')
    
    def get_geodataframe(self):
        logger.debug('Converting dataset to a geopandas dataframe.')
        gdf = gpd.GeoDataFrame(self.df,
                               geometry=gpd.points_from_xy(self.df['lon'],
                                                           self.df['lat']))
        return gdf
    
    def show(self):
        logger.info('Show basic info of dataset.')
        if self.df.empty:
            print("This dataset is empty!")
            logger.error('The dataset is empty!')
        else: 
            starttimestr = datetime.strftime(min(self.df.index), Settings.print_fmt_datetime)
            endtimestr = datetime.strftime(max(self.df.index), Settings.print_fmt_datetime)
            
            stations_available = list(self.df.name.unique())
        
            print(f'Observations found for period: {starttimestr} --> {endtimestr}')
            logger.debug(f'Observations found for period: {starttimestr} --> {endtimestr}')
            print(f'Following stations are in dataset: {stations_available}')
            logger.debug(f'Following stations are in dataset: {stations_available}')
        
    def make_plot(self, stationnames, variable='temp',
                                   starttime=None, endtime=None,
                                   title=None, legend=True):
        """
        This function create a timeseries plot for the dataset. The variable observation type
        is plotted for all stationnames from a starttime to an endtime.

        Parameters
        ----------
        stationnames : List, Iterable
            Iterable of stationnames to plot.
        variable : String, optional
            The name of the observation type to plot. The default is 'temp'.
        starttime : datetime, optional
            The starttime of the timeseries to plot. The default is None and all observations 
            are used.
        endtime : datetime, optional
            The endtime of the timeseries to plot. The default is None and all observations 
            are used..
        title : String, optional
            Title of the figure, if None a default title is generated. The default is None.
        legend : Bool, optional
           Add legend to the figure. The default is True.
        Returns
        -------
        ax : matplotlib.axes
            The plot axes is returned.

        """
        logger.info(f'Make {variable}-timeseries plot for {stationnames}')
        
        default_settings=Settings.plot_settings['time_series']
        
        plotdf = self.df[self.df['name'].isin(stationnames)]
        
        #Time subsetting
        plotdf = datetime_subsetting(plotdf, starttime, endtime)
        
        
        relevant_columns = ['name']
        relevant_columns.append(variable)
        plotdf = plotdf[relevant_columns]
        
        plotdf = pd.pivot(plotdf,
                          columns='name',
                          values=variable)
        
        
        if isinstance(title, type(None)):
            title=Settings.display_name_mapper[variable] + ' for stations: ' + str(stationnames)
        
        ax = timeseries_comp_plot(plotdf=plotdf,
                                  title=title,
                                  xlabel='',
                                  ylabel=Settings.display_name_mapper[variable],
                                  figsize=default_settings['figsize'])
        
        return ax
        
        
        
        
        
    def make_geo_plot(self, variable='temp', title=None, timeinstance=None, legend=True,
                      vmin=None, vmax=None):
        """
        This functions creates a geospatial plot for a field (observations or attributes) of all stations.
        
        If the field is timedepending, than the timeinstance is used to plot the field status at that datetime.
        If the field is categorical than the leged will have categorical values, else a colorbar is used. 
        
        All styling attributes are extracted from the Settings.
        

        Parameters
        ----------
        variable : String, optional
            Fieldname to visualise. This can be an observation or station attribute. The default is 'temp'.
        title : String, optional
            Title of the figure, if None a default title is generated. The default is None.
        timeinstance : datetime, optional
            Datetime moment of the geospatial plot. The default is None and the first datetime available
            is used.
        legend : Bool, optional
            Add legend to the figure. The default is True.
        vmin : float, optional
            The minimum value corresponding to the minimum color. The default is None and 
            the minimum of the variable is used.
        vmax : float, optional
           The maximum value corresponding to the minimum color. The default is None and 
           the maximum of the variable is used.

        Returns
        -------
        ax : Geoaxes
            The geoaxes is returned.

        """
        
        
        
        #Load default plot settings
        default_settings=Settings.plot_settings['spatial_geo']
        
        #get first timeinstance of the dataset if not given
        if isinstance(timeinstance, type(None)):
            timeinstance=self.df.index.min()
            
        logger.info(f'Make {variable}-geo plot at {timeinstance}')
        
        #subset to timeinstance
        subdf = self.df.loc[timeinstance]
        
        #check if coordinates are defined
        if (all(subdf['lat'].isnull()) | (all(subdf['lon'].isnull()))):
            print('No coordinates available, add metadata file!')
            return
        
        #create geodf
        gdf = gpd.GeoDataFrame(subdf,
                               geometry=gpd.points_from_xy(subdf['lon'], subdf['lat']))
        
        gdf = gdf[[variable, 'geometry']]
        
    
        

        #make color scheme for field
        if variable in categorical_fields:
            is_categorical=True
            if variable == 'lcz':
                #use all available LCZ categories
                use_quantiles=False
            else:
                use_quantiles=True
        else:
            is_categorical=False
            use_quantiles=False
     
        
        #if observations extend is contained by default exten, use default else use obs extend
        use_extent=find_largest_extent(geodf=gdf,
                                       extentlist=default_settings['extent'])
        
        
        #Style attributes
        if isinstance(title, type(None)):
            if variable in static_fields:
                title = Settings.display_name_mapper[variable]
            else:
                dtstring = datetime.strftime(timeinstance, default_settings['fmt'])
                title = Settings.display_name_mapper[variable] + ' at ' + dtstring
        
        ax = spatial_plot(gdf=gdf,
                          variable=variable,
                          legend=legend,
                          use_quantiles=use_quantiles,
                          is_categorical=is_categorical,
                          k_quantiles=default_settings['n_for_categorical'],
                          cmap = default_settings['cmap'],
                          world_boundaries_map=Settings.world_boundary_map,
                          figsize=default_settings['figsize'],
                          extent=use_extent,
                          title=title,
                          vmin=vmin,
                          vmax=vmax
                          )
        

        return ax
    
    
    def write_to_csv(self, filename=None):
        
        
        #update observations with QC labels etc        
        self._update_dataset_df_with_stations()
        
        #Get observations and metadata columns in the right order
        df_columns = observation_types.copy()
        df_columns.extend(location_info)
        writedf = self.df[df_columns]
        
        #make filename
        if isinstance(filename, type(None)):
            startstr = self.df.index.min().strftime('%Y%m%d') 
            endstr = self.df.index.max().strftime('%Y%m%d') 
            filename= 'dataset_' + startstr + '_' + endstr
        else:
            if filename.endswith('.csv'):
                filename = filename[:-4] #to avoid two times .csv.csv
            
        filepath = os.path.join(Settings.output_folder, filename + '.csv')
        
        #write to csv in output folder
        logger.info(f'write dataset to file: {filepath}')
        writedf.to_csv(path_or_buf=filepath,
                       sep=';',
                       na_rep='NaN',
                       index=True)        
        
    
    # =============================================================================
    # Update dataset by station objects
    # =============================================================================
    
    def _update_dataset_df_with_stations(self):
        logger.debug('Updating dataset.df from stationlist')
    
        present_df_columns = list(self.df.columns)    
        updatedf = pd.DataFrame()
        for station in self._stationlist:
            stationdf = station.df() #start with observations
            
            #add meta data
            for attr in present_df_columns:
                if attr in stationdf.columns:
                    continue #skip observations because they are already in the df
                try:
                    stationdf[attr] = getattr(station,attr)
                except:
                    stationdf[attr] = 'not updated'
            
            updatedf = pd.concat([updatedf, stationdf])
        
        
        updatedf = updatedf[present_df_columns] #reorder columns
        self.df = updatedf
        return
                
            
            


    
    # =============================================================================
    #     Quality control
    # =============================================================================
    
    def apply_quality_control(self, obstype='temp',
                              gross_value=True, persistance=True, ignore_val=np.nan):
        """
        Apply quality control methods to the dataset. The default settings are used, and can be changed
        in the settings_files/qc_settings.py
        
        The checks are performed in a sequence: gross_vallue --> persistance --> ...,
        Outliers by a previous check are ignored in the following checks!
        
        The dataset and all it stations are updated inline.

        Parameters
        ----------
        obstype : String, optional
            Name of the observationtype you want to apply the checks on. The default is 'temp'.
        gross_value : Bool, optional
            If True the gross_value check is applied if False not. The default is True.
        persistance : Bool, optional
           If True the persistance check is applied if False not. The default is True.. The default is True.
        ignore_val : numeric, optional
            Values to ignore in the quality checks. The default is np.nan.

        Returns
        -------
        None.

        """
        
        
        if gross_value:
            print('Applying the gross value check on all stations.')
            logger.info('Applying gross value check on the full dataset')
            for stationobj in self._stationlist:
                stationobj.apply_gross_value_check(obstype=obstype,
                                                   ignore_val=ignore_val)
                
        if persistance:
            print('Applying the persistance check on all stations.')
            logger.info('Applying persistance check on the full dataset')
            for stationobj in self._stationlist:
                stationobj.apply_persistance_check(obstype=obstype,
                                                   ignore_val=ignore_val)

        #update the dataframe with stations values
        self._update_dataset_df_with_stations()


    # =============================================================================
    #     importing data        
    # =============================================================================
            
    def import_data_from_file(self, network='vlinder', coarsen_timeres=False):
        """
        Read observations from a csv file as defined in the Settings.input_file. 
        The network and stations objects are updated. It is possible to apply a 
        resampling (downsampling) of the observations as defined in the settings.

        Parameters
        ----------
        network : String, optional
            The name of the network for these observationsThe default is 'vlinder'.
        coarsen_timeres : Bool, optional
            If True, the observations will be interpolated to a coarser time resolution
            as is defined in the Settings. The default is False.

        Returns
        -------
        None.

        """
        print('Settings input data file: ', Settings.input_data_file)
        logger.info(f'Importing data from file: {Settings.input_data_file}')
        
        # Read observations into pandas dataframe
        df, template = import_data_from_csv(input_file = Settings.input_data_file,
                                  file_csv_template=Settings.input_csv_template,
                                  template_list = Settings.template_list)
<<<<<<< HEAD
        
=======
        logger.debug(f'Data from {Settings.input_data_file} imported to dataframe.')
>>>>>>> ad5a0eea
        #drop Nat datetimes if present
        df = df.loc[pd.notnull(df.index)]
        
        
        if isinstance(Settings.input_metadata_file, type(None)):
            print('WARNING: No metadata file is defined. Add your settings object.')
            logger.warning('No metadata file is defined, no metadata attributes can be set!')
        else:
            logger.info(f'Importing metadata from file: {Settings.input_metadata_file}')
            meta_df = import_metadata_from_csv(input_file=Settings.input_metadata_file,
                                               file_csv_template=Settings.input_metadata_template,
                                               template_list = Settings.template_list)
            
            #merge additional metadata to observations
            meta_cols = [colname for colname in meta_df.columns if not colname.startswith('_')]
            additional_meta_cols = list(set(meta_cols).difference(df.columns))
            if bool(additional_meta_cols):
                logger.debug(f'Merging metadata ({additional_meta_cols}) to dataset data by name.')
                additional_meta_cols.append('name') #merging on name
                df_index = df.index #merge deletes datetime index somehow? so add it back on the merged df
                df = df.merge(right=meta_df[additional_meta_cols],
                              how='left', 
                              on='name')
                df.index = df_index
        
        
        #update dataset object
        self.data_template = template
        
        
        
        if coarsen_timeres:
            logger.info(f'Coarsen timeresolution to {Settings.target_time_res} using the {Settings.resample_method}-method.')
            df = coarsen_time_resolution(df=df,
                                          freq=Settings.target_time_res,
                                          method=Settings.resample_method)
            
        
        self.update_dataset_by_df(df)
        
    
    def import_data_from_database(self,
                              start_datetime=None,
                              end_datetime=None,
                              coarsen_timeres=False):
        """
        Function to import data directly from the framboos database and updating the 
        network and station objects. 
        

        Parameters
        ----------
        start_datetime : datetime, optional
            Start datetime of the observations. The default is None and using 
            yesterday's midnight.
        end_datetime : datetime, optional
            End datetime of the observations. The default is None and using todays
            midnight.
        coarsen_timeres : Bool, optional
            If True, the observations will be interpolated to a coarser time resolution
            as is defined in the Settings. The default is False.

        Returns
        -------
        None.

        """
        if isinstance(start_datetime, type(None)):
            start_datetime=datetime.date.today() - datetime.timedelta(days=1)
        if isinstance(end_datetime, type(None)):
            end_datetime=datetime.date.today()
       
            
        # Read observations into pandas dataframe
        df = import_data_from_database(Settings,
                                       start_datetime=start_datetime,
                                       end_datetime=end_datetime)
        
        
        #Make data template
        self.data_template = template_to_package_space(Settings.vlinder_db_obs_template)
        
        if coarsen_timeres:
            df = coarsen_time_resolution(df=df,
                                          freq=Settings.target_time_res,
                                          method=Settings.resample_method)
        
        self.update_dataset_by_df(df)
    
    
    
            
    def update_dataset_by_df(self, dataframe):
        """
        Update the dataset object and creation of station objects and all it attributes by a dataframe.
        This is done by initialising stations and filling them with observations and meta
        data if available. 
        
        When filling the observations, there is an automatic check for missing timestamps. 
        If a missing timestamp is detected, the timestamp is created with Nan values for all observation types.
        

        Parameters
        ----------
        dataframe : pandas.DataFrame
        A dataframe that has an datetimeindex and following columns: 'name, temp, radiation_temp, humidity, ...'
            

        Returns
        -------
        None.

        """
       
        logger.info(f'Updating dataset by dataframe with shape: {dataframe.shape}.')
        #reset dataset attributes
        
        #make shure all columns are present (nan's if no data) and always the same structure
        df_columns = observation_types.copy()
        df_columns.extend(location_info)
        
        missing_columns = list(set(df_columns).difference(set(dataframe.columns)))
        for missing_col in missing_columns:
            dataframe[missing_col] = np.nan

        self.df = dataframe
        self._stationlist = [] 
        
      
        
        
        
        # Create a list of station objects
        for stationname in dataframe.name.unique():
            logger.debug(f'Extract data of {stationname}.')
            #extract observations
            station_obs = dataframe[dataframe['name'] == stationname].sort_index()
            
            if station_obs.empty:
                logger.warning(f'{stationname} has no data. This station will be ignored.')
                print('skip stationname: ', stationname)
                continue
            
            #find network
            if 'network' in station_obs.columns:
                network = station_obs['network'].iloc[0]
            else:
                if 'linder' in stationname:
                    network='vlinder'
                elif 'occa' in stationname:
                    network='mocca'
                else:
                    network='Unknown'
            logger.debug(f'Network of {stationname} is {network}.')
            
            
            
            #initialise station object
            station_obj = Station(station_name=stationname, 
                                  network_name=network)
            
            logger.debug(f'fill data attributes for {stationname}')
            #add observations to the attributes
            for obstype in observation_types:
                #fill attributes of station object
                try:
                    setattr(station_obj, obstype, station_obs[obstype])
                except KeyError:
                    # example: in the mocca network there is no column of radiation temp
                    continue
                
            #drop duplicate timestamps    
            station_obj.drop_duplicate_timestamp()
            
            logger.debug(f'Create quality control labels df, with label OK for {stationname}.')
            for obstype in observation_types:
                try:
                    #Fill QC dataframes with observations
                    station_obj.qc_labels_df[obstype] = pd.DataFrame(data = {'observations': station_obs[obstype]})
                    station_obj.qc_labels_df[obstype]['status'] = 'ok'
                except KeyError:
                    continue

            #Apply IO checks
            
            #check for missing timestamps
            logger.debug(f'Check for missing timestamps in the inputfile for {stationname}.')
            checked_df, missing_dt_list = missing_timestamp_check(station_obj)
            if bool(missing_dt_list):
                logger.warning(f'Missing timestamps ({missing_dt_list}) found in data of {stationname}.')
                for obstype in checked_df.columns:
                    #update observations with missing obs as nan's
                    try:
                        setattr(station_obj, obstype, checked_df[obstype]) 
                        #update QC dataframes
                        station_obj.qc_labels_df[obstype] = pd.DataFrame(data = {'observations': checked_df[obstype]})
                        station_obj.qc_labels_df[obstype]['status'] = ['ok' if dt not in missing_dt_list else 'missing timestamp' for dt in checked_df.index ]
                    except KeyError:
                        continue
                    
     
            logger.debug(f'add metadata to {stationname} station.')
            #check if meta data is available
            if 'lat' in station_obs.columns:
                station_obj.lat = station_obs['lat']
                check_for_nan(station_obj.lat, 'latitude', stationname)
            if 'lon' in station_obs.columns:
                station_obj.lon = station_obs['lon']
                check_for_nan(station_obj.lon, 'longtitude', stationname)
            if 'call_name' in station_obs.columns:
                station_obj.call_name = station_obs['call_name'].iloc[0]
                check_for_nan(station_obj.call_name, 'call_name', stationname)
            if 'location' in station_obs.columns:
                station_obj.location = station_obs['location'].iloc[0]
                check_for_nan(station_obj.location, 'location', stationname)
                
            # Get physiography data if possible
            if not isinstance(Settings.geo_lcz_file, type(None)):
                try:
                    _ = station_obj.get_lcz()
                    logger.debug(f'Extracting LCZ for {stationname}: {_}.')
                except:
                    _=None
                    logger.warning(f' LCZ could not be extracted for {stationname}.')
            
            #Update units and description dicts of the station using the used template
            for obs_field in station_obj.units.keys():
                try:
                    station_obj.units[obs_field] = self.data_template[obs_field]['units']
                    station_obj.obs_description[obs_field] = self.data_template[obs_field]['description']
                except KeyError:
                   continue 
            
            
            #update stationlist
            self._stationlist.append(station_obj)
            
        
        #Update dataset df with information created on station level
        
        #add LCZ to dataset df
        logger.debug('Add LCZ info to the dataset dataframe.')
        if not isinstance(Settings.geo_lcz_file, type(None)): 
            lcz_dict = {station.name: station.lcz for station in self._stationlist}
            self.df['lcz'] = self.df['name'].map(lcz_dict)
        
            
          
def check_for_nan(value, fieldname, stationname):
    """
    Check for nan values in a input value that has a fieldname. Nothing is done to 
    the input value, only print statements
    Parameters
    ----------
    value : float or pd.Series
        value(s) to test.
    fieldname : string
        the name of the variable    
    stationname : string
        name of the station
    Returns
    -------
    None.

    """
    if isinstance(value, float):
        if np.isnan(value):
            print('Nan found for ', fieldname, ' in ', stationname, '!!')
            logger.warning(f'Missing {fieldname} for {stationname}: {value}.')
    elif isinstance(value, pd.Series):
        if value.isnull().sum() > 0:
            n_nans = value.isnull().sum()
            print(n_nans, "Nan's found in ", fieldname, '-iterable in ', stationname, '!!')
            logger.warning(f'{n_nans} Missing {fieldname} foud for {stationname}.')
        

        
def missing_timestamp_check(station):
    """
    Looking for missing timestaps by assuming an observation frequency. The assumed frequency is the most occuring frequency.
    If missing observations are detected, the observations dataframe is extended by these missing timestamps with Nan's as filling values.

    Parameters
    ----------
    station : Station object
        The station you whant to apply this check on.

    Returns
    -------
    df : pandas.DataFrame()
        The observations dataframe (same as Station.df()).
    missing_datetimes : list of datetimes
        The list of the missing timestamps.

    """     
   
    
    df = station.df()
    
    #extrac observed frequencies
    likely_freq = df.index.to_series().diff().value_counts().idxmax()
    
    
    missing_datetimeindices = pd.date_range(start = df.index.min(),
                         end = df.index.max(),
                         freq=likely_freq).difference(df.index)
    
    missing_df = pd.DataFrame(data=np.nan,
                              index=missing_datetimeindices,
                              columns=df.columns)
    
    df = pd.concat([df, missing_df])
    
    
    df = df.sort_index()
    
    
    return df, missing_datetimeindices.to_list()
    

def datetime_subsetting(df, starttime, endtime):
    
    stand_format = '%Y-%m-%d %H:%M:%S'
    
    if isinstance(starttime, type(None)):
        startstring = None #will select from the beginning of the df
    else:
        startstring = starttime.strftime(stand_format)
    if isinstance(endtime, type(None)):
        endstring = None
    else: 
        endstring = endtime.strftime(stand_format)

    return df[startstring: endstring]
    <|MERGE_RESOLUTION|>--- conflicted
+++ resolved
@@ -669,11 +669,9 @@
         df, template = import_data_from_csv(input_file = Settings.input_data_file,
                                   file_csv_template=Settings.input_csv_template,
                                   template_list = Settings.template_list)
-<<<<<<< HEAD
-        
-=======
+
         logger.debug(f'Data from {Settings.input_data_file} imported to dataframe.')
->>>>>>> ad5a0eea
+
         #drop Nat datetimes if present
         df = df.loc[pd.notnull(df.index)]
         
