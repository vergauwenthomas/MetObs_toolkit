--- conflicted
+++ resolved
@@ -76,8 +76,6 @@
     return pd.DataFrame(index=idx, columns=columns)
 
 
-<<<<<<< HEAD
-=======
 def concat_save(df_list, **kwargs):
     """Concat dataframes row-wise without triggering the Futurwarning of concating empyt df's."""
 
@@ -89,7 +87,7 @@
         return pd.concat([ser for ser in df_list if not ser.empty], **kwargs)
     sys.exit('Cannot concat Dataframes and Series together')
 
->>>>>>> 6a40ab8f
+
 def init_multiindex():
     """Construct a name-datetime pandas multiindex."""
     return pd.MultiIndex(
@@ -140,12 +138,9 @@
         return outliersdf
 
 
-<<<<<<< HEAD
+
 def value_labeled_doubleidxdf_to_triple_idxdf(df, known_obstypes,
                                               value_col_name='value',
-=======
-def value_labeled_doubleidxdf_to_triple_idxdf(df ,value_col_name='value',
->>>>>>> 6a40ab8f
                                               label_col_name='label'):
     """Convert double to triple index based on obstype column.
 
