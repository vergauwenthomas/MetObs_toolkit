#!/usr/bin/env python3
# -*- coding: utf-8 -*-

"""
Extension of the Dataset class (methods for updating settings).
@author: thoverga
"""
import logging
import pandas as pd


import metobs_toolkit.dataset as dataset
<<<<<<< HEAD

=======
from metobs_toolkit import observation_types
>>>>>>> 6a40ab8f

logger = logging.getLogger(__name__)


class Dataset(dataset.Dataset):
    """Extension on the metobs_toolkit.Dataset class with updaters."""

    def update_settings(self,
                        output_folder=None,
                        input_data_file=None,
                        input_metadata_file=None,
                        template_file=None
                        ):
        """Update the most common input-output (IO) settings.

        (This should be applied before importing the observations.)

        When an update value is None, the specific setting will not be updated.

        Parameters
        ----------
        output_folder : string, optional
            A directory to store the output to. The default is None.
        input_data_file : string, optional
            Path to the input data file with observations. The default is None.
        input_metadata_file : string, optional
            Path to the input metadata file. The default is None.
        template_file : string, optional
            Path to the mapper-template csv file to be used on the observations
            and metadata. The default is None.

        Returns
        -------
        None.

        """
        self.settings.update_IO(
            output_folder=output_folder,
            input_data_file=input_data_file,
            input_metadata_file=input_metadata_file,
            template_file=template_file,
        )

    def update_timezone(self, timezonestr):
        """Change the timezone of the input data.

        By default UTC is assumed.
        A valid timezonestring is an element of the pytz.all_timezones.

        Parameters
        ----------
        timezonestr : string
            Timezone string of the input observations. Element of pytz.all_timezones.

        Returns
        -------
        None.

        """
        self.settings.update_timezone(timezonestr)

    def update_default_name(self, default_name):
        """Update the default name (the name of the station).

        This name will be used when no names are found in the observational dataset.

        (All observations are assumed to come from one station.)

        Parameters
        ----------
        default_name : string
            Default name to use when no names are present in the data.

        Returns
        -------
        None.

        """
        self.settings.app["default_name"] = str(default_name)

    def update_gap_and_missing_fill_settings(self, gap_interpolation_method=None, gap_interpolation_max_consec_fill=None,
                                             gap_debias_prefered_leading_period_hours=None, gap_debias_prefered_trailing_period_hours=None,
                                             gap_debias_minimum_leading_period_hours=None, gap_debias_minimum_trailing_period_hours=None,
                                             automatic_max_interpolation_duration_str=None, missing_obs_interpolation_method=None):
        """Update fill settings for gaps and missing observations.

        If None, the current setting is not updated.

        Parameters
        ----------
        gap_interpolation_method : str, optional
            The interpolation method to pass to numpy.interpolate. The default is None.
        gap_interpolation_max_consec_fill : int, optional
            Maximum number of lacking observations to interpolate. This is
            passed to the limit argument of Numpy.interpolate. The default is
            None.
        gap_debias_prefered_leading_period_hours : int, optional
            The preferd size of the leading period for calculating hourly
            biasses wrt the model. The default is None.
        gap_debias_prefered_trailing_period_hours : int, optional
            The preferd size of the trailing period for calculating hourly
            biasses wrt the model. The default is None.
        gap_debias_minimum_leading_period_hours : int, optional
            The minimum size of the leading period for calculating hourly
            biasses wrt the model. The default is None.
        gap_debias_minimum_trailing_period_hours : int, optional
            The minimum size of the trailing period for calculating hourly
            biasses wrt the model. The default is None.
        automatic_max_interpolation_duration_str : Timedelta or str, optional
            Maximum duration to apply interpolation for gapfill when using the
            automatic gapfill method. Gaps with longer durations will be filled
            using debiased modeldata. The default is None.
        missing_obs_interpolation_method : str, optional
            The interpolation method to pass to numpy.interpolate. The default is None.

        Returns
        -------
        None.

        """
        # Gap linear interpolation
        if gap_interpolation_method is not None:
            logger.info(f' The gap interpolation method is updated: \
        {self.settings.gap["gaps_fill_settings"]["linear"]["method"]} --> {str(gap_interpolation_method)}')
            self.settings.gap["gaps_fill_settings"]["linear"]["method"] = str(gap_interpolation_method)

        if gap_interpolation_max_consec_fill is not None:
            logger.info(f' The gap max number of consecutive interpolations is updated: \
        {self.settings.gap["gaps_fill_settings"]["linear"]["max_consec_fill"]} --> {abs(int(gap_interpolation_max_consec_fill))}')
            self.settings.gap["gaps_fill_settings"]["linear"]["max_consec_fill"] = abs(int(gap_interpolation_max_consec_fill))

        # Gap debias fill
        if gap_debias_prefered_leading_period_hours is not None:
            logger.info(f' The size of the prefered leading period for debias gapfill is updated: \
        {self.settings.gap["gaps_fill_settings"]["model_debias"]["debias_period"]["prefered_leading_sample_duration_hours"]} --> {abs(int(gap_debias_prefered_leading_period_hours))}')
            self.settings.gap["gaps_fill_settings"]["model_debias"]["debias_period"]["prefered_leading_sample_duration_hours"] = abs(int(gap_debias_prefered_leading_period_hours))

        if gap_debias_prefered_trailing_period_hours is not None:
            logger.info(f' The size of the prefered trailing period for debias gapfill is updated: \
        {self.settings.gap["gaps_fill_settings"]["model_debias"]["debias_period"]["prefered_trailing_sample_duration_hours"]} --> {abs(int(gap_debias_prefered_trailing_period_hours))}')
            self.settings.gap["gaps_fill_settings"]["model_debias"]["debias_period"]["prefered_trailing_sample_duration_hours"] = abs(int(gap_debias_prefered_trailing_period_hours))

        if gap_debias_minimum_leading_period_hours is not None:
            logger.info(f' The minimum size of the leading period for debias gapfill is updated: \
        {self.settings.gap["gaps_fill_settings"]["model_debias"]["debias_period"]["minimum_leading_sample_duration_hours"]} --> {abs(int(gap_debias_minimum_leading_period_hours))}')
            self.settings.gap["gaps_fill_settings"]["model_debias"]["debias_period"]["minimum_leading_sample_duration_hours"] = abs(int(gap_debias_minimum_leading_period_hours))

        if gap_debias_minimum_trailing_period_hours is not None:
            logger.info(f' The minimum size of the trailing period for debias gapfill is updated: \
        {self.settings.gap["gaps_fill_settings"]["model_debias"]["debias_period"]["minimum_trailing_sample_duration_hours"]} --> {abs(int(gap_debias_minimum_trailing_period_hours))}')
            self.settings.gap["gaps_fill_settings"]["model_debias"]["debias_period"]["minimum_trailing_sample_duration_hours"] = abs(int(gap_debias_minimum_trailing_period_hours))

        # Gapfill automatic
        if automatic_max_interpolation_duration_str is not None:
            if is_timedelta(str(automatic_max_interpolation_duration_str)):
                logger.info(f' The maximum interpolation duration for automatic gapfill is updated: \
            {self.settings.gap["gaps_fill_settings"]["automatic"]["max_interpolation_duration_str"]} --> {str(automatic_max_interpolation_duration_str)}')
                self.settings.gap["gaps_fill_settings"]["automatic"]["max_interpolation_duration_str"] = str(automatic_max_interpolation_duration_str)
            else:
                logger.warning(f' {str(automatic_max_interpolation_duration_str)} is not a valid timedelta string. No update on this setting.')

        # Missing obs interpolation
        if missing_obs_interpolation_method is not None:
            logger.info(f' The missing observations interpolation method is updated: \
        {self.settings.missing_obs["missing_obs_fill_settings"]["linear"]["method"]} --> {str(missing_obs_interpolation_method)}')
            self.settings.missing_obs['missing_obs_fill_settings']['linear']['method'] = str(missing_obs_interpolation_method)

    def update_qc_settings(self, obstype='temp',
                           gapsize_in_records=None,
                           dupl_timestamp_keep=None,
                           persis_time_win_to_check=None,
                           persis_min_num_obs=None,
                           rep_max_valid_repetitions=None,
                           gross_value_min_value=None,
                           gross_value_max_value=None,
                           win_var_max_increase_per_sec=None,
                           win_var_max_decrease_per_sec=None,
                           win_var_time_win_to_check=None,
                           win_var_min_num_obs=None,
                           step_max_increase_per_sec=None,
                           step_max_decrease_per_sec=None,
                           buddy_radius=None,
                           buddy_min_sample_size=None,
                           buddy_max_elev_diff=None,
                           buddy_min_std=None,
                           buddy_threshold=None,
                           buddy_elev_gradient=None):
        """Update the QC settings for the specified observation type.

        If a argument value is None, the default settings will not be updated.

        Parameters
        ----------
        obstype : str, optional
            The observation type to update the quality control settings for.
            The default is 'temp'.
        gapsize_in_records : int (> 0), optional
            A gap is defined as a sequence of missing observations with a length
            greater or equal to this number, on the input frequencies. The default is None.
        dupl_timestamp_keep : bool, optional
            Setting that determines to keep, or remove duplicated timestamps. The default is None.
        persis_time_win_to_check :automatic_max_interpolation_duration_str
            Time window for persistance check. The default is None.
        persis_min_num_obs : int (> 0), optional
            Minimal window members for persistance check. The default is None.
        rep_max_valid_repetitions : int (> 0), optional
            Maximal valid repetitions for repetitions check. The default is None.
        gross_value_min_value : numeric, optional
            Minimal value for gross value check. The default is None.
        gross_value_max_value : numeric, optional
            Maximal value for gross value check. The default is None.
        win_var_max_increase_per_sec : numeric (> 0), optional
            Maximal increase per second for window variation check. The default is None.
        win_var_max_decrease_per_sec : numeric (> 0), optional
            Maximal decrease per second for window variation check. The default is None.
        win_var_time_win_to_check : Timedelta or str, optional
            Time window for window variation check. The default is None.
        win_var_min_num_obs : int (> 0), optional
            Minimal window members for window variation check. The default is None.
        step_max_increase_per_sec : numeric, optional
            Maximal increase per second for step check. The default is None.
        step_max_decrease_per_sec : numeric (< 0), optional
            Maximal decrease per second for step check. The default is None.
        buddy_radius : numeric (> 0), optional
            The radius to define neighbours in meters. The default is None.
        buddy_min_sample_size : int (> 2), optional
            The minimum sample size to calculate statistics on. The default is
            None.
        buddy_max_elev_diff : numeric (> 0), optional
            The maximum altitude difference allowed for buddies. The default is
            None.
        buddy_min_std : numeric (> 0), optional
            The minimum standard deviation for sample statistics. This should
            represent the accuracty of the observations. The default is None.
        buddy_threshold : numeric (> 0), optional
            The threshold (std units) for flaggging observations as buddy
            outliers. The default is None.
        buddy_elev_gradient : numeric, optional
            Describes how the obstype changes with altitude (in meters). The
            default is -0.0065. The default is None.

        Returns
        -------
        None.

        Note
        -------
        The gap defenition is independend of the observation type, and is thus set for
        all the observation types.

        """
<<<<<<< HEAD
        assert obstype in self.obstypes.keys(), f'{obstype} is not a known observation type'

        def _updater(dictionary, obstype, argname, value):
            """Update nested dictionaries."""
            if obstype not in dictionary.keys():
                dictionary[obstype] = {}
                printstr = f'{obstype} : unexisting --> {value}'
            elif argname not in dictionary[obstype]:
                printstr = f'{obstype} : unexisting --> {value}'
            else:
                printstr = f'{obstype} : {dictionary[obstype][argname]} --> {value}'

=======
        assert obstype in observation_types, f'{obstype} is not a known observation type'

        def _updater(dictionary, obstype, argname, value):
            """Update nested dictionaries."""
            if obstype not in dictionary.keys():
                dictionary[obstype] = {}
                printstr = f'{obstype} : unexisting --> {value}'
            elif argname not in dictionary[obstype]:
                printstr = f'{obstype} : unexisting --> {value}'
            else:
                printstr = f'{obstype} : {dictionary[obstype][argname]} --> {value}'

>>>>>>> 6a40ab8f
            dictionary[obstype][argname] = value
            return dictionary, printstr

        # Gap defenition
        if gapsize_in_records is not None:
            logger.info(f' The defenition of a gap (=gapsize) is updated: \
        {self.settings.gap["gaps_settings"]["gaps_finder"]["gapsize_n"]} --> {abs(int(gapsize_in_records))}')
            self.settings.gap["gaps_settings"]["gaps_finder"]["gapsize_n"] = abs(int(gapsize_in_records))

        # Gross value check
        if gross_value_max_value is not None:
            self.settings.qc['qc_check_settings']["gross_value"], updatestr = _updater(
                self.settings.qc['qc_check_settings']["gross_value"],
                obstype=obstype,
                argname="max_value",
                value=float(gross_value_max_value))
            logger.info(f'Maximal value for gross value check updated: {updatestr}')

        if gross_value_min_value is not None:
            self.settings.qc['qc_check_settings']["gross_value"], updatestr = _updater(
                self.settings.qc['qc_check_settings']["gross_value"],
                obstype=obstype,
                argname="min_value",
                value=float(gross_value_min_value))
            logger.info(f'Minimal value for gross value check updated: {updatestr}')

        # Duplicate check
        if dupl_timestamp_keep is not None:
            logger.info(f'Setting to keep (True) are remove (False) duplicate timestamps updated: \
        {self.settings.qc["qc_check_settings"]["duplicated_timestamp"]["keep"]} -->  {bool(dupl_timestamp_keep)}')
            self.settings.qc['qc_check_settings']["duplicated_timestamp"]['keep'] = bool(dupl_timestamp_keep)

        # Persistance check
        if persis_time_win_to_check is not None:
            if is_timedelta(str(persis_time_win_to_check)):
                self.settings.qc['qc_check_settings']["persistance"], updatestr = _updater(
                    self.settings.qc['qc_check_settings']["persistance"],
                    obstype=obstype,
                    argname="time_window_to_check",
                    value=str(persis_time_win_to_check))

                logger.info(f'Time window size for persistance check updated: {updatestr}')

            else:
                logger.warning(f' {str(persis_time_win_to_check)} is not a valid timedelta string. No update on this setting.')

        if persis_min_num_obs is not None:
            self.settings.qc['qc_check_settings']["persistance"], updatestr = _updater(
                self.settings.qc['qc_check_settings']["persistance"],
                obstype=obstype,
                argname="min_num_obs",
                value=abs(int(persis_min_num_obs)))

            logger.info(f'Minimal window members for persistance check updated: {updatestr}')

        # Repetitions check
        if rep_max_valid_repetitions is not None:
            self.settings.qc['qc_check_settings']["repetitions"], updatestr = _updater(
                self.settings.qc['qc_check_settings']["repetitions"],
                obstype=obstype,
                argname="max_valid_repetitions",
                value=abs(int(rep_max_valid_repetitions)))
            logger.info(f'Maximal valid repetitions for repetitions check updated: {updatestr}')

        # Window variation check
        if win_var_max_increase_per_sec is not None:
            self.settings.qc['qc_check_settings']["window_variation"], updatestr = _updater(
                self.settings.qc['qc_check_settings']["window_variation"],
                obstype=obstype,
                argname="max_increase_per_second",
                value=abs(float(win_var_max_increase_per_sec)))

            logger.info(f'Maximal increase per second for window variation check updated: {updatestr}')

        if win_var_max_decrease_per_sec is not None:
            self.settings.qc['qc_check_settings']["window_variation"], updatestr = _updater(
                self.settings.qc['qc_check_settings']["window_variation"],
                obstype=obstype,
                argname="max_decrease_per_second",
                value=abs(float(win_var_max_decrease_per_sec)))
            logger.info(f'Maximal decrease per second for window variation check updated: {updatestr}')

        if win_var_time_win_to_check is not None:
            if is_timedelta(str(win_var_time_win_to_check)):
                self.settings.qc['qc_check_settings']["window_variation"], updatestr = _updater(
                    self.settings.qc['qc_check_settings']["window_variation"],
                    obstype=obstype,
                    argname="time_window_to_check",
                    value=str(win_var_time_win_to_check))
                logger.info(f'Time window for window variation check updated: {updatestr}')
            else:
                logger.warning(f' {str(persis_time_win_to_check)} is not a valid timedelta string. No update on this setting.')

        if win_var_min_num_obs is not None:
            self.settings.qc['qc_check_settings']["window_variation"], updatestr = _updater(
                self.settings.qc['qc_check_settings']["window_variation"],
                obstype=obstype,
                argname="min_window_members",
                value=abs(int(win_var_min_num_obs)))
            logger.info(f'Minimal window members for window variation check updated: {updatestr}')

        # Step check
        if step_max_increase_per_sec is not None:
            self.settings.qc['qc_check_settings']["step"], updatestr = _updater(
                self.settings.qc['qc_check_settings']["step"],
                obstype=obstype,
                argname="max_increase_per_second",
                value=abs(float(step_max_increase_per_sec)))

            logger.info(f'Maximal increase per second for step check updated: {updatestr}')

        if step_max_decrease_per_sec is not None:
            self.settings.qc['qc_check_settings']["step"], updatestr = _updater(
                self.settings.qc['qc_check_settings']["step"],
                obstype=obstype,
                argname="max_decrease_per_second",
                value=-1.0 * abs(float(step_max_decrease_per_sec)))

            logger.info(f'Maximal decrease per second for step check updated: {updatestr}')

        # Buddy check
        buddy_elev_gradient=None
        if buddy_radius is not None:
            self.settings.qc['qc_check_settings']["buddy_check"], updatestr = _updater(
                self.settings.qc['qc_check_settings']["buddy_check"],
                obstype=obstype,
                argname="radius",
                value=abs(float(buddy_radius)))
            logger.info(f'Buddy radius for buddy check updated: {updatestr}')

        if buddy_min_sample_size is not None:
            value = abs(int(buddy_min_sample_size))
            if value >= 2:
                self.settings.qc['qc_check_settings']["buddy_check"], updatestr = _updater(
                    self.settings.qc['qc_check_settings']["buddy_check"],
                    obstype=obstype,
                    argname="num_min",
                    value=value)
                logger.info(f'Minimum number of buddies for buddy check updated: {updatestr}')
            else:
                logger.warning(f'Minimum number of buddies must be >= 2, but {value} is given. Not updated.')

        if buddy_max_elev_diff is not None:
            self.settings.qc['qc_check_settings']["buddy_check"], updatestr = _updater(
                self.settings.qc['qc_check_settings']["buddy_check"],
                obstype=obstype,
                argname="max_elev_diff",
                value=abs(float(buddy_max_elev_diff)))
            logger.info(f'Max elevation differences for buddy check updated: {updatestr}')

        if buddy_min_std is not None:
            self.settings.qc['qc_check_settings']["buddy_check"], updatestr = _updater(
                self.settings.qc['qc_check_settings']["buddy_check"],
                obstype=obstype,
                argname="min_std",
                value=abs(float(buddy_min_std)))
            logger.info(f'Minimum std in sample for buddy check updated: {updatestr}')

        if buddy_threshold is not None:
            self.settings.qc['qc_check_settings']["buddy_check"], updatestr = _updater(
                self.settings.qc['qc_check_settings']["buddy_check"],
                obstype=obstype,
                argname="threshold",
                value=abs(float(buddy_threshold)))
            logger.info(f'Outlier threshold (in sigma) for buddy check updated: {updatestr}')

        if buddy_elev_gradient is not None:
            self.settings.qc['qc_check_settings']["buddy_check"], updatestr = _updater(
                self.settings.qc['qc_check_settings']["buddy_check"],
                obstype=obstype,
                argname="elev_gradient",
                value=float(buddy_max_elev_diff))
            logger.info(f'Elevation gradient for buddy check updated: {updatestr}')


    def update_titan_qc_settings(self, obstype='temp',
                                 # buddy settings
                                 buddy_radius=None,
                                 buddy_num_min=None,
                                 buddy_threshold=None,
                                 buddy_max_elev_diff=None,
                                 buddy_elev_gradient=None,
                                 buddy_min_std=None,
                                 buddy_num_iterations=None,
                                 buddy_debug=None,
                                 # sct settings
                                 sct_num_min_outer=None, sct_num_max_outer=None,
                                 sct_inner_radius=None,
                                 sct_outer_radius=None,
                                 sct_num_iterations=None,
                                 sct_num_min_prof=None,
                                 sct_min_elev_diff=None,
                                 sct_min_horizontal_scale=None,
                                 sct_max_horizontal_scale=None,
                                 sct_kth_closest_obs_horizontal_scale=None,
                                 sct_vertical_scale=None,
                                 sct_mina_deviation=None,  # vec Minimum admissible value
                                 sct_maxa_deviation=None,  # vec Maximum admissible value
                                 sct_minv_deviation=None,  # vec Minimum valid value
                                 sct_maxv_deviation=None,  # vec Maximum valid value
                                 sct_eps2=None,  # Ratio of observation error variance to background variance
                                 sct_tpos=None,  # vec Positive deviation allowed
                                 sct_tneg=None,  # vec Negative deviation allowed
                                 sct_basic=None,
                                 sct_debug=None):
        """Update the TITAN QC settings for the specified observation type.

        If a argument value is None, the default settings will not be updated.

        For a detailed explanation of the settings, we refer to the
        [TITAN documetation](https://github.com/metno/titanlib/wiki)

        Parameters
        ----------
        The observation type to update the quality control settings for.
        The default is 'temp'.
        buddy_radius : int (> 0), optional
            Search radius in m. The default is None.
        buddy_num_min : int (> 0), optional
            The minimum number of buddies a station can have. The default is
            None.
        buddy_threshold : num (> 0), optional
            The variance threshold for flagging a station. The default is None.
        buddy_max_elev_diff : num, optional
            The maximum difference in elevation for a buddy (if negative will not check for heigh difference). The default is None.
        buddy_elev_gradient : num, optional
            Linear elevation temperature gradient with height. The default is None.
        buddy_min_std : num (> 0), optional
            If the standard deviation of values in a neighborhood are less than min_std, min_std will be used instead. The default is None.
        buddy_num_iterations : int (> 0), optional
            The number of iterations to perform. The default is None.
        buddy_debug : bool, optional
            If True, print out debug information. The default is None.
        sct_num_min_outer : int (> 0), optional
            Minimal points in outer circle. The default is None.
        sct_num_max_outer : int (> 0), optional
            Maximal points in outer circle. The default is None.
        sct_inner_radius : num (> 0), optional
            Radius of inner circle. The default is None.
        sct_outer_radius : num (> 0), optional
            Radius of outer circle. The default is None.
        sct_num_iterations : int (> 0), optional
            Number of iterations. The default is None.
        sct_num_min_prof : int (> 0), optional
            Minimum number of observations to compute vertical profile. The default is None.
        sct_min_elev_diff : num (> 0), optional
            Minimum elevation difference to compute vertical profile. The default is None.
        sct_min_horizontal_scale : num (> 0), optional
            Minimum horizontal decorrelation length. The default is None.
        sct_max_horizontal_scale : num (> 0), optional
            Maximum horizontal decorrelation length. The default is None.
        sct_kth_closest_obs_horizontal_scale : int (> 0), optional
            Number of closest observations to consider. The default is None.
        sct_vertical_scale : num (> 0), optional
            Vertical decorrelation length. The default is None.
        sct_mina_deviation : num (> 0), optional
            Minimum admissible value deviation. The default is None.
        sct_maxa_deviation : num (> 0), optional
            Maximum admissible value deviation. The default is None.
        sct_minv_deviation : num (> 0), optional
            Minimum valid value deviation. The default is None.
        sct_maxv_deviation : num (> 0), optional
            Maximum valid value deviation. The default is None.
        sct_eps2 : num (> 0), optional
            Ratio of observation error variance to background variance. The default is None.
        sct_tpos : num (> 0), optional
            Positive deviation allowed. The default is None.
        sct_tneg : num (> 0), optional
            Positive deviation allowed. The default is None.
        sct_basic : bool, optional
            Basic mode. The default is None.
        sct_debug : bool, optional
            If True, print out debug information. The default is None.

        Returns
        -------
        None.

        """
<<<<<<< HEAD
        assert obstype in self.obstypes.keys(), f'{obstype} is not a known observation type'
=======
        assert obstype in observation_types, f'{obstype} is not a known observation type'
>>>>>>> 6a40ab8f

        # check buddy settings for updates
        buddy_attrs = {'buddy_radius': {'new_value': buddy_radius, 'dtype': 'numeric'},
                       'buddy_num_min': {'new_value': buddy_num_min, 'dtype': 'int'},
                       'buddy_threshold': {'new_value': buddy_threshold, 'dtype': 'numeric'},
                       'buddy_max_elev_diff': {'new_value': buddy_max_elev_diff, 'dtype': 'numeric'},
                       'buddy_elev_gradient': {'new_value': buddy_elev_gradient, 'dtype': 'numeric'},
                       'buddy_min_std': {'new_value': buddy_min_std, 'dtype': 'numeric'},
                       'buddy_num_iterations': {'new_value': buddy_num_iterations, 'dtype': 'int'},
                       'buddy_debug': {'new_value': buddy_debug, 'dtype': 'bool'}}

        sct_attrs = {
            'sct_num_min_outer': {'new_value': sct_num_min_outer, 'dtype': 'int'},
            'sct_num_max_outer': {'new_value': sct_num_max_outer, 'dtype': 'int'},
            'sct_inner_radius': {'new_value': sct_inner_radius, 'dtype': 'numeric'},
            'sct_outer_radius': {'new_value': sct_outer_radius, 'dtype': 'numeric'},
            'sct_num_iterations': {'new_value': sct_num_iterations, 'dtype': 'int'},
            'sct_num_min_prof': {'new_value': sct_num_min_prof, 'dtype': 'int'},
            'sct_min_elev_diff': {'new_value': sct_min_elev_diff, 'dtype': 'numeric'},
            'sct_min_horizontal_scale': {'new_value': sct_min_horizontal_scale, 'dtype': 'numeric'},
            'sct_max_horizontal_scale': {'new_value': sct_max_horizontal_scale, 'dtype': 'numeric'},
            'sct_kth_closest_obs_horizontal_scale': {'new_value': sct_kth_closest_obs_horizontal_scale, 'dtype': 'int'},
            'sct_vertical_scale': {'new_value': sct_vertical_scale, 'dtype': 'numeric'},
            'sct_mina_deviation': {'new_value': sct_mina_deviation, 'dtype': 'numeric'},
            'sct_minv_deviation': {'new_value': sct_minv_deviation, 'dtype': 'numeric'},
            'sct_maxv_deviation': {'new_value': sct_maxv_deviation, 'dtype': 'numeric'},
            'sct_eps2': {'new_value': sct_eps2, 'dtype': 'numeric'},
            'sct_tpos': {'new_value': sct_tpos, 'dtype': 'numeric'},
            'sct_tneg': {'new_value': sct_tneg, 'dtype': 'numeric'},
            'sct_basic': {'new_value': sct_basic, 'dtype': 'bool'},
            'sct_debug': {'new_value': sct_debug, 'dtype': 'bool'}}

        def _iterate_attributes(obstype, attr_dict, attr_prefix, checkname):

            if obstype not in self.settings.qc['titan_check_settings'][checkname]:
                self.settings.qc['titan_check_settings'][checkname][obstype] = {}

            for key, val in attr_dict.items():
                if not val['new_value'] is None:
                    settings_key = key.split(attr_prefix)[1]  # remove 'buddy_'
                    if val['dtype'] == 'numeric':
                        new_val = float(val['new_value'])
                    elif val['dtype'] == 'int':
                        new_val = int(val['new_value'])
                    elif val['dtype'] == 'bool':
                        new_val = bool(val['new_value'])
                    else:  # val['dtype'] == 'str':
                        new_val = str(val['new_value'])

                    try:
                        old_value = self.settings.qc['titan_check_settings'][checkname][obstype][settings_key]
                        print(f'{key.replace("_", " ")} for the TITAN buddy check updated:  {old_value}--> {new_val}')
                    except KeyError:
                        print(f'{key.replace("_", " ")} for the TITAN buddy check added:  --> {new_val}')

                    self.settings.qc['titan_check_settings'][checkname][obstype][settings_key] = new_val

        _iterate_attributes(obstype, buddy_attrs, 'buddy_', 'titan_buddy_check')
        _iterate_attributes(obstype, sct_attrs, 'sct_', 'titan_sct_resistant_check')

# =============================================================================
# dtype check functions
# =============================================================================


def is_timedelta(timedeltastr):
    """Test if string can be timedelta representation.

    Parameters
    ----------
    timedeltastr : str
        Representation of timedelta.

    Returns
    -------
    bool


    """
    try:
        pd.to_timedelta(timedeltastr)
        return True
    except ValueError:
        return False<|MERGE_RESOLUTION|>--- conflicted
+++ resolved
@@ -10,12 +10,6 @@
 
 
 import metobs_toolkit.dataset as dataset
-<<<<<<< HEAD
-
-=======
-from metobs_toolkit import observation_types
->>>>>>> 6a40ab8f
-
 logger = logging.getLogger(__name__)
 
 
@@ -266,7 +260,6 @@
         all the observation types.
 
         """
-<<<<<<< HEAD
         assert obstype in self.obstypes.keys(), f'{obstype} is not a known observation type'
 
         def _updater(dictionary, obstype, argname, value):
@@ -279,20 +272,6 @@
             else:
                 printstr = f'{obstype} : {dictionary[obstype][argname]} --> {value}'
 
-=======
-        assert obstype in observation_types, f'{obstype} is not a known observation type'
-
-        def _updater(dictionary, obstype, argname, value):
-            """Update nested dictionaries."""
-            if obstype not in dictionary.keys():
-                dictionary[obstype] = {}
-                printstr = f'{obstype} : unexisting --> {value}'
-            elif argname not in dictionary[obstype]:
-                printstr = f'{obstype} : unexisting --> {value}'
-            else:
-                printstr = f'{obstype} : {dictionary[obstype][argname]} --> {value}'
-
->>>>>>> 6a40ab8f
             dictionary[obstype][argname] = value
             return dictionary, printstr
 
@@ -572,11 +551,7 @@
         None.
 
         """
-<<<<<<< HEAD
         assert obstype in self.obstypes.keys(), f'{obstype} is not a known observation type'
-=======
-        assert obstype in observation_types, f'{obstype} is not a known observation type'
->>>>>>> 6a40ab8f
 
         # check buddy settings for updates
         buddy_attrs = {'buddy_radius': {'new_value': buddy_radius, 'dtype': 'numeric'},
