#!/usr/bin/env python3
# -*- coding: utf-8 -*-
"""
This module contains the Dataset class and all its methods.

A Dataset holds all observations and is at the center of the
MetObs-toolkit.
"""

import os
import sys
import copy
from datetime import timedelta
import pytz
import logging
import pandas as pd
import numpy as np
import pickle

from metobs_toolkit.settings import Settings
from metobs_toolkit.data_import import (
    import_data_from_csv,
    import_metadata_from_csv,
    read_csv_template
)

from metobs_toolkit.printing import print_dataset_info
from metobs_toolkit.landcover_functions import (
    connect_to_gee,
    lcz_extractor,
    height_extractor,
    lc_fractions_extractor,
    _validate_metadf
)

from metobs_toolkit.plotting_functions import (
    geospatial_plot,
    timeseries_plot,
    qc_stats_pie,
    folium_plot,
    add_stations_to_folium_map,
    make_folium_html_plot,
)

from metobs_toolkit.qc_checks import (
    gross_value_check,
    persistance_check,
    repetitions_check,
    duplicate_timestamp_check,
    step_check,
    window_variation_check,
    invalid_input_check,
    toolkit_buddy_check,
    titan_buddy_check,
    titan_sct_resistant_check
)


from metobs_toolkit.qc_statistics import get_freq_statistics
from metobs_toolkit.writing_files import write_dataset_to_csv

from metobs_toolkit.missingobs import Missingob_collection

from metobs_toolkit.gap import (
    Gap,
    remove_gaps_from_obs,
    remove_gaps_from_outliers,
    missing_timestamp_and_gap_check,
    get_gaps_indx_in_obs_space,
    get_station_gaps,
    apply_interpolate_gaps,
    make_gapfill_df,
    apply_debias_era5_gapfill,
    gaps_to_df,
)


from metobs_toolkit.df_helpers import (
    multiindexdf_datetime_subsetting,
    fmt_datetime_argument,
    init_multiindex,
    init_multiindexdf,
    init_triple_multiindexdf,
    metadf_to_gdf,
    conv_applied_qc_to_df,
    get_freqency_series,
    value_labeled_doubleidxdf_to_triple_idxdf,
    xs_save,
    concat_save
)

from metobs_toolkit.obstypes import tlk_obstypes
from metobs_toolkit.obstypes import Obstype as Obstype_class


from metobs_toolkit.analysis import Analysis
from metobs_toolkit.modeldata import Modeldata



logger = logging.getLogger(__name__)


# =============================================================================
# Dataset class
# =============================================================================


class Dataset:
    """Objects holding observations and methods on observations."""

    def __init__(self):
        """Construct all the necessary attributes for Dataset object."""
        logger.info("Initialise dataset")

        # Dataset with 'good' observations
        self.df = pd.DataFrame()

        # Dataset with outlier observations
        self.outliersdf = init_triple_multiindexdf()

        self.missing_obs = None  # becomes a Missingob_collection after import
        self.gaps = None  # becomes a list of gaps

        self.gapfilldf = init_multiindexdf()
        self.missing_fill_df = init_multiindexdf()

        # Dataset with metadata (static)
        self.metadf = pd.DataFrame()

        # dictionary storing present observationtypes
        self.obstypes = tlk_obstypes #init with all tlk obstypes

        # dataframe containing all information on the description and mapping
        self.data_template = pd.DataFrame()

        self._istype = "Dataset"
        self._freqs = pd.Series(dtype=object)

        self._applied_qc = pd.DataFrame(columns=["obstype", "checkname"])
        self._qc_checked_obstypes = []  # list with qc-checked obstypes

        self.settings = copy.deepcopy(Settings())

    def __str__(self):
        """Represent as text."""
        if self.df.empty:
            if self._istype == 'Dataset':
                return "Empty instance of a Dataset."
            else:
                return "Empty instance of a Station."
        add_info = ''
        n_stations = self.df.index.get_level_values('name').unique().shape[0]
        n_obs_tot = self.df.shape[0]
        n_outl = self.outliersdf.shape[0]
        startdt = self.df.index.get_level_values('datetime').min()
        enddt = self.df.index.get_level_values('datetime').max()

        if ((not self.metadf['lat'].isnull().all()) &
            (not self.metadf['lon'].isnull().all())):
            add_info += '    *Coordinates are available for all stations. \n'

        return (f"Dataset instance containing: \n \
    *{n_stations} stations \n \
    *{self.df.columns.to_list()} observation types \n \
    *{n_obs_tot} observation records \n \
    *{n_outl} records labeled as outliers \n \
    *{len(self.gaps)} gaps \n \
    *{self.missing_obs.series.shape[0]} missing observations \n \
    *records range: {startdt} --> {enddt} (total duration:  {enddt - startdt}) \n \
    *time zone of the records: {self.settings.time_settings['timezone']} \n " + add_info)

    def __repr__(self):
        """Info representation."""
        return self.__str__()

    def __add__(self, other, gapsize=None):
        """Addition of two Datasets."""
        # important !!!!!

        # the toolkit makes a new dataframe, and assumes the df from self and other
        # to be the input data.
        # This means that missing obs, gaps, invalid and duplicated records are
        # being looked for in the concatenation of both dataset, using their current
        # resolution !

        new = Dataset()
        self_obstypes = self.df.columns.to_list().copy()
        #  ---- df ----

        # check if observation of self are also in other
        assert all([(obs in other.df.columns) for obs in self_obstypes])
        # subset obstype of other to self
        other.df = other.df[self.df.columns.to_list()]

        # remove duplicate rows
        common_indexes = self.df.index.intersection(other.df.index)
        other.df = other.df.drop(common_indexes)

        # set new df
        new.df = concat_save([self.df, other.df])
        new.df = new.df.sort_index()

        #  ----- outliers df ---------

        other_outliers = other.outliersdf.reset_index()
        other_outliers = other_outliers[other_outliers['obstype'].isin(self_obstypes)]
        other_outliers = other_outliers.set_index(['name', 'datetime', 'obstype'])
        new.outliersdf = concat_save([self.outliersdf, other_outliers])
        new.outliersdf = new.outliersdf.sort_index()

        #  ------- Gaps -------------
        # Gaps have to be recaluculated using a frequency assumtion from the
        # combination of self.df and other.df, thus NOT the native frequency if
        # their is a coarsening allied on either of them.
        new.gaps = []

        # ---------- missing ---------
        # Missing observations have to be recaluculated using a frequency assumtion from the
        # combination of self.df and other.df, thus NOT the native frequency if
        # their is a coarsening allied on either of them.
        new.missing_obs = None

        # ---------- metadf -----------
        # Use the metadf from self and add new rows if they are present in other
        new.metadf = concat_save([self.metadf, other.metadf])
        new.metadf = new.metadf.drop_duplicates(keep='first')
        new.metadf = new.metadf.sort_index()

        # ------- specific attributes ----------

        # Template (units and descritpions) are taken from self
        new.data_template = self.data_template

        # Inherit Settings from self
        new.settings = copy.deepcopy(self.settings)

        # Applied qc:
        # TODO:  is this oke to do?
        new._applied_qc = pd.DataFrame(columns=["obstype", "checkname"])
        new._qc_checked_obstypes = []  # list with qc-checked obstypes

        # set init_dataframe to empty
        # NOTE: this is not necesarry but users will use this method when they
        # have a datafile that is to big. So storing and overloading a copy of
        # the very big datafile is invalid for these cases.
        new.input_df = pd.DataFrame()

        # ----- Apply IO QC ---------
        # Apply only checks that are relevant on records in between self and other
        # OR
        # that are dependand on the frequency (since the freq of the .df is used,
        # which is not the naitive frequency if coarsening is applied on either. )

        # missing and gap check
        if gapsize is None:
            gapsize = new.settings.gap["gaps_settings"]["gaps_finder"]["gapsize_n"]

        # note gapsize is now defined on the frequency of self
        new.missing_obs, new.gaps = missing_timestamp_and_gap_check(
            df=new.df,
            gapsize_n=self.settings.gap["gaps_settings"]["gaps_finder"]["gapsize_n"],
        )

        # duplicate check
        new.df, dup_outl_df = duplicate_timestamp_check(
            df=new.df,
            checks_info=new.settings.qc["qc_checks_info"],
            checks_settings=new.settings.qc["qc_check_settings"],
        )

        if not dup_outl_df.empty:
            new.update_outliersdf(add_to_outliersdf=dup_outl_df)

        # update the order and which qc is applied on which obstype
        checked_obstypes = list(self.obstypes.keys())

        checknames = ["duplicated_timestamp"]  # KEEP order

        new._applied_qc = concat_save(
            [
                new._applied_qc,
                conv_applied_qc_to_df(
                    obstypes=checked_obstypes, ordered_checknames=checknames
                ),
            ],
            ignore_index=True,
        )

        return new

    def show(self, show_all_settings=False, max_disp_n_gaps=5):
        """Show detailed information of the Dataset.

        A function to print out a detailed overview information about the Dataset.

        Parameters
        ----------
        show_all_settings : bool, optional
            If True all the settings are printed out. The default is False.
        max_disp_n_gaps: int, optional
            The maximum number of gaps to display detailed information of.
        Returns
        -------
        None.

        """
        logger.info("Show basic info of dataset.")

        print_dataset_info(self, show_all_settings)

    def get_info(self, show_all_settings=False, max_disp_n_gaps=5):
        """Alias of show().

        A function to print out a detailed overview information about the Dataset.

        Parameters
        ----------
        show_all_settings : bool, optional
            If True all the settings are printed out. The default is False.
        max_disp_n_gaps: int, optional
            The maximum number of gaps to display detailed information of.

        Returns
        -------
        None.

        """
        self.show(show_all_settings, max_disp_n_gaps)

    def save_dataset(self, outputfolder=None, filename='saved_dataset.pkl'):
        """Save a Dataset instance to a (pickle) file.

        Parameters
        ----------
        outputfolder : str or None, optional
            The path to the folder to save the file. If None, the outputfolder
            from the Settings is used. The default is None.
        filename : str, optional
            The name of the output file. The default is 'saved_dataset.pkl'.

        Returns
        -------
        None.

        """
        # check if outputfolder is known and exists
        if outputfolder is None:
            outputfolder = self.settings.IO['output_folder']
            assert outputfolder is not None, 'No outputfolder is given, and no outputfolder is found in the settings.'

        assert os.path.isdir(outputfolder), f'{outputfolder} is not a directory!'

        # check file extension in the filename:
        if filename[-4:] != '.pkl':
            filename += '.pkl'

        full_path = os.path.join(outputfolder, filename)

        # check if file exists
        assert not os.path.isfile(full_path), f'{full_path} is already a file!'

        with open(full_path, 'wb') as outp:
            pickle.dump(self, outp, pickle.HIGHEST_PROTOCOL)

        print(f'Dataset saved in {full_path}')
        logger.info(f'Dataset saved in {full_path}')

    def import_dataset(self, folder_path=None, filename='saved_dataset.pkl'):
        """Import a Dataset instance from a (pickle) file.

        Parameters
        ----------
        folder_path : str or None, optional
            The path to the folder to save the file. If None, the outputfolder
            from the Settings is used. The default is None.
        filename : str, optional
            The name of the output file. The default is 'saved_dataset.pkl'.

        Returns
        -------
        metobs_toolkit.Dataset
            The Dataset instance.

        """
        # check if folder_path is known and exists
        if folder_path is None:
            folder_path = self.settings.IO['output_folder']
            assert folder_path is not None, 'No folder_path is given, and no outputfolder is found in the settings.'

        assert os.path.isdir(folder_path), f'{folder_path} is not a directory!'

        full_path = os.path.join(folder_path, filename)

        # check if file exists
        assert os.path.isfile(full_path), f'{full_path} does not exist.'

        with open(full_path, 'rb') as inp:
            dataset = pickle.load(inp)

        #convert metadf to a geodataframe (if coordinates are available)
        dataset.metadf = metadf_to_gdf(dataset.metadf)

        return dataset

<<<<<<< HEAD
    def add_new_observationtype(self, Obstype):
        """Add a new observation type to the known observation types.

        The observation can only be added if it is not already present in the
        knonw observation types. If that is the case that you probably need to
        use use the Dataset.add_new_unit() method.

        Parameters
        ----------
        Obstype : metobs_toolkit.obstype.Obstype
            The new Obstype to add.
        Returns
        -------
        None.

        """
        # Test if the obstype is of the correct class.
        if not isinstance(Obstype, Obstype_class):
            sys.exit(f"{Obstype} is not an instance of metobs_toolkit.obstypes.Obstype.")

        # Test if the obsname is already in use
        if Obstype.name in self.obstypes.keys():
            logger.warning(f'{Obstype.name} is already a known observation type: {self.obstypes[Obstype.name]}')
            return

        # Update the known obstypes
        logger.info(f'Adding {Obstype} to the list of knonw observation types.')
        self.obstypes[Obstype.name] = Obstype

    def add_new_unit(self, obstype, new_unit, conversion_expression = []):
        """Add a new unit to a known observation type.

        Parameters
        ----------
        obstype : str
            The observation type to add the new unit to.
        new_unit : str
            The new unit name.
        conversion_expression : list or str, optional
            The conversion expression to the standard unit of the observation
            type. The expression is a (list of) strings with simple algebraic
            operations, where x represent the value in the new unit, and the
            result is the value in the standard unit. Two examples for
            temperature (with a standard unit in Celcius):

                ["x - 273.15"] #if the new_unit is Kelvin
                ["x-32.0", "x/1.8"] #if the new unit is Farenheit

            The default is [].
=======
    def show_settings(self):
        """Show detailed information of the stored Settings.

        A function that prints out all the settings, structured per thematic.
>>>>>>> 6a40ab8f

        Returns
        -------
        None.

        """
<<<<<<< HEAD
        # test if observation is present
        if not obstype in self.obstypes.keys():
            logger.warning(f'{obstype} is not a known obstype! No unit can be added.')
            return

        # check if the unit is already present
        is_present = self.obstypes[obstype].test_if_unit_is_known(new_unit)
        if is_present:
            logger.info(f"{new_unit} is already a known unit of {self.obstypes[obstype]}")
            return

        self.obstypes[obstype].add_unit(unit_name=new_unit,
                                        conversion=conversion_expression)

    def show_settings(self):
        """Show detailed information of the stored Settings.

        A function that prints out all the settings, structured per thematic.

        Returns
        -------
        None.

        """
=======
>>>>>>> 6a40ab8f
        self.settings.show()

    def get_station(self, stationname):
        """Filter out one station of the Dataset.

        Extract a metobs_toolkit.Station object from the dataset by name.

        Parameters
        ----------
        stationname : string
            The name of the station.

        Returns
        -------
        metobs_toolkit.Station
            The station object.

        """
        from metobs_toolkit.station import Station

        logger.info(f"Extract {stationname} from dataset.")

        # important: make shure all station attributes are of the same time as dataset.
        # so that all methods can be inherited.

        try:
            sta_df = self.df.xs(stationname, level="name", drop_level=False)
            sta_metadf = self.metadf.loc[stationname].to_frame().transpose()
            sta_metadf.index.name = 'name'
        except KeyError:
            logger.warning(f"{stationname} not found in the dataset.")
            return None



        try:
            sta_outliers = self.outliersdf.xs(
                stationname, level="name", drop_level=False
            )
        except KeyError:
            sta_outliers = init_triple_multiindexdf()

        sta_gaps = get_station_gaps(self.gaps, stationname)
        sta_missingobs = self.missing_obs.get_station_missingobs(stationname)

        try:
            sta_gapfill = self.gapfilldf.xs(stationname, level="name", drop_level=False)
        except KeyError:
            sta_gapfill = init_multiindexdf()

        try:
            sta_missingfill = self.missing_fill_df.xs(stationname, level="name", drop_level=False)
        except KeyError:
            sta_missingfill = init_multiindexdf()

        return Station(
            name=stationname,
            df=sta_df,
            outliersdf=sta_outliers,
            gaps=sta_gaps,
            missing_obs=sta_missingobs,
            gapfilldf=sta_gapfill,
            missing_fill_df = sta_missingfill,
            metadf=sta_metadf,
            obstypes = self.obstypes,
            data_template=self.data_template,
            settings=self.settings,
            _qc_checked_obstypes=self._qc_checked_obstypes,
            _applied_qc=self._applied_qc,
        )



    def make_plot(
        self,
        stationnames=None,
        obstype="temp",
        colorby="name",
        starttime=None,
        endtime=None,
        title=None,
        y_label=None,
        legend=True,
        show_outliers=True,
        show_filled = True,
        _ax=None, #needed for GUI, not recommended use
    ):
        """
        This function creates a timeseries plot for the dataset. The variable observation type
        is plotted for all stationnames from a starttime to an endtime.

        All styling attributes are extracted from the Settings.

        Parameters
        ----------

        stationnames : list, optional
            A list with stationnames to include in the timeseries. If None is given, all the stations are used, defaults to None.
        obstype : string, optional
             Fieldname to visualise. This can be an observation or station
             attribute. The default is 'temp'.
        colorby : 'label' or 'name', optional
             Indicate how colors should be assigned to the lines. 'label' will color the lines by their quality control label. 'name' will color by each station, defaults to 'name'.
        starttime : datetime.datetime, optional
             Specifiy the start datetime for the plot. If None is given it will use the start datetime of the dataset, defaults to None.
        endtime : datetime.datetime, optional
             Specifiy the end datetime for the plot. If None is given it will use the end datetime of the dataset, defaults to None.
        title : string, optional
             Title of the figure, if None a default title is generated. The default is None.
        y_label : string, optional
             y-axes label of the figure, if None a default label is generated. The default is None.
        legend : bool, optional
             If True, a legend is added to the plot. The default is True.
        show_outliers : bool, optional
             If true the observations labeld as outliers will be included in
             the plot. This is only true when colorby == 'name'. The default
             is True.
        show_filled : bool, optional
             If true the filled values for gaps and missing observations will
             be included in the plot. This is only true when colorby == 'name'.
             The default is True.


        Returns
        -------
        axis : matplotlib.pyplot.axes
             The timeseries axes of the plot is returned.

        Note
        --------
        If a timezone unaware datetime is given as an argument, it is interpreted
        as if it has the same timezone as the observations.

        """

        if stationnames is None:
            logger.info(f"Make {obstype}-timeseries plot for all stations")
        else:
            logger.info(f"Make {obstype}-timeseries plot for {stationnames}")

        # combine all dataframes
        mergedf = self.combine_all_to_obsspace()

        # subset to obstype
        mergedf = xs_save(mergedf, obstype, level='obstype')

        # Subset on stationnames
        if stationnames is not None:
            mergedf = mergedf[mergedf.index.get_level_values('name').isin(stationnames)]

        # Subset on start and endtime
        starttime = fmt_datetime_argument(starttime, self.settings.time_settings['timezone'])
        endtime = fmt_datetime_argument(endtime, self.settings.time_settings['timezone'])

        mergedf = multiindexdf_datetime_subsetting(mergedf, starttime, endtime)

        # Get plot styling attributes
        if title is None:
            if stationnames is None:
                if self._istype == "Dataset":
                    title = (
                        self.obstypes[obstype].get_orig_name()
                        + " for all stations. "
                    )
                elif self._istype == "Station":
                    title = (
                        self.obstypes[obstype].get_orig_name()
                        + " of "
                        + self.name
                    )

            else:
                title = (
                    self.obstypes[obstype].get_orig_name()
                    + " for stations: "
                    + str(stationnames)
                )
        # create y label
        if y_label is None:
<<<<<<< HEAD
            y_label = self.obstypes[obstype].get_plot_y_label()
=======
            try:
                if isinstance(self.data_template[obstype]["description"], str):
                    description = self.data_template[obstype]["description"]
                else:
                    description = ''

                y_label = f'{self.data_template[obstype]["orig_name"]} ({self.data_template[obstype]["units"]}) \n {description}'
            except KeyError:
                y_label = obstype

>>>>>>> 6a40ab8f
        # Make plot
        ax, _colmap = timeseries_plot(
            mergedf=mergedf,
            title=title,
            ylabel=y_label,
            colorby=colorby,
            show_legend=legend,
            show_outliers=show_outliers,
            show_filled=show_filled,
            settings=self.settings,
            _ax=_ax
        )

        return ax

    def make_interactive_plot(self, obstype='temp', save=True, outputfile=None,
                              starttime=None, endtime=None, vmin=None, vmax=None,
                              mpl_cmap_name='viridis', radius=13, fill_alpha=0.6,
                              max_fps=4,
                              outlier_col='red', ok_col='black', gap_col='orange',
                              fill_col='yellow'):
        """Make interactive geospatial plot with time evolution.

        This function uses the folium package to make an interactive geospatial
        plot to illustrate the time evolution.



        Parameters
        ----------
        obstype : str or metobs_toolkit.Obstype, optional
            The observation type to plot. The default is 'temp'.
        save : bool, optional
            If true, the figure will be saved as an html-file. The default is True.
        outputfile : str, optional
            The path of the output html-file. The figure will be saved here, if
            save is True. If outputfile is not given, and save is True, than
            the figure will be saved in the default outputfolder (if given).
            The default is None.
        starttime : datetime.datetime, optional
             Specifiy the start datetime for the plot. If None is given it will
             use the start datetime of the dataset, defaults to None.
        endtime : datetime.datetime, optional
             Specifiy the end datetime for the plot. If None is given it will
             use the end datetime of the dataset, defaults to None.
        vmin : numeric, optional
            The value corresponding with the minimum color. If None, the
            minimum of the presented observations is used. The default is None.
        vmax : numeric, optional
            The value corresponding with the maximum color. If None, the
            maximum of the presented observations is used. The default is None.
        mpl_cmap_name : str, optional
            The name of the matplotlib colormap to use. The default is 'viridis'.
        radius : int, optional
            The radius (in pixels) of the scatters. The default is 13.
        fill_alpha : float ([0;1]), optional
            The alpha of the fill color for the scatters. The default is 0.6.
        max_fps : int (>0), optional
            The maximum allowd frames per second for the time evolution. The
            default is 4.
        outlier_col : str, optional
            The edge color of the scatters to identify an outliers. The default is 'red'.
        ok_col : str, optional
            The edge color of the scatters to identify an ok observation. The default is 'black'.
        gap_col : str, optional
            The edge color of the scatters to identify an missing/gap
            observation. The default is 'orange'.
        fill_col : str, optional
            The edge color of the scatters to identify a fillded observation.
            The default is 'yellow'.

        Returns
        -------
        m : folium.folium.map
            The interactive folium map.

        Note
        -------
        The figure will only appear when this is runned in notebooks. If you do
        not run this in a notebook, make shure to save the html file, and open it
        with a browser.

        """
        # Check if obstype is known
        if isinstance(obstype, str):
            if obstype not in self.obstypes.keys():
                logger.error(f'{obstype} is not found in the knonw observation types: {list(self.obstypes.keys())}')
                return None
            else:
                obstype = self.obstypes[obstype]

        if save:
            if outputfile is None:
                if self.settings.IO["output_folder"] is None:
                    logger.error('No outputfile is given, and there is no default outputfolder specified.')
                    return None
                else:
                    outputfile = os.path.join(self.output_folder, 'interactive_figure.html')
            else:
                # Check if outputfile has .html extension
                if not outputfile.endswith('.html'):
                    outputfile = outputfile + '.html'
                    logger.warning(f'The .hmtl extension is added to the outputfile: {outputfile}')



        # Check if the obstype is present in the data
        if obstype.name not in self.df.columns:
            logger.error(f'{obstype.name} is not found in your the Dataset.')
            return None

        # Check if geospatial data is available
        if self.metadf['lat'].isnull().any():
            _sta = self.metadf[self.metadf['lat'].isnull()]['lat']
            logger.error(f'Stations without coordinates detected: {_sta}')
            return None
        if self.metadf['lon'].isnull().any():
            _sta = self.metadf[self.metadf['lon'].isnull()]['lon']
            logger.error(f'Stations without coordinates detected: {_sta}')
            return None

        # Construct dataframe
        combdf = self.combine_all_to_obsspace()
        combdf = xs_save(combdf, obstype.name, level='obstype')
        # Merge geospatial info
        combgdf = combdf.merge(self.metadf,
                                how='left',
                                left_on='name',
                                right_index=True)

        # Subset on start and endtime
        starttime = fmt_datetime_argument(starttime, self.settings.time_settings['timezone'])
        endtime = fmt_datetime_argument(endtime, self.settings.time_settings['timezone'])
        combgdf = multiindexdf_datetime_subsetting(combgdf, starttime, endtime)
        combgdf = combgdf.reset_index()

        # to gdf
        combgdf = metadf_to_gdf(combgdf, crs=4326)

        # Make label color mapper
        label_col_map = {}
        # Ok label
        label_col_map['ok'] = ok_col
        # outlier labels
        for val in self.settings.qc['qc_checks_info'].values():
            label_col_map[val['outlier_flag']] = outlier_col

        # missing labels (gaps and missing values)
        for val in self.settings.gap['gaps_info'].values():
            label_col_map[val['outlier_flag']] = gap_col

        # fill labels
        for val in self.settings.missing_obs['missing_obs_fill_info']['label'].values():
            label_col_map[val] = fill_col
        for val in self.settings.gap['gaps_fill_info']['label'].values():
            label_col_map[val] = fill_col

        # make time estimation
        est_seconds = combgdf.shape[0]/2411.5 #normal laptop
        logger.info(f'The figure will take approximatly (laptop) {"{:.1f}".format(est_seconds)} seconds to make.')

        # Making the figure
        m = make_folium_html_plot(gdf=combgdf,
                                  variable_column='value',
                                  var_display_name=obstype.name,
                                  var_unit = obstype.get_standard_unit(),
                                  label_column = 'label',
                                  label_col_map = label_col_map,
                                  vmin=vmin,
                                  vmax=vmax,
                                  radius=radius,
                                  fill_alpha=fill_alpha,
                                  mpl_cmap_name=mpl_cmap_name,
                                  max_fps=int(max_fps)
                                  )
        if save:
            logger.info(f'Saving the htlm figure at {outputfile}')
            m.save(outputfile)
        return m

    def make_geo_plot(
        self,
        variable="temp",
        title=None,
        timeinstance=None,
        legend=True,
        vmin=None,
        vmax=None,
<<<<<<< HEAD
        legend_title=None,
=======
>>>>>>> 6a40ab8f
        boundbox=[]
    ):
        """Make geospatial plot.

        This functions creates a geospatial plot for a field
        (observations or attributes) of all stations.

        If the field is timedepending, than the timeinstance is used to plot
        the field status at that datetime.

        If the field is categorical than the leged will have categorical
        values, else a colorbar is used.

        All styling attributes are extracted from the Settings.

        Parameters
        ----------
        variable : string, optional
            Fieldname to visualise. This can be an observation type or station
            or 'lcz'. The default is 'temp'.
        title : string, optional
            Title of the figure, if None a default title is generated. The default is None.
        timeinstance : datetime.datetime, optional
            Datetime moment of the geospatial plot. If None, the first occuring (not Nan) record is used. The default is None.
        legend : bool, optional
            I True, a legend is added to the plot. The default is True.
        vmin : numeric, optional
            The value corresponding with the minimum color. If None, the minimum of the presented observations is used. The default is None.
        vmax : numeric, optional
            The value corresponding with the maximum color. If None, the maximum of the presented observations is used. The default is None.
        legend_title : string, optional
            Title of the legend, if None a default title is generated. The default is None.
        boundbox : [lon-west, lat-south, lon-east, lat-north], optional
            The boundbox to indicate the domain to plot. The elemenst are numeric.
            If the list is empty, a boundbox is created automatically. The default
            is [].
        Returns
        -------
        axis : matplotlib.pyplot.geoaxes
            The geoaxes of the plot is returned.

        Note
        --------
        If a timezone unaware datetime is given as an argument, it is interpreted
        as if it has the same timezone as the observations.

        """
        # Load default plot settings
        # default_settings=Settings.plot_settings['spatial_geo']

        # get first (Not Nan) timeinstance of the dataset if not given
        timeinstance = fmt_datetime_argument(timeinstance, self.settings.time_settings['timezone'])
        if timeinstance is None:
            timeinstance = self.df.dropna(subset=['temp']).index[0][1]

        logger.info(f"Make {variable}-geo plot at {timeinstance}")

        # check coordinates if available
        if self.metadf['lat'].isnull().any():
            _sta = self.metadf[self.metadf['lat'].isnull()]['lat']
            logger.error(f'Stations without coordinates detected: {_sta}')
            return None
        if self.metadf['lon'].isnull().any():
            _sta = self.metadf[self.metadf['lon'].isnull()]['lon']
            logger.error(f'Stations without coordinates detected: {_sta}')
            return None

        if bool(boundbox):
            if len(boundbox) != 4:
                logger.warning(f'The boundbox ({boundbox}) does not contain 4 elements! The default boundbox is used!')
                boundbox = []

        # Check if LCZ if available
        if variable == 'lcz':
            if self.metadf['lcz'].isnull().any():
                _sta = self.metadf[self.metadf['lcz'].isnull()]['lcz']
                logger.warning(f'Stations without lcz detected: {_sta}')
                return None
<<<<<<< HEAD
            title = f'Local climate zones at {timeinstance}.'
            legend_title = ''
=======
>>>>>>> 6a40ab8f

        # subset to timeinstance
        plotdf = xs_save(self.df, timeinstance, level="datetime")

        # merge metadata
        plotdf = plotdf.merge(
            self.metadf, how="left", left_index=True, right_index=True
        )

        # titles
        if title is None:
            try:
                title = f'{self.obstypes[variable].get_orig_name()} at {timeinstance}.'
            except KeyError:
                title = f'{variable} at {timeinstance}.'


        if legend:
            if legend_title is None:
                legend_title = f'{self.obstypes[variable].get_standard_unit()}'



        axis = geospatial_plot(
            plotdf=plotdf,
            variable=variable,
            timeinstance=timeinstance,
            title=title,
            legend=legend,
            legend_title=legend_title,
            vmin=vmin,
            vmax=vmax,
            plotsettings=self.settings.app["plot_settings"],
            categorical_fields=self.settings.app["categorical_fields"],
            static_fields=self.settings.app["static_fields"],
            display_name_mapper=self.settings.app["display_name_mapper"],
            world_boundaries_map=self.settings.app["world_boundary_map"],
            data_template=self.data_template,
            boundbox=boundbox
        )

        return axis

    # =============================================================================
    #   Gap Filling
    # =============================================================================
    def get_modeldata(
        self, modelname="ERA5_hourly", modeldata=None, obstype='temp', stations=None, startdt=None, enddt=None
    ):
        """Make Modeldata for the Dataset.

        Make a metobs_toolkit.Modeldata object with modeldata at the locations
        of the stations present in the dataset.

        Parameters
        ----------
        modelname : str, optional
            Which dataset to download timeseries from. This is only used when
            no modeldata is provided. The default is 'ERA5_hourly'.
        modeldata : metobs_toolkit.Modeldata, optional
            Use the modelname attribute and the gee information stored in the
            modeldata instance to extract timeseries.
        obstype : String, optional
            Name of the observationtype you want to apply gap filling on. The
            modeldata must contain this observation type as well. The
            default is 'temp'.
        stations : string or list of strings, optional
            Stationnames to subset the modeldata to. If None, all stations will be used. The default is None.
        startdt : datetime.datetime, optional
            Start datetime of the model timeseries. If None, the start datetime of the dataset is used. The default is None.
        enddt : datetime.datetime, optional
            End datetime of the model timeseries. If None, the last datetime of the dataset is used. The default is None.

        Returns
        -------
        Modl : metobs_toolkit.Modeldata
            The extracted modeldata for period and a set of stations.

        Note
        --------
        If a timezone unaware datetime is given as an argument, it is interpreted
        as if it has the same timezone as the observations.

        Note
        ------
        When extracting large amounts of data, the timeseries data will be
        writen to a file and saved on your google drive. In this case, you need
        to provide the Modeldata with the data using the .set_model_from_csv()
        method.

        Note
        ------
        Only 2mT extraction of ERA5 is implemented for all Modeldata instances.
        To extract other variables, one must create a Modeldata instance in
        advance, add or update a gee_dataset and give this Modeldata instance
        to this method.

        """
        if modeldata is None:
            Modl = Modeldata(modelname)

        else:
            Modl = modeldata
            modelname = Modl.modelname


        # Filters

        if startdt is None:
            startdt = self.df.index.get_level_values("datetime").min()
        else:
            startdt = fmt_datetime_argument(startdt, self.settings.time_settings['timezone'])

        if enddt is None:
            enddt = self.df.index.get_level_values("datetime").max()
        else:
            enddt = fmt_datetime_argument(enddt, self.settings.time_settings['timezone'])

<<<<<<< HEAD
        # make shure bounds include required range
        Model_time_res = Modl.mapinfo[Modl.modelname]['time_res']
        startdt = startdt.floor(Model_time_res)
        enddt = enddt.ceil(Model_time_res)

=======
>>>>>>> 6a40ab8f
        if stations is not None:
            if isinstance(stations, str):
                metadf = self.metadf.loc[[stations]]
            if isinstance(stations, list):
                metadf = self.metadf.iloc[self.metadf.index.isin(stations)]
        else:
            metadf = self.metadf

        # Convert to UTC

        startdt_utc = startdt.astimezone(pytz.utc)
        enddt_utc = enddt.astimezone(pytz.utc)

        # fill modell with data
        if modelname == "ERA5_hourly":
            Modl.get_ERA5_data(metadf=metadf,
                               startdt_utc=startdt_utc,
                               enddt_utc=enddt_utc,
<<<<<<< HEAD
                               obstype=obstype,
                               )
=======
                               obstype=obstype)
>>>>>>> 6a40ab8f

        else:
            Modl.get_gee_dataset_data(mapname=modelname,
                                      metadf=metadf,
                                      startdt_utc=startdt_utc,
                                      enddt_utc=enddt_utc,
<<<<<<< HEAD
                                      obstype=obstype,
                                      )
=======
                                      obstype=obstype)
>>>>>>> 6a40ab8f
        print(f'(When using the .set_model_from_csv() method, make shure the modelname of your Modeldata is {modelname})')
        logger.info(f'(When using the .set_model_from_csv() method, make shure the modelname of your Modeldata is {modelname})')
        return Modl

    def update_gaps_and_missing_from_outliers(self, obstype='temp', n_gapsize=None):
        """Interpret the outliers as missing observations.

        If there is a sequence
        of these outliers for a station, larger than n_gapsize than this will
        be interpreted as a gap.

        The outliers are not removed.

        Parameters
        ----------
        obstype : str, optional
            Use the outliers on this observation type to update the gaps and
            missing timestamps. The default is 'temp'.
        n_gapsize : int, optional
            The minimum number of consecutive missing observations to define
            as a gap. If None, n_gapsize is taken from the settings defenition
            of gaps. The default is None.

        Returns
        -------
        None.

        Note
        -------
        Gaps and missing observations resulting from an outlier on a specific
        obstype, are assumed to be gaps/missing observation for all obstypes.

        Note
        ------
        Be aware that n_gapsize is used for the current resolution of the Dataset,
        this is different from the gap check applied on the inported data, if
        the dataset is coarsend.

        """
        if n_gapsize is None:
            n_gapsize = self.settings.gap['gaps_settings']['gaps_finder']['gapsize_n']
            if not self.metadf["assumed_import_frequency"].eq(self.metadf['dataset_resolution']).all():
                logger.info(f'The defenition of the gapsize (n_gapsize = {n_gapsize}) \
                               will have another effect on the update of the gaps and missing \
                                   timestamps because coarsening is applied and the defenition \
                                   of the gapsize is not changed.')

        # combine to one dataframe
        mergedf = self.combine_all_to_obsspace()
        mergedf = xs_save(mergedf, obstype, level='obstype')

        # ignore labels
        possible_outlier_labels = [vals['outlier_flag'] for vals in self.settings.qc['qc_checks_info'].values()]

        # create groups when the final label changes
        persistance_filter = ((mergedf['label'].shift() != mergedf['label'])).cumsum()
        grouped = mergedf.groupby(['name', persistance_filter])

        # locate new gaps by size of consecutive the same final label per station
        group_sizes = grouped.size()
        large_groups = group_sizes[group_sizes > n_gapsize]

        # find only groups with final label as an outlier
        gaps = []
        # new_gapsdf = pd.DataFrame()
        new_gaps_idx = init_multiindex()
        for group_idx in large_groups.index:
            groupdf = grouped.get_group(group_idx)
            group_final_label = groupdf['label'].iloc[0]
            if group_final_label not in possible_outlier_labels:
                # no gap candidates
                continue
            else:
                gap = Gap(name=groupdf.index.get_level_values('name')[0],
                          startdt=groupdf.index.get_level_values('datetime').min(),
                          enddt=groupdf.index.get_level_values('datetime').max())

                gaps.append(gap)
                new_gaps_idx = new_gaps_idx.union(groupdf.index, sort=False)

        # add all the outliers, that are not in the new gaps to the new missing obs
        new_missing_obs = mergedf[mergedf['label'].isin(possible_outlier_labels)].index
        new_missing_obs = new_missing_obs.drop(new_gaps_idx.to_numpy(), errors='ignore')

        # to series
        missing_obs_series = new_missing_obs.to_frame().reset_index(drop=True).set_index('name')['datetime']
        # Create missing obs
        new_missing_collection = Missingob_collection(missing_obs_series)

        # update self
        self.gaps.extend(gaps)
        self.missing_obs = self.missing_obs + new_missing_collection

        # remove outliers that are converted to gaps
        self.outliersdf = remove_gaps_from_outliers(gaplist=gaps,
                                                    outldf=self.outliersdf)

        # remove outliers that are converted to missing obs
        self.outliersdf = self.missing_obs.remove_missing_from_outliers(self.outliersdf)

    # =============================================================================
    #   Gap Filling
    # =============================================================================

    def fill_gaps_automatic(self, modeldata, obstype='temp',
                            max_interpolate_duration_str=None,
                            overwrite_fill=False):
        """Fill the gaps by using linear interpolation or debiased modeldata.

        The method that is applied to perform the gapfill will be determined by
        the duration of the gap.

        When the duration of a gap is smaller or equal than
        max_interpolation_duration, the linear interpolation method is applied
        else the debiased modeldata method.


        Parameters
        ----------
        modeldata : metobs_toolkit.Modeldata
            The modeldata to use for the gapfill. This model data should the required
            timeseries to fill all gaps present in the dataset.
        obstype : String, optional
            Name of the observationtype you want to apply gap filling on. The
            modeldata must contain this observation type as well. The
            default is 'temp'.
        max_interpolate_duration_str : Timedelta or str, optional
            Maximum duration to apply interpolation for gapfill when using the
            automatic gapfill method. Gaps with longer durations will be filled
            using debiased modeldata. The default is None.
        overwrite_fill: bool, optional
            If a gap has already filled values, the interpolation of this gap
            is skipped if overwrite_fill is False. If set to True, the gapfill
            values and info will be overwitten. The default is False.

        Returns
        -------
        comb_df : TYPE
            gapfilldf : pandas.DataFrame
                A dataframe containing all the filled records.

        """
        #  ----------- Validate ----------------------------------------

        # check if modeldata is available
        if modeldata is None:
            logger.warning(
                "The dataset has no modeldate. Use the set_modeldata() function to add modeldata."
            )
            return None

        # check if obstype is present in eramodel
        assert (
            obstype in modeldata.df.columns
        ), f"{obstype} is not present in the modeldate: {modeldata}"

        # check if all station are present in eramodeldata
        # stations = self.gaps.to_df().index.unique().to_list()
        stations = list(set([gap.name for gap in self.gaps]))
        assert all(
            [sta in modeldata.df.index.get_level_values("name") for sta in stations]
        ), "Not all stations with gaps are in the modeldata!"

        if max_interpolate_duration_str is None:
            max_interpolate_duration_str = self.settings.gap["gaps_fill_settings"]["automatic"]["max_interpolation_duration_str"]

        #  ------------select the method to apply gapfill per gap ----------
        interpolate_gaps = []
        debias_gaps = []

        for gap in self.gaps:
            if gap.duration <= pd.to_timedelta(max_interpolate_duration_str):
                interpolate_gaps.append(gap)
            else:
                debias_gaps.append(gap)

        # 1   ---------------Fill by interpolation ---------------------

        fill_settings_interp = self.settings.gap["gaps_fill_settings"]["linear"]

        apply_interpolate_gaps(gapslist=interpolate_gaps,
                               obsdf=self.df,
                               outliersdf=self.outliersdf,
                               dataset_res=self.metadf["dataset_resolution"],
                               gapfill_settings=self.settings.gap['gaps_fill_info'],
                               obstype=obstype,
                               method=fill_settings_interp["method"],
                               max_consec_fill=fill_settings_interp["max_consec_fill"],
                               overwrite_fill=overwrite_fill,
                               )

        filldf_interp = make_gapfill_df(interpolate_gaps)

        # 2  --------------  Fill by debias -----------------------------

        fill_settings_debias = self.settings.gap["gaps_fill_settings"]["model_debias"]

        apply_debias_era5_gapfill(gapslist=debias_gaps,
                                  dataset=self,
                                  eraModelData=modeldata,
                                  obstype=obstype,
                                  debias_settings=fill_settings_debias,
                                  overwrite_fill=overwrite_fill)

        # add label column
        filldf_debias = make_gapfill_df(debias_gaps)

        # combine both fill df's
        comb_df = concat_save([filldf_interp, filldf_debias])

        # update attr
        self.gapfilldf = comb_df

        return comb_df

    def fill_gaps_linear(self, obstype="temp", overwrite_fill=False):
        """Fill the gaps using linear interpolation.

        The gapsfilldf attribute of the Datasetinstance will be updated if
        the gaps are not filled yet or if overwrite_fill is set to True.

        Parameters
        ----------
        obstype : string, optional
            Fieldname to visualise. This can be an observation or station
            attribute. The default is 'temp'.
        overwrite_fill: bool, optional
            If a gap has already filled values, the interpolation of this gap
            is skipped if overwrite_fill is False. If set to True, the gapfill
            values and info will be overwitten. The default is False.

        Returns
        -------
        gapfilldf : pandas.DataFrame
            A dataframe containing all the filled records.


        """
        # TODO logging
        fill_settings = self.settings.gap["gaps_fill_settings"]["linear"]

        # fill gaps
        apply_interpolate_gaps(gapslist=self.gaps,
                               obsdf=self.df,
                               outliersdf=self.outliersdf,
                               dataset_res=self.metadf["dataset_resolution"],
                               gapfill_settings=self.settings.gap['gaps_fill_info'],
                               obstype=obstype,
                               method=fill_settings["method"],
                               max_consec_fill=fill_settings["max_consec_fill"],
                               overwrite_fill=overwrite_fill,
                               )

        # get gapfilldf
        gapfilldf = make_gapfill_df(self.gaps)

        # update attr
        self.gapfilldf = gapfilldf

        return gapfilldf

    def fill_missing_obs_linear(self, obstype='temp'):
        """Interpolate missing observations.

        Fill in the missing observation rectords using interpolation. The
        missing_fill_df attribute of the Dataset will be updated.

        Parameters
        ----------
        obstype : string, optional
            Fieldname to visualise. This can be an observation or station
            attribute. The default is 'temp'.

        Returns
        -------
        None.

        """
        # TODO logging
        fill_settings = self.settings.missing_obs['missing_obs_fill_settings']['linear']
        fill_info = self.settings.missing_obs['missing_obs_fill_info']

        # fill missing obs
        self.missing_obs.interpolate_missing(obsdf=self.df,
                                             resolutionseries=self.metadf["dataset_resolution"],
                                             obstype=obstype,
                                             method=fill_settings["method"],
                                             )

        missing_fill_df = self.missing_obs.fill_df

        missing_fill_df[obstype + '_' + fill_info["label_columnname"]] = fill_info["label"]["linear"]

        # Update attribute

        self.missing_fill_df = missing_fill_df

    def get_gaps_df(self):
        """
        List all gaps into an overview dataframe.

        Returns
        -------
        pandas.DataFrame
            A DataFrame with stationnames as index, and the start, end and duretion
            of the gaps as columns.

        """
        return gaps_to_df(self.gaps)

    def get_gaps_info(self):
        """Print out detailed information of the gaps.

        Returns
        -------
        None.

        """
        if bool(self.gaps):
            # there are gaps
            for gap in self.gaps:
                gap.get_info()
        else:
            # no gaps
            print('There are no gaps.')

    def get_missing_obs_info(self):
        """Print out detailed information of the missing observations.

        Returns
        -------
        None.

        """
        # empty obs protector in the .get_info method.
        self.missing_obs.get_info()

    def get_analysis(self, add_gapfilled_values=False):
        """Create an Analysis instance from the Dataframe.

        Parameters
        ----------
        add_gapfilled_values : bool, optional
            If True, all filled values (from gapfill and missing observation fill),
            are added to the analysis records aswell. The default is False.

        Returns
        -------
        metobs_toolkit.Analysis
            The Analysis instance of the Dataset.

        """
        # combine all to obsspace and include gapfill
        if add_gapfilled_values:
            mergedf = self.combine_all_to_obsspace()

            # gapsfilled labels
            gapfill_settings = self.settings.gap['gaps_fill_info']
            gapfilllabels = [val for val in gapfill_settings['label'].values()]

            # missingfilled labels
            missingfill_settings = self.settings.missing_obs['missing_obs_fill_info']
            missingfilllabels = [val for val in missingfill_settings['label'].values()]

            # get all labels
            fill_labels = gapfilllabels.copy()
            fill_labels.extend(missingfilllabels)
            fill_labels.append('ok')

            df = mergedf[mergedf['label'].isin(fill_labels)]
            df = df[['value']]
            df = df.unstack(level='obstype')
            df = df.droplevel(level=0, axis=1)
        else:
            df = self.df

        return Analysis(obsdf=df,
                        metadf=self.metadf,
                        settings=self.settings,
                        data_template=self.data_template)

    def fill_gaps_era5(self, modeldata, method="debias",
                       obstype="temp", overwrite_fill=False):
        """Fill the gaps using a Modeldata object.

        Parameters
        ----------
        modeldata : metobs_toolkit.Modeldata
            The modeldata to use for the gapfill. This model data should the required
            timeseries to fill all gaps present in the dataset.
        method : 'debias', optional
            Specify which method to use. The default is 'debias'.
        obstype : String, optional
           Name of the observationtype you want to apply gap filling on. The
           modeldata must contain this observation type as well. The
           default is 'temp'.
        overwrite_fill: bool, optional
            If a gap has already filled values, the interpolation of this gap
            is skipped if overwrite_fill is False. If set to True, the gapfill
            values and info will be overwitten. The default is False.

        Returns
        -------
        Gapfilldf : pandas.DataFrame
            A dataframe containing all gap filled values and the use method.

        """
        # check if modeldata is available
        if modeldata is None:
            logger.warning(
                "The dataset has no modeldate. Use the set_modeldata() function to add modeldata."
            )
            return None
        # check if obstype is present in eramodel
        assert (
            obstype in modeldata.df.columns
        ), f"{obstype} is not present in the modeldate: {modeldata}"
        # check if all station are present in eramodeldata
        # stations = self.gaps.to_df().index.unique().to_list()
        stations = list(set([gap.name for gap in self.gaps]))
        assert all(
            [sta in modeldata.df.index.get_level_values("name") for sta in stations]
        ), "Not all stations with gaps are in the modeldata!"

        if method == "debias":

            fill_settings_debias = self.settings.gap["gaps_fill_settings"]["model_debias"]

            apply_debias_era5_gapfill(gapslist=self.gaps,
                                      dataset=self,
                                      eraModelData=modeldata,
                                      obstype=obstype,
                                      debias_settings=fill_settings_debias,
                                      overwrite_fill=overwrite_fill)

            # get fill df
            filldf = make_gapfill_df(self.gaps)
        else:
            sys.exit(f"{method} not implemented yet")

        # update attribute
        self.gapfilldf = filldf

        return filldf

    def write_to_csv(
        self,
        obstype=None,
        filename=None,
        include_outliers=True,
        include_fill_values=True,
        add_final_labels=True,
        use_tlk_obsnames=True,
        overwrite_outliers_by_gaps_and_missing=True,
        seperate_metadata_file=True
    ):
        """Write Dataset to a csv file.

        Write the dataset to a file where the observations, metadata and
        (if available) the quality labels per observation type are merged
        together.

        A final qualty control label for each
        quality-controlled-observation type can be added in the outputfile.

        The file will be writen to the outputfolder specified in the settings.

        Parameters
        ----------
        obstype : string, optional
            Specify an observation type to subset all observations to. If None,
            all available observation types are writen to file. The default is
            None.
        filename : string, optional
            The name of the output csv file. If none, a standard-filename
            is generated based on the period of data. The default is None.
        include_outliers : bool, optional
            If True, the outliers will be present in the csv file. The default is True.
        include_fill_values : bool, optional
            If True, the filled gap and missing observation values will be
            present in the csv file. The default is True.
        add_final_labels : bool, optional
            If True, a column is added containing the final label of an observation. The default is True.
        use_tlk_obsnames : bool, optional
            If True, the standard naming of the metobs_toolkit is used, else
            the original names for obstypes is used. The default is True.
        overwrite_outliers_by_gaps_and_missing : bool, optional
            If the gaps and missing observations are updated using outliers,
            interpret these records as gaps/missing outliers if True. Else these
            will be interpreted as outliers. The default is True.
        seperate_metadata_file : bool, optional
            If true, the metadat is writen to a seperate file, else the metadata
            is merged to the observation in one file. The default is True.
        Returns
        -------
        None.

        """
        logger.info("Writing the dataset to a csv file")

        assert (
            not self.settings.IO["output_folder"] is None
        ), "Specify Settings.output_folder in order to export a csv."

        assert os.path.isdir(
            self.settings.IO["output_folder"]
        ), f'The outputfolder: \
            {self.settings.IO["output_folder"]} is not found. '

        # combine all dataframes
        mergedf = self.combine_all_to_obsspace(
            overwrite_outliers_by_gaps_and_missing=overwrite_outliers_by_gaps_and_missing)  # with outliers
        # Unstack mergedf
        # remove duplicates
        mergedf = mergedf[~mergedf.index.duplicated(keep='first')]

        # drop outliers if required
        if not include_outliers:
            outlier_labels = [var['outlier_flag'] for var in self.settings.qc['qc_checks_info']]
            mergedf = mergedf[~mergedf['label'].isin(outlier_labels)]

        # drop fill values if required
        if not include_fill_values:
            fill_labels = ['gap fill', 'missing observation fill']  # toolkit representation labels
            mergedf = mergedf[~mergedf['toolkit_representation'].isin(fill_labels)]

        if obstype is not None:
            mergedf = xs_save(mergedf, obstype, level='obstype', drop_level=False)

        # Map obstypes columns
        if not use_tlk_obsnames:
            mapper = {col: self.obstypes[col].get_orig_name() for col in self.obstypes.keys()}
            mergedf = mergedf.reset_index()
            mergedf['new_names'] = mergedf['obstype'].map(mapper)
            mergedf = mergedf.drop(columns=['obstype'])
            mergedf = mergedf.rename(columns={'new_names': 'obstype'})
            mergedf = mergedf.set_index(['name', 'datetime', 'obstype'])

        mergedf = mergedf.unstack('obstype')

        # to one level for the columns
        mergedf.columns = [' : '.join(col).strip() for col in mergedf.columns.values]

        # columns to write
        write_dataset_to_csv(
            df=mergedf,
            metadf=self.metadf,
            filename=filename,
            outputfolder=self.settings.IO["output_folder"],
            location_info=self.settings.app["location_info"],
            seperate_metadata_file=seperate_metadata_file,
        )

    # =============================================================================
    #     Quality control
    # =============================================================================
    def apply_quality_control(self, obstype="temp",
                              gross_value=True,
                              persistance=True,
                              repetitions=True,
                              step=True,
                              window_variation=True):
        """Apply quality control methods to the dataset.

        The default settings are used, and can be changed in the
        settings_files/qc_settings.py

        The checks are performed in a sequence: gross_vallue -->
        persistance --> ..., Outliers by a previous check are ignored in the
        following checks!

        The dataset is updated inline.

        Parameters
        ----------
        obstype : String, optional
            Name of the observationtype you want to apply the checks on. The
            default is 'temp'.
        gross_value : Bool, optional
            If True the gross_value check is applied if False not. The default
            is True.
        persistance : Bool, optional
            If True the persistance check is applied if False not. The default
            is True.. The default is True.
        repetition : Bool, optional
            If True the repetations check is applied if False not. The default
            is True.
        step : Bool, optional
            If True the step check is applied if False not. The default is True.
        window_variation : Bool, optional
            If True the window_variation check is applied if False not. The
            default is True.

        Returns
        ---------
        None.

        """
        if repetitions:
            apliable = _can_qc_be_applied(self, obstype, "repetitions")
            if apliable:
                logger.info("Applying repetitions check.")

                obsdf, outl_df = repetitions_check(
                    obsdf=self.df,
                    obstype=obstype,
                    checks_info=self.settings.qc["qc_checks_info"],
                    checks_settings=self.settings.qc["qc_check_settings"],
                )

                # update the dataset and outliers
                self.df = obsdf
                if not outl_df.empty:
                    self.outliersdf = concat_save([self.outliersdf, outl_df])

                # add this check to the applied checks
                self._applied_qc = concat_save(
                    [
                        self._applied_qc,
                        conv_applied_qc_to_df(
                            obstypes=obstype, ordered_checknames="repetitions"
                        ),
                    ],
                    ignore_index=True,
                )

        if gross_value:
            apliable = _can_qc_be_applied(self, obstype, "gross_value")

            if apliable:
                logger.info("Applying gross value check.")

                obsdf, outl_df = gross_value_check(
                    obsdf=self.df,
                    obstype=obstype,
                    checks_info=self.settings.qc["qc_checks_info"],
                    checks_settings=self.settings.qc["qc_check_settings"],
                )

                # update the dataset and outliers
                self.df = obsdf
                if not outl_df.empty:
                    self.outliersdf = concat_save([self.outliersdf, outl_df])

                # add this check to the applied checks
                self._applied_qc = concat_save(
                    [
                        self._applied_qc,
                        conv_applied_qc_to_df(
                            obstypes=obstype, ordered_checknames="gross_value"
                        ),
                    ],
                    ignore_index=True,
                )

        if persistance:
            apliable = _can_qc_be_applied(self, obstype, "persistance")

            if apliable:
                logger.info("Applying persistance check.")
                obsdf, outl_df = persistance_check(
                    station_frequencies=self.metadf["dataset_resolution"],
                    obsdf=self.df,
                    obstype=obstype,
                    checks_info=self.settings.qc["qc_checks_info"],
                    checks_settings=self.settings.qc["qc_check_settings"],
                )

                # update the dataset and outliers
                self.df = obsdf
                if not outl_df.empty:
                    self.outliersdf = concat_save([self.outliersdf, outl_df])

                # add this check to the applied checks
                self._applied_qc = concat_save(
                    [
                        self._applied_qc,
                        conv_applied_qc_to_df(
                            obstypes=obstype, ordered_checknames="persistance"
                        ),
                    ],
                    ignore_index=True,
                )

        if step:
            apliable = _can_qc_be_applied(self, obstype, "step")

            if apliable:
                logger.info("Applying step-check.")
                obsdf, outl_df = step_check(
                    obsdf=self.df,
                    obstype=obstype,
                    checks_info=self.settings.qc["qc_checks_info"],
                    checks_settings=self.settings.qc["qc_check_settings"],
                )

                # update the dataset and outliers
                self.df = obsdf
                if not outl_df.empty:
                    self.outliersdf = concat_save([self.outliersdf, outl_df])

                # add this check to the applied checks
                self._applied_qc = concat_save(
                    [
                        self._applied_qc,
                        conv_applied_qc_to_df(obstypes=obstype, ordered_checknames="step"),
                    ],
                    ignore_index=True,
                )

        if window_variation:
            apliable = _can_qc_be_applied(self, obstype, "window_variation")
            if apliable:
                logger.info("Applying window variation-check.")
                obsdf, outl_df = window_variation_check(
                    station_frequencies=self.metadf["dataset_resolution"],
                    obsdf=self.df,
                    obstype=obstype,
                    checks_info=self.settings.qc["qc_checks_info"],
                    checks_settings=self.settings.qc["qc_check_settings"],
                )

                # update the dataset and outliers
                self.df = obsdf
                if not outl_df.empty:
                    self.outliersdf = concat_save([self.outliersdf, outl_df])

                # add this check to the applied checks
                self._applied_qc = concat_save(
                    [
                        self._applied_qc,
                        conv_applied_qc_to_df(
                            obstypes=obstype, ordered_checknames="window_variation"
                        ),
                    ],
                    ignore_index=True,
                )

        self._qc_checked_obstypes.append(obstype)
        self._qc_checked_obstypes = list(set(self._qc_checked_obstypes))
        self.outliersdf = self.outliersdf.sort_index()


    def apply_buddy_check(self, obstype='temp', use_constant_altitude=False,
                          haversine_approx=True, metric_epsg='31370'):
        """Apply the buddy check on the observations.

        The buddy check compares an observation against its neighbours (i.e.
        buddies). The check looks for buddies in a neighbourhood specified by
        a certain radius. The buddy check flags observations if the
        (absolute value of the) difference between the observations and the
        average of the neighbours normalized by the standard deviation in the
        circle is greater than a predefined threshold.

        This check is based on the buddy check from titanlib. Documentation on
        the titanlib buddy check can be found
        `here <https://github.com/metno/titanlib/wiki/Buddy-check>`_.


        The observation and outliers attributes will be updated accordingly.

        Parameters
        ----------
        obstype : String, optional
            Name of the observationtype you want to apply the checks on. The
            default is 'temp'.
        use_constant_altitude : bool, optional
            Use a constant altitude for all stations. The default is False.
        haversine_approx : bool, optional
            Use the haversine approximation (earth is a sphere) to calculate
            distances between stations. The default is True.
        metric_epsg : str, optional
            EPSG code for the metric CRS to calculate distances in. Only used when
            haversine approximation is set to False. Thus becoming a better
            distance approximation but not global applicable The default is '31370'
            (which is suitable for Belgium).

        Returns
        -------
        None.

        """

        logger.info("Applying the toolkit buddy check")

        checkname = 'buddy_check'

        # 1. coordinates are available?
        if self.metadf['lat'].isnull().any():
            logger.warning(f'Not all coordinates are available, the {checkname} cannot be executed!')
            return
        if self.metadf['lon'].isnull().any():
            logger.warning(f'Not all coordinates are available, the {checkname} cannot be executed!')
            return

        # set constant altitude if needed:

        # if altitude is already available, save it to restore it after this check
        restore_altitude = False
        if (use_constant_altitude):
            if ('altitulde' in self.metadf.columns):
                self.metadf['altitude_backup'] = self.metadf['altitude']
                restore_altitude = True

            self.metadf['altitude'] = 2.  # absolut value does not matter

        # 2. altitude available?
        if ((not use_constant_altitude) & ('altitude' not in self.metadf.columns)):
            logger.warning(f'The altitude is not known for all stations. The {checkname} cannot be executed!')
            logger.info('(To resolve this error you can: \n *Use the Dataset.get_altitude() method \n *Set use_constant_altitude to True \n update the "altitude" column in the metadf attribute of your Dataset.')
            return
        if ((not use_constant_altitude) & (self.metadf['altitude'].isnull().any())):
            logger.warning(f'The altitude is not known for all stations. The {checkname} cannot be executed!')
            logger.info('(To resolve this error you can: \n *Use the Dataset.get_altitude() method \n *Set use_constant_altitude to True \n *Update the "altitude" column in the metadf attribute of your Dataset.)')
            return

        apliable = _can_qc_be_applied(self, obstype, checkname)
        if apliable:
            buddy_set = self.settings.qc['qc_check_settings'][checkname][obstype]
            outl_flag = self.settings.qc['qc_checks_info'][checkname]['outlier_flag']
            obsdf, outliersdf = toolkit_buddy_check(obsdf=self.df,
                                                    metadf=self.metadf,
                                                    obstype=obstype,
                                                    buddy_radius=buddy_set['radius'],
                                                    min_sample_size=buddy_set['num_min'],
                                                    max_alt_diff=buddy_set['max_elev_diff'],
                                                    min_std=buddy_set['min_std'],
                                                    std_threshold=buddy_set['threshold'],
                                                    metric_epsg=metric_epsg,
                                                    lapserate=buddy_set['elev_gradient'],
                                                    outl_flag=outl_flag,
                                                    haversine_approx=haversine_approx,
                                                    )

            # update the dataset and outliers
            self.df = obsdf
            if not outliersdf.empty:
<<<<<<< HEAD
                self.outliersdf = pd.concat([self.outliersdf, outliersdf])

            # add this check to the applied checks
            self._applied_qc = pd.concat(
=======
                self.outliersdf = concat_save([self.outliersdf, outliersdf])

            # add this check to the applied checks
            self._applied_qc = concat_save(
>>>>>>> 6a40ab8f
                [
                    self._applied_qc,
                    conv_applied_qc_to_df(
                        obstypes=obstype, ordered_checknames=checkname
                    ),
                ],
                ignore_index=True,
            )

        else:
            logger.warning(f'The {checkname} can NOT be applied on {obstype} because it was already applied on this observation type!')

        # Revert artificial data that has been added if needed
        if restore_altitude:  # altitude was overwritten, thus revert it
            self.metadf['altitude'] = self.metadf["altitude_backup"]
            self.metadf = self.metadf.drop(columns=['altitude_backup'])

        elif (use_constant_altitude):
            # when no alitude was available apriori, remove the fake constant altitude column
            self.metadf = self.metadf.drop(columns=['altitude'])


    def apply_titan_buddy_check(self, obstype='temp', use_constant_altitude=False):
        """Apply the TITAN buddy check on the observations.

        The buddy check compares an observation against its neighbours (i.e. buddies). The check looks for
        buddies in a neighbourhood specified by a certain radius. The buddy check flags observations if the
        (absolute value of the) difference between the observations and the average of the neighbours
        normalized by the standard deviation in the circle is greater than a predefined threshold.

        See the `titanlib documentation on the buddy check <https://github.com/metno/titanlib/wiki/Buddy-check>`_
        for futher details.

        The observation and outliers attributes will be updated accordingly.

        Parameters
        ----------
        obstype : String, optional
            Name of the observationtype you want to apply the checks on. The
            default is 'temp'.
        use_constant_altitude : bool, optional
            Use a constant altitude for all stations. The default is False.

        Returns
        -------
        None.

        Note
        -------
        To update the check settings, use the update_titan_qc_settings method
        of the Dataset class.

        Warning
        --------
        To use this method, you must install titanlib. Windows users must have
        a c++ compiler installed. See the titanlib documentation: https://github.com/metno/titanlib/wiki/Installation.

        """
        logger.info("Applying the titan buddy check")

        try:
            import titanlib
            # Add version restrictions??
        except ModuleNotFoundError:
            logger.warning("Titanlib is not installed, install it manually if you want to use this functionallity.")
            return

        checkname = 'titan_buddy_check'

        # 1. coordinates are available?
        if self.metadf['lat'].isnull().any():
            logger.warning(f'Not all coordinates are available, the {checkname} cannot be executed!')
            return
        if self.metadf['lon'].isnull().any():
            logger.warning(f'Not all coordinates are available, the {checkname} cannot be executed!')
            return

        # set constant altitude if needed:

        # if altitude is already available, save it to restore it after this check
        restore_altitude = False
        if (use_constant_altitude):
            if ('altitulde' in self.metadf.columns):
                self.metadf['altitude_backup'] = self.metadf['altitude']
                restore_altitude = True

            self.metadf['altitude'] = 2.  # absolut value does not matter

        # 2. altitude available?
        if ((not use_constant_altitude) & ('altitude' not in self.metadf.columns)):
            logger.warning(f'The altitude is not known for all stations. The {checkname} cannot be executed!')
            logger.info('(To resolve this error you can: \n *Use the Dataset.get_altitude() method \n *Set use_constant_altitude to True \n update the "altitude" column in the metadf attribute of your Dataset.')
            return
        if ((not use_constant_altitude) & (self.metadf['altitude'].isnull().any())):
            logger.warning(f'The altitude is not known for all stations. The {checkname} cannot be executed!')
            logger.info('(To resolve this error you can: \n *Use the Dataset.get_altitude() method \n *Set use_constant_altitude to True \n *Update the "altitude" column in the metadf attribute of your Dataset.)')
            return

        apliable = _can_qc_be_applied(self, obstype, checkname)
        if apliable:
            obsdf, outliersdf = titan_buddy_check(obsdf=self.df,
                                                  metadf=self.metadf,
                                                  obstype=obstype,
                                                  checks_info=self.settings.qc["qc_checks_info"],
                                                  checks_settings=self.settings.qc['titan_check_settings'][checkname][obstype],
                                                  titan_specific_labeler=self.settings.qc['titan_specific_labeler'][checkname])

            # update the dataset and outliers
            self.df = obsdf
            if not outliersdf.empty:
                self.outliersdf = concat_save([self.outliersdf, outliersdf])

            # add this check to the applied checks
            self._applied_qc = concat_save(
                [
                    self._applied_qc,
                    conv_applied_qc_to_df(
                        obstypes=obstype, ordered_checknames=checkname
                    ),
                ],
                ignore_index=True,
            )

        else:
            logger.warning(f'The {checkname} can NOT be applied on {obstype} because it was already applied on this observation type!')

        # Revert artificial data that has been added if needed
        if restore_altitude:  # altitude was overwritten, thus revert it
            self.metadf['altitude'] = self.metadf["altitude_backup"]
            self.metadf = self.metadf.drop(columns=['altitude_backup'])

        elif (use_constant_altitude):
            # when no alitude was available apriori, remove the fake constant altitude column
            self.metadf = self.metadf.drop(columns=['altitude'])

    def apply_titan_sct_resistant_check(self, obstype='temp'):
        """Apply the TITAN spatial consistency test (resistant).

        The SCT resistant check is a spatial consistency check which compares each observations to what is expected given the other observations in the
        nearby area. If the deviation is large, the observation is removed. The SCT uses optimal interpolation
        (OI) to compute an expected value for each observation. The background for the OI is computed from
        a general vertical profile of observations in the area.

        See the `titanlib documentation on the sct check <https://github.com/metno/titanlib/wiki/Spatial-consistency-test-resistant>`_
        for futher details.

        The observation and outliers attributes will be updated accordingly.


        Parameters
        ----------
        obstype : String, optional
            Name of the observationtype you want to apply the checks on. The
            default is 'temp'.

        Returns
        -------
        None.

        Note
        -------
        To update the check settings, use the update_titan_qc_settings method
        of the Dataset class.

        Warning
        --------
        To use this method, you must install titanlib. Windows users must have
        a c++ compiler installed. See the titanlib documentation: https://github.com/metno/titanlib/wiki/Installation.

        Warning
        -------
        This method is a python wrapper on titanlib c++ scripts, and it is prone
        to segmentation faults. The perfomance of this check is thus not
        guaranteed!

        """
        logger.info("Applying the titan SCT check")

        try:
            import titanlib
            # Add version restrictions??
        except ModuleNotFoundError:
            logger.warning("Titanlib is not installed, install it manually if you want to use this functionallity.")
            return

        checkname = 'titan_sct_resistant_check'
        # check if required metadata is available:

        # 1. coordinates are available?
        if self.metadf['lat'].isnull().any():
            logger.warning(f'Not all coordinates are available, the {checkname} cannot be executed!')
            return
        if self.metadf['lon'].isnull().any():
            logger.warning(f'Not all coordinates are available, the {checkname} cannot be executed!')
            return

        # 2. altitude available?
        if ('altitude' not in self.metadf.columns):
            logger.warning(f'The altitude is not known for all stations. The {checkname} cannot be executed!')
            logger.info('(To resolve this error you can: \n *Use the Dataset.get_altitude() method \n *Set use_constant_altitude to True \n update the "altitude" column in the metadf attribute of your Dataset.')
            return
        if (self.metadf['altitude'].isnull().any()):
            logger.warning(f'The altitude is not known for all stations. The {checkname} cannot be executed!')
            logger.info('(To resolve this error you can: \n *Use the Dataset.get_altitude() method \n *Set use_constant_altitude to True \n *Update the "altitude" column in the metadf attribute of your Dataset.)')
            return

        apliable = _can_qc_be_applied(self, obstype, checkname)
        if apliable:
            obsdf, outliersdf = titan_sct_resistant_check(obsdf=self.df,
                                                          metadf=self.metadf,
                                                          obstype=obstype,
                                                          checks_info=self.settings.qc["qc_checks_info"],
                                                          checks_settings=self.settings.qc['titan_check_settings'][checkname][obstype],
                                                          titan_specific_labeler=self.settings.qc['titan_specific_labeler'][checkname])

            # update the dataset and outliers
            self.df = obsdf
            if not outliersdf.empty:
                self.outliersdf = concat_save([self.outliersdf, outliersdf])

            # add this check to the applied checks
            self._applied_qc = concat_save(
                [
                    self._applied_qc,
                    conv_applied_qc_to_df(
                        obstypes=obstype, ordered_checknames=checkname
                    ),
                ],
                ignore_index=True,
            )

        else:
            logger.warning(f'The {checkname} can NOT be applied on {obstype} because it was already applied on this observation type!')

    def combine_all_to_obsspace(self, repr_outl_as_nan=False,
                                overwrite_outliers_by_gaps_and_missing=True):
        """Make one dataframe with all observations and their labels.

        Combine all observations, outliers, missing observations and gaps into
        one Dataframe. All observation types are combined an a label is added
        in a serperate column.
<<<<<<< HEAD

        When gaps and missing records are updated from outliers one has to choice
        to represent these records as outliers or gaps. There can not be duplicates
        in the return dataframe.

        By default the observation values of the outliers are saved, one can
        choice to use these values or NaN's.
        following checks!

=======

        When gaps and missing records are updated from outliers one has to choice
        to represent these records as outliers or gaps. There can not be duplicates
        in the return dataframe.

        By default the observation values of the outliers are saved, one can
        choice to use these values or NaN's.
        following checks!

>>>>>>> 6a40ab8f
        Parameters
        ----------
        repr_outl_as_nan : bool, optional
            If True, Nan's are use for the values of the outliers. The
            default is False.
        overwrite_outliers_by_gaps_and_missing : Bool, optional
            If True, records that are labeld as gap/missing and outlier are
            labeled as gaps/missing. This has only effect when the gaps/missing
            observations are updated from the outliers. The default is True.

         Returns
         ---------
         combdf : pandas.DataFrame()
            A dataframe containing a continious time resolution of records, where each
            record is labeld.

        """
        # TODO: label values from settings not hardcoding

        # TODO: use the repr_outl_as_nan argumenten here
        # =============================================================================
        # Stack observations and outliers
        # =============================================================================
        df = self.df
        # better save than sorry
        present_obstypes = list(self.obstypes.keys())
        df = df[present_obstypes]

        # to tripple index
        df = df.stack(dropna=False).reset_index().rename(columns={'level_2': 'obstype', 0: 'value'}).set_index(['name', 'datetime', 'obstype'])

        df['label'] = 'ok'
        df['toolkit_representation'] = 'observation'

        # outliers
        outliersdf = self.outliersdf.copy()
        outliersdf['toolkit_representation'] = 'outlier'

        # Careful! Some outliers exist on inport frequency (duplicated, invalid)
        # So only use the outliers for which station-datetime-obstype are present in the
        # dataset.df
        outliersdf = outliersdf[outliersdf.index.isin(df.index)]

        # remove outliers from the observations
        df = df[~ df.index.isin(outliersdf.index)]

        # =============================================================================
        # Stack gaps
        # =============================================================================
        # add gapfill and remove the filled records from gaps
        gapsfilldf = self.gapfilldf.copy()

        # to triple index
        gapsfilldf = value_labeled_doubleidxdf_to_triple_idxdf(gapsfilldf,
                                                               known_obstypes=list(self.obstypes.keys()))
        gapsfilldf['toolkit_representation'] = 'gap fill'

        gapsidx = get_gaps_indx_in_obs_space(gapslist=self.gaps,
                                             obsdf=self.df,
                                             outliersdf=self.outliersdf,
                                             resolutionseries=self.metadf["dataset_resolution"])

        gapsdf = pd.DataFrame(index=gapsidx, columns=present_obstypes)
        gapsdf = gapsdf.stack(dropna=False).reset_index().rename(columns={'level_2': 'obstype', 0: 'value'}).set_index(['name', 'datetime', 'obstype'])

        gapsdf['label'] = self.settings.gap['gaps_info']['gap']['outlier_flag']
        gapsdf['toolkit_representation'] = 'gap'

        # Remove gaps from df
        df = df[~ df.index.isin(gapsdf.index)]

        if overwrite_outliers_by_gaps_and_missing:
            outliersdf = outliersdf.drop(index=gapsdf.index, errors='ignore')

        # Remove gapfill values records from the gaps
        gapsdf = gapsdf.drop(index=gapsfilldf.index)

        # =============================================================================
        # Stack missing
        # =============================================================================
        missingfilldf = self.missing_fill_df.copy()
        missingfilldf = value_labeled_doubleidxdf_to_triple_idxdf(missingfilldf,
                                                                  known_obstypes=list(self.obstypes.keys()))
        missingfilldf['toolkit_representation'] = 'missing observation fill'

        # add missing observations if they occure in observation space
        missingidx = self.missing_obs.get_missing_indx_in_obs_space(
            self.df, self.metadf["dataset_resolution"]
        )

        missingdf = pd.DataFrame(index=missingidx, columns=present_obstypes)

        missingdf = missingdf.stack(dropna=False).reset_index().rename(columns={'level_2': 'obstype', 0: 'value'}).set_index(['name', 'datetime', 'obstype'])

        missingdf['label'] = self.settings.gap['gaps_info']['missing_timestamp']['outlier_flag']
        missingdf['toolkit_representation'] = 'missing observation'

        # Remove missing from df
        df = df[~ df.index.isin(missingdf.index)]

        if overwrite_outliers_by_gaps_and_missing:
            outliersdf = outliersdf.drop(index=missingdf.index, errors='ignore')

        # Remove missingfill values records from the missing
        missingdf = missingdf.drop(index=missingfilldf.index)

        # =============================================================================
        # combine all
        # =============================================================================

        combdf = concat_save([df, outliersdf, gapsdf, gapsfilldf, missingdf, missingfilldf]).sort_index()
        combdf.index.names = ['name', 'datetime', 'obstype']
        # To be shure?
        combdf = combdf[~combdf.index.duplicated(keep='first')]
        return combdf

    def get_qc_stats(self, obstype="temp", stationname=None, make_plot=True):
        """Get quality control statistics.

        Compute frequency statistics on the qc labels for an observationtype.
        The output is a dataframe containing the frequency statistics presented
        as percentages.

        These frequencies can also be presented as a collection of piecharts
        per check.

        With stationnames you can subset the data to one ore multiple stations.

        Parameters
        -----------
        obstype : str, optional
            Observation type to analyse the QC labels on. The default is
            'temp'.
        stationname : str, optional
            Stationname to subset the quality labels on. If None, all
            stations are used. The default is None.
        make_plot : Bool, optional
            If True, a plot with piecharts is generated. The default is True.

        Returns
        ---------
        dataset_qc_stats : pandas.DataFrame
            A table containing the label frequencies per check presented
            as percentages.
        """
        # cobmine all and get final label
        comb_df = self.combine_all_to_obsspace()

        # subset to relevant columnt
        comb_df = xs_save(comb_df, obstype, level='obstype')[['label']]

        # subset to stationnames
        if stationname is not None:
            assert stationname in comb_df.index.get_level_values('name'), f' stationnames: {stationname} is not a list.'

            comb_df = comb_df.loc[stationname]

        # compute freq statistics
        final_freq, outl_freq, specific_freq = get_freq_statistics(
            comb_df=comb_df,
            obstype=obstype,
            checks_info=self.settings.qc["qc_checks_info"],
            gaps_info=self.settings.gap["gaps_info"],
            applied_qc_order=self._applied_qc,
        )

        if any([stat is None for stat in [final_freq, outl_freq, specific_freq]]):
            return None

        # make title
<<<<<<< HEAD
        orig_obstype = self.obstypes[obstype].get_orig_name()

=======
        orig_obstype = self.data_template[obstype].to_dict()['orig_name']
>>>>>>> 6a40ab8f
        if stationname is None:
            title = f'Label frequency statistics on all stations for {orig_obstype}.'
        else:
            title = f'Label frequency statistics for {stationname} for {orig_obstype}.'

        if make_plot:
            # make pie plots
            qc_stats_pie(
                final_stats=final_freq,
                outlier_stats=outl_freq,
                specific_stats=specific_freq,
                plot_settings=self.settings.app["plot_settings"],
                qc_check_info=self.settings.qc["qc_checks_info"],
                title=title,
            )

        return (final_freq, outl_freq, specific_freq)

    def update_outliersdf(self, add_to_outliersdf):
        """Update the outliersdf attribute."""
<<<<<<< HEAD
        self.outliersdf = pd.concat([self.outliersdf, add_to_outliersdf])
=======
        self.outliersdf = concat_save([self.outliersdf, add_to_outliersdf])
>>>>>>> 6a40ab8f

    def coarsen_time_resolution(
        self, origin=None, origin_tz=None, freq=None, method=None, limit=None
    ):
        """Resample the observations to coarser timeresolution.

        The assumed dataset resolution (stored in the metadf attribute) will be
        updated.

        Parameters
        ----------
        origin : datetime.datetime, optional
            Define the origin (first timestamp) for the obervations. The origin
            is timezone naive, and is assumed to have the same timezone as the
            obervations. If None, the earliest occuring timestamp is used as
            origin. The default is None.
        origin_tz : str, optional
            Timezone string of the input observations. Element of
            pytz.all_timezones. If None, the timezone from the settings is
            used. The default is None.
        freq : DateOffset, Timedelta or str, optional
            The offset string or object representing target conversion.
            Ex: '15T' is 15 minuts, '1H', is one hour. If None, the target time
            resolution of the dataset.settings is used. The default is None.
        method : 'nearest' or 'bfill', optional
            Method to apply for the resampling. If None, the resample method of
            the dataset.settings is used. The default is None.
        limit : int, optional
            Limit of how many values to fill with one original observations. If
            None, the target limit of the dataset.settings is used. The default
            is None.

        Returns
        -------
        None.

        """
        if freq is None:
            freq = self.settings.time_settings["target_time_res"]
        if method is None:
            method = self.settings.time_settings["resample_method"]
        if limit is None:
            limit = int(self.settings.time_settings["resample_limit"])
        if origin_tz is None:
            origin_tz = self.settings.time_settings["timezone"]

        logger.info(
            f"Coarsening the timeresolution to {freq} using \
                    the {method}-method (with limit={limit})."
        )

        # test if coarsening the resolution is valid for the dataset
        # 1. If resolution-dep-qc is applied --> coarsening is not valid and will result in a broken dataset

        if self._applied_qc[~self._applied_qc['checkname']
                            .isin(["duplicated_timestamp", "invalid_input"])
                            ].shape[0] > 0:
            logger.warning('Coarsening time resolution is not possible because quality control checks that are resolution depening are already performed on the Dataset.')
            logger.info('(Apply coarsening_time_resolution BEFORE applying quality control.)')
            return

        # TODO: implement buffer method
        df = self.df.reset_index()

        if origin is None:
            # find earlyest timestamp, if it is on the hour, use it else use the following hour
            tstart = df["datetime"].min()

            if tstart.minute != 0 or tstart.second != 0 or tstart.microsecond != 0:
                # Round up to nearest hour
                tstart = tstart.ceil(freq=freq)
        else:
            origin_tz_aware = pytz.timezone(origin_tz).localize(origin)
            tstart = origin_tz_aware.astimezone(
                pytz.timezone(self.settings.time_settings["timezone"])
            )

        # Coarsen timeresolution

        if method == "nearest":
            df = (
                df.set_index("datetime")
                .groupby("name")
                .resample(freq, origin=tstart)
                .nearest(limit=limit)
            )

        elif method == "bfill":
            df = (
                df.set_index("datetime")
                .groupby("name")
                .resample(freq, origin=tstart)
                .bfill(limit=limit)
            )

        else:
            logger.warning(f"The coarsening method: {method}, is not implemented yet.")
            df = df.set_index(["name", "datetime"])

        if "name" in df.columns:
            df = df.drop(columns=["name"])

        # Update resolution info in metadf
        self.metadf["dataset_resolution"] = pd.to_timedelta(freq)
        # update df
        self.df = df

        # Remove gaps and missing from the observatios
        # most gaps and missing are already removed but when increasing timeres,
        # some records should be removed as well.
        self.df = remove_gaps_from_obs(gaplist=self.gaps, obsdf=self.df)
        self.df = self.missing_obs.remove_missing_from_obs(obsdf=self.df)

    def sync_observations(self, tollerance, verbose=True, _force_resolution_minutes=None, _drop_target_nan_dt=False):
        """Simplify and syncronize the observation timestamps.

        To simplify the resolution (per station), a tollerance is use to shift timestamps. The tollerance indicates the
        maximum translation in time that can be applied to an observation.

        The sycronisation tries to group stations that have an equal simplified resolution, and syncronize them. The origin
        of the sycronized timestamps will be set to round hours, round 10-minutes or round-5 minutes if possible given the tollerance.

        The observations present in the input file are used.

        After syncronization, the IO outliers, missing observations and gaps are recomputed.

        Parameters
        ----------
        tollerance :  Timedelta or str
            The tollerance string or object representing the maximum translation in time.
            Ex: '5T' is 5 minuts, '1H', is one hour.
        verbose : bool, optional
            If True, a dataframe illustrating the mapping from original datetimes to simplified and syncronized is returned. The default is True.
        _drop_target_nan_dt : bool, optional
            If record has no target datetime, the datetimes will be listed as Nat. To remove them,
            set this to True. Default is False.
        _force_resolution_minutes : bool, optional
            force the resolution estimate to this frequency in minutes. If None, the frequency is estimated. The default is None.
        Note
        --------
        Keep in mind that this method will overwrite the df, outliersdf, missing timestamps and gaps.

        Note
        --------
        Because the used observations are from the input file, previously coarsend timeresolutions are ignored.


        Returns
        -------
        pandas.DataFrame (if verbose is True)
            A dataframe containing the original observations with original timestamps and the corresponding target timestamps.

        """
        # get columns pressent in metadf, because the input df can have columns
        # that does not have to be mapped to the toolkit

        assert not self.input_df.empty, 'To syncronize a dataset, the (pure) input dataframe cannot be empty.'

        init_meta_cols = self.metadf.columns.copy()
        df = self.input_df

        self.df = init_multiindexdf()
        self.outliersdf = init_triple_multiindexdf()
        self.gapfilldf = init_multiindexdf()
        self.missing_obs = None
        self.gaps = None

        # find simplified resolution
        if _force_resolution_minutes is None:
            simplified_resolution = get_freqency_series(
                df=df, method="median", simplify=True, max_simplify_error=tollerance
            )
        else:
            if isinstance(_force_resolution_minutes, list):
                # TODO
                print('foce resolution minutes as a list is not implemented yet, sorry.')
            else:
                stations = self.metadf.index
                freq_series = pd.Series(index=stations,
                                        data=[timedelta(minutes=float(_force_resolution_minutes))] * len(stations))
                simplified_resolution = freq_series

        logger.debug(f'Syncronizing to these resolutions: {simplified_resolution}')

        occuring_resolutions = simplified_resolution.unique()

        df = df.reset_index()

        def find_simple_origin(tstart, tollerance):
            if tstart.minute == 0 and tstart.second == 0 and tstart.microsecond == 0:
                return tstart  # already a round hour

            # try converting to a round hour
            tstart_round_hour = tstart.round("60min")
            if abs(tstart - tstart_round_hour) <= pd.to_timedelta(tollerance):
                return tstart_round_hour

            # try converting to a tenfold in minutes
            tstart_round_tenfold = tstart.round("10min")
            if abs(tstart - tstart_round_tenfold) <= pd.to_timedelta(tollerance):
                return tstart_round_tenfold

            # try converting to a fivefold in minutes
            tstart_round_fivefold = tstart.round("5min")

            if abs(tstart - tstart_round_fivefold) <= pd.to_timedelta(tollerance):
                return tstart_round_fivefold

            # no suitable conversion found
            return tstart

        merged_df = pd.DataFrame()
        _total_verbose_df = pd.DataFrame()
        for occur_res in occuring_resolutions:
            group_stations = simplified_resolution[
                simplified_resolution == occur_res
            ].index.to_list()
            logger.info(
                f" Grouping stations with simplified resolution of {pd.to_timedelta(occur_res)}: {group_stations}"
            )
            groupdf = df[df["name"].isin(group_stations)]

            tstart = groupdf["datetime"].min()
            tend = groupdf["datetime"].max()

            # find a good origin point
            origin = find_simple_origin(tstart=tstart, tollerance=tollerance)

            # Create records index
            target_records = pd.date_range(
                start=origin, end=tend, freq=pd.Timedelta(occur_res)
            ).to_series()

            target_records.name = "target_datetime"
            # convert records to new target records, station per station

            for sta in group_stations:
                stadf = groupdf[groupdf["name"] == sta]
                # Drop all nan values! these will be added later from the outliersdf
                stadf = stadf.set_index(["name", "datetime"])

                # drop all records per statiotion for which there are no obsecvations
<<<<<<< HEAD
                present_obs = list(self.obstypes.keys())
=======
                present_obs = [col for col in stadf.columns if col in observation_types]
>>>>>>> 6a40ab8f
                stadf = stadf.loc[stadf[present_obs].dropna(axis=0, how='all').index]

                stadf = stadf.reset_index()

                mergedstadf = pd.merge_asof(
                    left=stadf.sort_values("datetime"),
                    right=target_records.to_frame(),
                    right_on="target_datetime",
                    left_on="datetime",
                    direction="nearest",
                    tolerance=pd.Timedelta(tollerance),
                )
                if _drop_target_nan_dt:
                    mergedstadf = mergedstadf.dropna(subset='target_datetime')
                # possibility 1: record is mapped crrectly
                correct_mapped = mergedstadf[~mergedstadf["target_datetime"].isnull()]

                # possibility2: records that ar not mapped to target
                # not_mapped_records =mergedstadf[mergedstadf['target_datetime'].isnull()]

                # possibilyt 3 : no suitable candidates found for the target
                # these will be cached by the missing and gap check
                # no_record_candidates = target_records[~target_records.isin(mergedstadf['target_datetime'])].values

<<<<<<< HEAD
                merged_df = pd.concat([merged_df, correct_mapped])
=======
                merged_df = concat_save([merged_df, correct_mapped])
>>>>>>> 6a40ab8f
                if verbose:
                    _total_verbose_df = concat_save([_total_verbose_df, mergedstadf])

        # overwrite the df with the synced observations
        merged_df = (
            merged_df.rename(
                columns={"datetime": "original_datetime", "target_datetime": "datetime"}
            )
            .set_index(["name", "datetime"])
            .drop(["original_datetime"], errors="ignore", axis=1)
            .sort_index()
        )
        # self.df = merged_df

        # Recompute the dataset attributes, apply qc, gap and missing searches, etc.
        self._construct_dataset(
            df=merged_df,
            freq_estimation_method="highest",
            freq_estimation_simplify=False,
            freq_estimation_simplify_error=None,
            fixed_freq_series=simplified_resolution,
            update_full_metadf=False,
        )  # Do not overwrite full metadf, only the frequencies

        self.metadf = self.metadf[[col for col in self.metadf.columns if col in init_meta_cols]]

        if verbose:
            _total_verbose_df = _total_verbose_df.rename(
                columns={"datetime": "original_datetime", "target_datetime": "datetime"}
            ).set_index(["name", "datetime"])
            return _total_verbose_df

    def import_data_from_file(
        self,
        long_format=True,
        obstype=None,
        obstype_unit=None,
        obstype_description=None,
        freq_estimation_method=None,
        freq_estimation_simplify=None,
        freq_estimation_simplify_error=None,
        kwargs_data_read={},
        kwargs_metadata_read={},
    ):
        """Read observations from a csv file.

        The paths are defined in the Settings.input_file. The input file
        columns should have a template that is stored in
        Settings.template_list.

        If the metadata is stored in a seperate file, and the
        Settings.input_metadata_file is correct, than this metadata is also
        imported (if a suitable template is in the Settings.template_list.)

        The dataset is by default assumed to be in long-format (each column represent an observation type, one column indicates the stationname).
        Wide-format can be used if

        - the 'wide' option is present in the template (this is done automatically if the themplate was made using the metobs_toolkit.build_template_prompt())

        - 'long_format' is set to False and if the observation type is specified (obstype, obstype_unit and obstype_description)

        An estimation of the observational frequency is made per station. This is used
        to find missing observations and gaps.


        The Dataset attributes are set and the following checks are executed:
                * Duplicate check
                * Invalid input check
                * Find missing observations
                * Find gaps


        Parameters
        ----------
        long_format : bool, optional
            True if the inputdata has a long-format, False if it has a wide-format. The default is True.
        obstype : str, optional
            If the dataformat is wide, specify which observation type the
            observations represent. The obstype should be an element of
            metobs_toolkit.observation_types. The default is None.
        obstype_unit : str, optional
            If the dataformat is wide, specify the unit of the obstype. The
            default is None.
        obstype_description : str, optional
            If the dataformat is wide, specify the description of the obstype.
            The default is None.
        freq_estimation_method : 'highest' or 'median', optional
            Select wich method to use for the frequency estimation. If
            'highest', the highest apearing frequency is used. If 'median', the
            median of the apearing frequencies is used. If None, the method
            stored in the
            Dataset.settings.time_settings['freq_estimation_method'] is used.
            The default is None.
        freq_estimation_simplify : bool, optional
            If True, the likely frequency is converted to round hours, or round minutes.
            The "freq_estimation_simplify_error' is used as a constrain. If the constrain is not met,
            the simplification is not performed. If None, the method
            stored in the
            Dataset.settings.time_settings['freq_estimation_simplify'] is used.
            The default is None.
        freq_estimation_simplify_error : Timedelta or str, optional
            The tollerance string or object representing the maximum translation in time to form a simplified frequency estimation.
            Ex: '5T' is 5 minuts, '1H', is one hour. If None, the method
            stored in the
            Dataset.settings.time_settings['freq_estimation_simplify_error'] is
            used. The default is None.
        kwargs_data_read : dict, optional
            Keyword arguments collected in a dictionary to pass to the
            pandas.read_csv() function on the data file. The default is {}.
        kwargs_metadata_read : dict, optional
            Keyword arguments collected in a dictionary to pass to the
            pandas.read_csv() function on the metadata file. The default is {}.

        Note
        --------
        If options are present in the template, these will have priority over the arguments of this function.

        Returns
        -------
        None.

        """
        logger.info(f'Importing data from file: {self.settings.IO["input_data_file"]}')

        if freq_estimation_method is None:

            freq_estimation_method = self.settings.time_settings[
                "freq_estimation_method"
            ]
        if freq_estimation_simplify is None:
            freq_estimation_simplify = self.settings.time_settings[
                "freq_estimation_simplify"
            ]
        if freq_estimation_simplify_error is None:
            freq_estimation_simplify_error = self.settings.time_settings[
                "freq_estimation_simplify_error"
            ]

        # check if obstype is valid
        if obstype is not None:
            assert (
                obstype in list(self.obstypes.keys())
            ), f'{obstype} is not a known observation type. Use one of the default, or add a new to the defaults: {tlk_obstypes.keys()}.'

        # Read template
        template, options_kwargs = read_csv_template(file=self.settings.templates["template_file"],
                                                     known_obstypes=list(self.obstypes.keys()),
                                                     data_long_format=long_format)

        # update the kwargs using the option kwargs (i.g. arguments from in the template)
        logger.debug(f'Options found in the template: {options_kwargs}')
        if 'long_format' in options_kwargs:
            long_format = options_kwargs['long_format']
            logger.info(f'Set long_format = {long_format} from options in template.')
        if 'obstype' in options_kwargs:
            obstype = options_kwargs['obstype']
            logger.info(f'Set obstype = {obstype} from options in template.')
        if 'obstype_unit' in options_kwargs:
            obstype_unit = options_kwargs['obstype_unit']
            logger.info(f'Set obstype_unit = {obstype_unit} from options in template.')
        if 'obstype_description' in options_kwargs:
            obstype_description = options_kwargs['obstype_description']
            logger.info(f'Set obstype description = {obstype_description} from options in template.')
        if 'single' in options_kwargs:
            self.update_default_name(options_kwargs['single'])
            logger.info(f'Set single station name = {options_kwargs["single"]} from options in template.')
        if 'timezone' in options_kwargs:
            self.update_timezone(options_kwargs['timezone'])
            logger.info(f'Set timezone = {options_kwargs["timezone"]} from options in template.')

<<<<<<< HEAD
=======
        # Read template
        template, options_kwargs = read_csv_template(file=self.settings.templates["template_file"],
                                                     data_long_format=long_format)

        # update the kwargs using the option kwargs (i.g. arguments from in the template)
        logger.debug(f'Options found in the template: {options_kwargs}')
        if 'long_format' in options_kwargs:
            long_format = options_kwargs['long_format']
            logger.info(f'Set long_format = {long_format} from options in template.')
        if 'obstype' in options_kwargs:
            obstype = options_kwargs['obstype']
            logger.info(f'Set obstype = {obstype} from options in template.')
        if 'obstype_unit' in options_kwargs:
            obstype_unit = options_kwargs['obstype']
            logger.info(f'Set obstype_unit = {obstype_unit} from options in template.')
        if 'obstype_description' in options_kwargs:
            obstype_description = options_kwargs['obstype_description']
            logger.info(f'Set obstype description = {obstype_description} from options in template.')
        if 'single' in options_kwargs:
            self.update_default_name(options_kwargs['single'])
            logger.info(f'Set single station name = {options_kwargs["single"]} from options in template.')
        if 'timezone' in options_kwargs:
            self.update_timezone(options_kwargs['timezone'])
            logger.info(f'Set timezone = {options_kwargs["timezone"]} from options in template.')

>>>>>>> 6a40ab8f
        # Read observations into pandas dataframe
        df, template = import_data_from_csv(
            input_file=self.settings.IO["input_data_file"],
            template=template,
            long_format=long_format,
            obstype=obstype,  # only relevant in wide format
            obstype_units=obstype_unit,  # only relevant in wide format
            obstype_description=obstype_description,  # only relevant in wide format
<<<<<<< HEAD
            known_obstypes=list(self.obstypes.keys()),
=======
>>>>>>> 6a40ab8f
            kwargs_data_read=kwargs_data_read
        )

        # Set timezone information
        df.index = df.index.tz_localize(
            tz=self.settings.time_settings["timezone"],
            ambiguous="infer",
            nonexistent="shift_forward",
        )

        # drop Nat datetimes if present
        df = df.loc[pd.notnull(df.index)]

        logger.debug(
            f'Data from {self.settings.IO["input_data_file"]} \
                     imported to dataframe {df.head()}.'
        )

        if self.settings.IO["input_metadata_file"] is None:
            logger.warning(
                "No metadata file is defined,\
                    no metadata attributes can be set!"
            )

            # if no metadata is given, and no stationname found, assume one station
            # with default name
            if "name" not in df.columns:
                logger.warning(
                    f'No station names find in the observations! Assume the dataset is for ONE\
station with the default name: {self.settings.app["default_name"]}.'
                )
                df["name"] = str(self.settings.app["default_name"])

        else:
            logger.info(
                f'Importing metadata from file: {self.settings.IO["input_metadata_file"]}'
            )
            meta_df = import_metadata_from_csv(
                input_file=self.settings.IO["input_metadata_file"],
                template=template,
                kwargs_metadata_read=kwargs_metadata_read,
            )

            # in dataset of one station, the name is most often not present!
            if "name" not in df.columns:
                logger.warning('No station names find in the observations!')

                # If there is ONE name in the metadf, than we use that name for
                # the df, else we use the default name
                if (('name' in meta_df.columns) & (meta_df.shape[0] == 1)):
                    name = meta_df['name'].iloc[0]
                    df['name'] = name
                    logger.warning(f'One stationname found in the metadata: {name}, this name is used for the data.')
                else:
                    df["name"] = str(self.settings.app["default_name"])
                    # for later merging, we add the name column with the default
                    # also in the metadf
                    meta_df['name'] = str(self.settings.app["default_name"])
                    logger.warning(
                        f'Assume the dataset is for ONE station with the \
                        default name: {self.settings.app["default_name"]}.')

            # make shure name column in metadata and data have the same type for merging
            df["name"] = df["name"].astype(str)
            meta_df["name"] = meta_df["name"].astype(str)

            # merge additional metadata to observations
            logger.debug(f"Head of data file, before merge: {df.head()}")
            logger.debug(f"Head of metadata file, before merge: {meta_df.head()}")

            meta_cols = [
                colname for colname in meta_df.columns if not colname.startswith("_")
            ]
            additional_meta_cols = list(set(meta_cols).difference(df.columns))

            if bool(additional_meta_cols):
                logger.debug(
                    f"Merging metadata ({additional_meta_cols}) to dataset data by name."
                )
                additional_meta_cols.append("name")  # merging on name
                # merge deletes datetime index somehow? so add it back.
                df_index = df.index
                df = df.merge(
                    right=meta_df[additional_meta_cols], how="left", on="name"
                )
                df.index = df_index

        # update dataset object
        self.data_template = pd.DataFrame().from_dict(template)

        # Remove stations whith only one observation (no freq estimation)
        station_counts = df['name'].value_counts()
        issue_station = station_counts[station_counts < 2].index.to_list()
        logger.warning(f'These stations will be removed because of only having one record: {issue_station}')
        df = df[~df["name"].isin(issue_station)]

        # convert dataframe to multiindex (datetime - name)
        df = df.set_index(["name", df.index])

        # Sort by name and then by datetime (to avoid negative freq)
        df = df.sort_index(level=['name', 'datetime'])

        # dataframe with all data of input file
        self.input_df = df.sort_index(level=['name', 'datetime'])
<<<<<<< HEAD
        # Construct all attributes of the Dataset
=======

>>>>>>> 6a40ab8f
        self._construct_dataset(
            df=df,
            freq_estimation_method=freq_estimation_method,
            freq_estimation_simplify=freq_estimation_simplify,
            freq_estimation_simplify_error=freq_estimation_simplify_error,
        )

    # def import_data_from_database(
    #     self, start_datetime=None, end_datetime=None, coarsen_timeres=False
    # ):
    #     """
    #     Function to import data directly from the framboos database and
    #     updating the network and station objects.

    #     Parameters
    #     ----------

    #     start_datetime : datetime, optional
    #         Start datetime of the observations. The default is None and using
    #         yesterday's midnight.
    #     end_datetime : datetime, optional
    #         End datetime of the observations. The default is None and using
    #         todays midnight.
    #     coarsen_timeres : Bool, optional
    #         If True, the observations will be interpolated to a coarser
    #         time resolution as is defined in the Settings. The default
    #         is False.

    #     Returns
    #     ----------

    #     None.

    #     Note
    #     ----------
    #     A Ugent VPN connection must be present, as well as the username and password
    #     stored in the settings.

    #     """
    #     if start_datetime is None:
    #         start_datetime = datetime.date.today() - datetime.timedelta(days=1)
    #     if end_datetime is None:
    #         end_datetime = datetime.date.today()

    #     # Read observations into pandas dataframe
    #     df = import_data_from_db(
    #         self.settings.db, start_datetime=start_datetime, end_datetime=end_datetime
    #     )

    #     if df.empty:  # No data has, probably connection error
    #         return

    #     # Make data template
    #     self.data_template = pd.DataFrame().from_dict(
    #         template_to_package_space(self.settings.db["vlinder_db_obs_template"])
    #     )

    #     # convert dataframe to multiindex (datetime - name)
    #     df = df.set_index(["name", df.index])
    #     df = df.sort_index()

    #     # If an ID has changed or not present in the metadatafile,
    #     # the stationname and metadata is Nan
    #     # These observations will be removed
    #     unknown_obs = df[df.index.get_level_values("name").isnull()]
    #     if not unknown_obs.empty:
    #         logger.warning(
    #             "There is an unknown station in the dataset \
    #                        (probaply due to an ID that is not present in \
    #                        the metadata file). This will be removed from the dataset."
    #         )
    #         df = df[~df.index.get_level_values("name").isnull()]
    #     self._construct_dataset(df)

    def _construct_dataset(
        self,
        df,
        freq_estimation_method,
        freq_estimation_simplify,
        freq_estimation_simplify_error,
        fixed_freq_series=None,
        update_full_metadf=True,
    ):
        """Construct the Dataset class from a IO dataframe.
<<<<<<< HEAD

        The df, metadf, outliersdf, gaps, missing timestamps and observationtypes attributes are set.
=======
>>>>>>> 6a40ab8f

        The observations are converted to the toolkit standard units if possible.

        Qc on IO is applied (duplicated check and invalid check) + gaps and missing
        values are defined by assuming a frequency per station.

        Parameters
        ----------
        df : pandas.dataframe
            The dataframe containing the input observations and metadata.
        freq_estimation_method : 'highest' or 'median'
            Select wich method to use for the frequency estimation. If
            'highest', the highest apearing frequency is used. If 'median', the
            median of the apearing frequencies is used.
        freq_estimation_simplify : bool
            If True, the likely frequency is converted to round hours, or round minutes.
            The "freq_estimation_simplify_error' is used as a constrain. If the constrain is not met,
            the simplification is not performed.
        freq_estimation_simplify_error : Timedelta or str, optional
            The tollerance string or object representing the maximum translation in time to form a simplified frequency estimation.
            Ex: '5T' is 5 minuts, '1H', is one hour.
        fixed_freq_series : pandas.series or None, optional
            If you do not want the frequencies to be recalculated, one can pass the
            frequency series to update the metadf["dataset_resolution"]. If None, the frequencies will be estimated. The default is None.
        update_full_metadf : bool, optional
            If True, the full Dataset.metadf will be updated. If False, only the frequency columns in the Dataset.metadf will be updated. The default is True.


        Returns
        -------
        None.

        """
        # Convert dataframe to dataset attributes
        self._initiate_df_attribute(dataframe=df, update_metadf=update_full_metadf)

        # Check observation types and convert units if needed.
        self._setup_of_obstypes_and_units()

        # Apply quality control on Import resolution
        self._apply_qc_on_import()

        if fixed_freq_series is None:
            freq_series = get_freqency_series(
                df=self.df,
                method=freq_estimation_method,
                simplify=freq_estimation_simplify,
                max_simplify_error=freq_estimation_simplify_error,
            )

            freq_series_import = freq_series

        else:
            if "assumed_import_frequency" in self.metadf.columns:
                freq_series_import = self.metadf[
                    "assumed_import_frequency"
                ]  # No update
            else:
                freq_series_import = fixed_freq_series
            freq_series = fixed_freq_series

        # add import frequencies to metadf (after import qc!)
        self.metadf["assumed_import_frequency"] = freq_series_import

        self.metadf["dataset_resolution"] = freq_series

        # Remove gaps and missing from the observations AFTER timecoarsening
        self.df = remove_gaps_from_obs(gaplist=self.gaps, obsdf=self.df)
        self.df = self.missing_obs.remove_missing_from_obs(obsdf=self.df)

    def _initiate_df_attribute(self, dataframe, update_metadf=True):
        """Initialize dataframe attributes."""
        logger.info(
            f"Updating dataset by dataframe with shape: {dataframe.shape}.")

        # Create dataframe with fixed order of observational columns
        obs_col_order = [col for col in list(self.obstypes.keys()) if col in dataframe.columns]

        self.df = dataframe[obs_col_order].sort_index()

        if update_metadf:
            # create metadataframe with fixed number and order of columns
            metadf = dataframe.reindex(columns=self.settings.app["location_info"])
            metadf.index = metadf.index.droplevel("datetime")  # drop datetimeindex
            # drop dubplicates due to datetime
            metadf = metadf[~metadf.index.duplicated(keep="first")]

            self.metadf = metadf_to_gdf(metadf)

    def _apply_qc_on_import(self):
        # if the name is Nan, remove these records from df, and metadf (before)
        # they end up in the gaps and missing obs
        if np.nan in self.df.index.get_level_values('name'):
            logger.warning(f'Following observations are not linked to a station name and will be removed: {xs_save(self.df, np.nan, "name")}')
            self.df = self.df[~self.df.index.get_level_values('name').isna()]
        if np.nan in self.metadf.index:
            logger.warning(f'Following station will be removed from the Dataset {self.metadf[self.metadf.index.isna()]}')
            self.metadf = self.metadf[~self.metadf.index.isna()]

        # find missing obs and gaps, and remove them from the df
        self.missing_obs, self.gaps = missing_timestamp_and_gap_check(
            df=self.df,
            gapsize_n=self.settings.gap["gaps_settings"]["gaps_finder"]["gapsize_n"],
        )

        # Create gaps and missing obs objects
        # self.gaps = gaps_list
        # self.missing_obs = Missingob_collection(missing_obs)

        # Perform QC checks on original observation frequencies
        self.df, dup_outl_df = duplicate_timestamp_check(
            df=self.df,
            checks_info=self.settings.qc["qc_checks_info"],
            checks_settings=self.settings.qc["qc_check_settings"],
        )
        if not dup_outl_df.empty:
            self.update_outliersdf(add_to_outliersdf=dup_outl_df)

        self.df, nan_outl_df = invalid_input_check(
            self.df, checks_info=self.settings.qc["qc_checks_info"]
        )
        if not nan_outl_df.empty:
            self.update_outliersdf(nan_outl_df)

        self.outliersdf = self.outliersdf.sort_index()

        # update the order and which qc is applied on which obstype
        checked_obstypes = [obs for obs in self.df.columns if obs in self.obstypes.keys()]

        checknames = ["duplicated_timestamp", "invalid_input"]  # KEEP order

        self._applied_qc = concat_save(
            [
                self._applied_qc,
                conv_applied_qc_to_df(
                    obstypes=checked_obstypes, ordered_checknames=checknames
                ),
            ],
            ignore_index=True,
        )

    def _setup_of_obstypes_and_units(self):
        """Function to setup all attributes related to observation types and
        convert to standard units. """

        # Check if all present observation types are known.
        unknown_obs_cols = [obs_col for obs_col in self.df.columns if obs_col not in self.obstypes.keys()]
        if len(unknown_obs_cols) > 0:
            sys.exit(f'The following observation types are unknown: {unknown_obs_cols}')


        for obs_col in self.df.columns:
            # Convert the units to the toolkit standards (if unit is known)
            input_unit = self.data_template.loc['units', obs_col]
            self.df[obs_col] = self.obstypes[obs_col] \
                        .convert_to_standard_units(input_data = self.df[obs_col],
                                                   input_unit = input_unit)

            # Update the description of the obstype
            description = self.data_template.loc['description', obs_col]
            if (pd.isna(description)):
                description = None
            self.obstypes[obs_col].set_description(desc=description)

            # Update the original column name and original units
            self.obstypes[obs_col].set_original_name(self.data_template.loc['orig_name', obs_col])
            self.obstypes[obs_col].set_original_unit(self.data_template.loc['units', obs_col])

        # subset the obstypes attribute
        self.obstypes = {name: obj for name, obj in self.obstypes.items() if name in self.df.columns}




    # =============================================================================
    # Physiography extractions
    # =============================================================================
    def get_lcz(self):
        """Extract local climate zones for all stations.

        Function to extract the Local CLimate zones (LCZ) from the
        wudapt global LCZ map on the Google engine for all stations.

        A 'LCZ' column will be added to the metadf, and series is returned.

        Returns
        -------
        lcz_series : pandas.Series()
            A series with the stationnames as index and the LCZ as values.

        """
        # connect to gee
        connect_to_gee()

        # Extract LCZ for all stations
        lcz_series = lcz_extractor(
            metadf=self.metadf,
            mapinfo=self.settings.gee["gee_dataset_info"]["global_lcz_map"],
        )

        # drop column if it was already present
        if "lcz" in self.metadf:
            self.metadf = self.metadf.drop(columns=["lcz"])

        # update metadata
        self.metadf = self.metadf.merge(
            lcz_series.to_frame(), how="left", left_index=True, right_index=True
        )
        return lcz_series

    def get_altitude(self):
        """Extract Altitudes for all stations.

        Function to extract the Altitude from the SRTM Digital Elevation Data
        global map on the Google engine for all stations.

        A 'altitude' column will be added to the metadf, and series is returned.

        Returns
        -------
        altitude_series : pandas.Series()
            A series with the stationnames as index and the altitudes as values.

        """
        # connect to gee
        connect_to_gee()

        # Extract LCZ for all stations
        altitude_series = height_extractor(
            metadf=self.metadf, mapinfo=self.settings.gee["gee_dataset_info"]["DEM"]
        )

        # drop column if it was already present
        if "altitude" in self.metadf:
            self.metadf = self.metadf.drop(columns=["altitude"])

        # update metadata
        self.metadf = self.metadf.merge(
            altitude_series.to_frame(), how="left", left_index=True, right_index=True
        )
        return altitude_series

    def get_landcover(self, buffers=[100], aggregate=True, overwrite=True,
                      gee_map='worldcover'):
        """Extract landcover for all stations.

        Extract the landcover fractions in a buffer with a specific radius for
        all stations. If an aggregation scheme is define, one can choose to
        aggregate the landcoverclasses.

        The landcover fractions will be added to the Dataset.metadf if overwrite
        is True. Presented as seperate columns where each column represent the
        landcovertype and corresponding buffer.


        Parameters
        ----------
        buffers : num, optional
            The list of buffer radia in dataset units (meters for ESA worldcover) . The default is 100.
        aggregate : bool, optional
            If True, the classes will be aggregated with the corresponding
            aggregation scheme. The default is True.
        overwrite : bool, optional
            If True, the Datset.metadf will be updated with the generated
            landcoverfractions. The default is True.
        gee_map : str, optional
            The name of the dataset to use. This name should be present in the
            settings.gee['gee_dataset_info']. If aggregat is True, an aggregation
            scheme should included as well. The default is 'worldcover'

        Returns
        -------
        frac_df : pandas.DataFrame
            A Dataframe with index: name, buffer_radius and the columns are the
            fractions.

        """
        # connect to gee
        connect_to_gee()

        df_list = []
        for buffer in buffers:

            logger.info(f'Extracting landcover from {gee_map} with buffer radius = {buffer}')
            # Extract landcover fractions for all stations
            lc_frac_df, buffer = lc_fractions_extractor(
                metadf=self.metadf,
                mapinfo=self.settings.gee["gee_dataset_info"][gee_map],
                buffer=buffer,
                agg=aggregate,
            )

            # add buffer to the index
            lc_frac_df['buffer_radius'] = buffer
            lc_frac_df = lc_frac_df.reset_index().set_index(['name', 'buffer_radius'])
            lc_frac_df = lc_frac_df.sort_index()

            # add to the list
            df_list.append(lc_frac_df)

        # concat all df for different buffers to one
        frac_df = concat_save(df_list)
        frac_df = frac_df.sort_index()

        if overwrite:

            for buf in frac_df.index.get_level_values('buffer_radius').unique():
                buf_df = xs_save(frac_df, buf, level='buffer_radius')
                buf_df.columns = [col + f'_{int(buf)}m' for col in buf_df.columns]

                # overwrite the columns or add them if they did not exist
                self.metadf[buf_df.columns] = buf_df

        return frac_df

    # def fairness_coordinates_for_alaro_25_csv_creator(self, outputfolder=None,
    #                 filename='summerschool_modeldata_metadata.csv',
    #                 lat_min=None, lon_min=None,
    #                 lat_max=None, lon_max=None):
    #     """
    #     This is for the participants of the Cost FAIRNESS Summerschool in Ghent.
    #     It will create a small csv file with the locations and names of your stations.
    #     This information is needed to extract timeseries of Alaro 2.5km modeldata.

    #     A spatial plot will be provided aswell. If no bounding box coordinates are given,
    #     a boundingboux is create to encapsulate your stations.

    #     A csv file will be saved in the outputfolder. Email this file to mivieijra@meteo.be.

    #     Parameters
    #     ----------
    #     outputfolder : string, optional
    #         The autput folder to store the csv file. If None, the default
    #         autputfolder will be used. The default is None.
    #     filename : string, optional
    #         Name of the csv file. The default is
    #         'summerschool_modeldata_metadata.csv'.
    #     lat_min : num, optional
    #         Minimum latitude of the bounding box. If None, a boundingbox will
    #         be computed that fits your stations. The default is None.
    #     lon_min : num, optional
    #         Minimum longitude of the bounding box. If None, a boundingbox will
    #         be computed that fits your stations. The default is None.
    #     lat_max : num, optional
    #         Maximum latitude of the bounding box. If None, a boundingbox will
    #         be computed that fits your stations. The default is None.
    #     lon_max : num, optional
    #         Maximum longitude of the bounding box. If None, a boundingbox will
    #         be computed that fits your stations. The default is None.

    #     Returns
    #     -------
    #     None.

    #     """

    #     # checks
    #     # check if metadata is available
    #     if self.metadf['lat'].isnull().all():
    #         logger.warning('No coordinates are found in the metadata. A csv cannot be created.')
    #         return

    #     if self.metadf['lon'].isnull().all():
    #         logger.warning('No coordinates are found in the metadata. A csv cannot be created.')
    #         return

    #     if ((outputfolder is None) & (self.settings.IO['output_folder'] is None)):
    #         logger.warning('No outputfolder is specified.')
    #         return

    #     if outputfolder is None:
    #         outputfolder =self. settings.IO['output_folder']

    #     user_bounds = [lat_min, lon_min, lat_max, lon_max]
    #     if any([x is None for x in user_bounds]):
    #         # use default bounds
    #         make_bounds=True
    #         logger.info('Since not (all) bounds are given, the bounds are the total bounds of the present stations.')
    #     else:
    #         make_bounds=False

    #     metadf = self.metadf.copy()
    #     metadf= metadf[metadf['lat'].notna()]
    #     metadf= metadf[metadf['lon'].notna()]

    #     if make_bounds:
    #         # lonmin, latmin, lonmax, latmax
    #         bounds = tuple(metadf.total_bounds)
    #     else:
    #         bounds = tuple([float(lon_min), float(lat_min),
    #                         float(lon_max), float(lat_max)])

    #     # add bounds as a column (avoid creating two files with data, and readin in problems in R)
    #     metadf['bbox'] = [bounds for _ in range(len(metadf))]
    #     # reset index so no problems in R
    #     metadf = metadf.reset_index()
    #     # subset to relevant columns
    #     savedf = metadf[['name', 'lat', 'lon', 'bbox']]

    #     # Write to a csv file
    #     if not filename.endswith('.csv'):
    #         filename += '.csv'

    #     filepath = os.path.join(outputfolder, filename)
    #     savedf.to_csv(filepath,
    #                   sep=',',
    #                   index=False,
    #                   decimal='.')
    #     print(f'\n File is writen to : {filepath}. \n')
    #     print('Download the file (as a .csv), and send it by email to:  mivieijra@meteo.be.')

    #     return

    def make_gee_plot(self, gee_map, show_stations=True, save=False, outputfile=None):
        """Make an interactive plot of a google earth dataset.

        The location of the stations can be plotted on top of it.

        Parameters
        ----------
        gee_map : str, optional
            The name of the dataset to use. This name should be present in the
            settings.gee['gee_dataset_info']. If aggregat is True, an aggregation
            scheme should included as well. The default is 'worldcover'
        show_stations : bool, optional
            If True, the stations will be plotted as markers. The default is True.
        save : bool, optional
            If True, the map will be saved as an html file in the output_folder
            as defined in the settings if the outputfile is not set. The
            default is False.
        outputfile : str, optional
            Specify the path of the html file if save is True. If None, and save
            is true, the html file will be saved in the output_folder. The
            default is None.

        Returns
        -------
        Map : geemap.foliumap.Map
            The folium Map instance.


        Warning
        ---------
        To display the interactive map a graphical backend is required, which
        is often missing on (free) cloud platforms. Therefore it is better to
        set save=True, and open the .html in your browser

        """
        # Connect to GEE
        connect_to_gee()

        # get the mapinfo
        mapinfo = self.settings.gee["gee_dataset_info"][gee_map]

        # Read in covers, numbers and labels
        covernum = list(mapinfo['colorscheme'].keys())
        colors = list(mapinfo['colorscheme'].values())
        covername = [mapinfo['categorical_mapper'][covnum] for covnum in covernum]

        # create visparams
        vis_params = {
            'min': min(covernum),
            'max': max(covernum),
            'palette': colors  # hex colors!
        }

        if 'band_of_use' in mapinfo:
            band = mapinfo['band_of_use']
        else:
            band = None

        Map = folium_plot(mapinfo=mapinfo,
                          band=band,
                          vis_params=vis_params,
                          labelnames=covername,
                          layername=gee_map,
                          legendname=f'{gee_map} covers',
                          # showmap = show,
                          )

        if show_stations:
            if not _validate_metadf(self.metadf):
                logger.warning('Not enough coordinates information is provided to plot the stations.')
            else:
                Map = add_stations_to_folium_map(Map=Map,
                                                 metadf=self.metadf)

        # Save if needed
        if save:
            if outputfile is None:
                # Try to save in the output folder
                if self.settings.IO['output_folder'] is None:
                    logger.warning('The outputfolder is not set up, use the update_settings to specify the output_folder.')

                else:
                    filename = f'gee_{gee_map}_figure.html'
                    filepath = os.path.join(self.settings.IO['output_folder'],
                                            filename)
            else:
                # outputfile is specified
                # 1. check extension
                if not outputfile.endswith('.html'):
                    outputfile = outputfile + '.html'

                filepath = outputfile

            print(f'Gee Map will be save at {filepath}')
            logger.info(f'Gee Map will be save at {filepath}')
            Map.save(filepath)
<<<<<<< HEAD
=======
        return Map
>>>>>>> 6a40ab8f


def _can_qc_be_applied(dataset, obstype, checkname):
    """Test if a qc check can be applied."""
    # test if check is already applied on the obstype
    applied_df = dataset._applied_qc
    can_be_applied = not applied_df[(applied_df['obstype'] == obstype) & (applied_df['checkname'] == checkname)].shape[0] > 0

    if not can_be_applied:
        logger.warning(f'The {checkname} check can NOT be applied on {obstype} because it was already applied on this observation type!')
        return False
    # test of all settings are present for the check on the obstype
    if checkname not in ['duplicated_timestamp', 'titan_buddy_check', 'titan_sct_resistant_check']:
        # these checks are obstype depending,
        required_keys = list(dataset.settings.qc['qc_check_settings'][checkname]['temp'].keys())  # use temp to find all required settings
        if obstype not in dataset.settings.qc['qc_check_settings'][checkname].keys():
            logger.warning(f'The {checkname} check can NOT be applied on {obstype} because none of the required check settings are found. The following are missing: {required_keys}')
            return False

        if not all([req_key in dataset.settings.qc['qc_check_settings'][checkname][obstype].keys() for req_key in required_keys]):
            # not all required settings are available
            missing_settings = [req_key for req_key in required_keys if req_key not in dataset.settings.qc['qc_check_settings'][checkname][obstype].keys()]
            logger.warning(f'The {checkname} check can NOT be applied on {obstype} because not all required check settings ar found. The following are missing: {missing_settings}')
            return False

    return True<|MERGE_RESOLUTION|>--- conflicted
+++ resolved
@@ -403,7 +403,6 @@
 
         return dataset
 
-<<<<<<< HEAD
     def add_new_observationtype(self, Obstype):
         """Add a new observation type to the known observation types.
 
@@ -453,19 +452,12 @@
                 ["x-32.0", "x/1.8"] #if the new unit is Farenheit
 
             The default is [].
-=======
-    def show_settings(self):
-        """Show detailed information of the stored Settings.
-
-        A function that prints out all the settings, structured per thematic.
->>>>>>> 6a40ab8f
 
         Returns
         -------
         None.
 
         """
-<<<<<<< HEAD
         # test if observation is present
         if not obstype in self.obstypes.keys():
             logger.warning(f'{obstype} is not a known obstype! No unit can be added.')
@@ -490,8 +482,6 @@
         None.
 
         """
-=======
->>>>>>> 6a40ab8f
         self.settings.show()
 
     def get_station(self, stationname):
@@ -671,20 +661,7 @@
                 )
         # create y label
         if y_label is None:
-<<<<<<< HEAD
             y_label = self.obstypes[obstype].get_plot_y_label()
-=======
-            try:
-                if isinstance(self.data_template[obstype]["description"], str):
-                    description = self.data_template[obstype]["description"]
-                else:
-                    description = ''
-
-                y_label = f'{self.data_template[obstype]["orig_name"]} ({self.data_template[obstype]["units"]}) \n {description}'
-            except KeyError:
-                y_label = obstype
-
->>>>>>> 6a40ab8f
         # Make plot
         ax, _colmap = timeseries_plot(
             mergedf=mergedf,
@@ -873,10 +850,7 @@
         legend=True,
         vmin=None,
         vmax=None,
-<<<<<<< HEAD
         legend_title=None,
-=======
->>>>>>> 6a40ab8f
         boundbox=[]
     ):
         """Make geospatial plot.
@@ -955,11 +929,8 @@
                 _sta = self.metadf[self.metadf['lcz'].isnull()]['lcz']
                 logger.warning(f'Stations without lcz detected: {_sta}')
                 return None
-<<<<<<< HEAD
             title = f'Local climate zones at {timeinstance}.'
             legend_title = ''
-=======
->>>>>>> 6a40ab8f
 
         # subset to timeinstance
         plotdf = xs_save(self.df, timeinstance, level="datetime")
@@ -1078,14 +1049,11 @@
         else:
             enddt = fmt_datetime_argument(enddt, self.settings.time_settings['timezone'])
 
-<<<<<<< HEAD
         # make shure bounds include required range
         Model_time_res = Modl.mapinfo[Modl.modelname]['time_res']
         startdt = startdt.floor(Model_time_res)
         enddt = enddt.ceil(Model_time_res)
 
-=======
->>>>>>> 6a40ab8f
         if stations is not None:
             if isinstance(stations, str):
                 metadf = self.metadf.loc[[stations]]
@@ -1104,24 +1072,17 @@
             Modl.get_ERA5_data(metadf=metadf,
                                startdt_utc=startdt_utc,
                                enddt_utc=enddt_utc,
-<<<<<<< HEAD
                                obstype=obstype,
                                )
-=======
-                               obstype=obstype)
->>>>>>> 6a40ab8f
 
         else:
             Modl.get_gee_dataset_data(mapname=modelname,
                                       metadf=metadf,
                                       startdt_utc=startdt_utc,
                                       enddt_utc=enddt_utc,
-<<<<<<< HEAD
                                       obstype=obstype,
                                       )
-=======
-                                      obstype=obstype)
->>>>>>> 6a40ab8f
+
         print(f'(When using the .set_model_from_csv() method, make shure the modelname of your Modeldata is {modelname})')
         logger.info(f'(When using the .set_model_from_csv() method, make shure the modelname of your Modeldata is {modelname})')
         return Modl
@@ -1959,127 +1920,6 @@
             # update the dataset and outliers
             self.df = obsdf
             if not outliersdf.empty:
-<<<<<<< HEAD
-                self.outliersdf = pd.concat([self.outliersdf, outliersdf])
-
-            # add this check to the applied checks
-            self._applied_qc = pd.concat(
-=======
-                self.outliersdf = concat_save([self.outliersdf, outliersdf])
-
-            # add this check to the applied checks
-            self._applied_qc = concat_save(
->>>>>>> 6a40ab8f
-                [
-                    self._applied_qc,
-                    conv_applied_qc_to_df(
-                        obstypes=obstype, ordered_checknames=checkname
-                    ),
-                ],
-                ignore_index=True,
-            )
-
-        else:
-            logger.warning(f'The {checkname} can NOT be applied on {obstype} because it was already applied on this observation type!')
-
-        # Revert artificial data that has been added if needed
-        if restore_altitude:  # altitude was overwritten, thus revert it
-            self.metadf['altitude'] = self.metadf["altitude_backup"]
-            self.metadf = self.metadf.drop(columns=['altitude_backup'])
-
-        elif (use_constant_altitude):
-            # when no alitude was available apriori, remove the fake constant altitude column
-            self.metadf = self.metadf.drop(columns=['altitude'])
-
-
-    def apply_titan_buddy_check(self, obstype='temp', use_constant_altitude=False):
-        """Apply the TITAN buddy check on the observations.
-
-        The buddy check compares an observation against its neighbours (i.e. buddies). The check looks for
-        buddies in a neighbourhood specified by a certain radius. The buddy check flags observations if the
-        (absolute value of the) difference between the observations and the average of the neighbours
-        normalized by the standard deviation in the circle is greater than a predefined threshold.
-
-        See the `titanlib documentation on the buddy check <https://github.com/metno/titanlib/wiki/Buddy-check>`_
-        for futher details.
-
-        The observation and outliers attributes will be updated accordingly.
-
-        Parameters
-        ----------
-        obstype : String, optional
-            Name of the observationtype you want to apply the checks on. The
-            default is 'temp'.
-        use_constant_altitude : bool, optional
-            Use a constant altitude for all stations. The default is False.
-
-        Returns
-        -------
-        None.
-
-        Note
-        -------
-        To update the check settings, use the update_titan_qc_settings method
-        of the Dataset class.
-
-        Warning
-        --------
-        To use this method, you must install titanlib. Windows users must have
-        a c++ compiler installed. See the titanlib documentation: https://github.com/metno/titanlib/wiki/Installation.
-
-        """
-        logger.info("Applying the titan buddy check")
-
-        try:
-            import titanlib
-            # Add version restrictions??
-        except ModuleNotFoundError:
-            logger.warning("Titanlib is not installed, install it manually if you want to use this functionallity.")
-            return
-
-        checkname = 'titan_buddy_check'
-
-        # 1. coordinates are available?
-        if self.metadf['lat'].isnull().any():
-            logger.warning(f'Not all coordinates are available, the {checkname} cannot be executed!')
-            return
-        if self.metadf['lon'].isnull().any():
-            logger.warning(f'Not all coordinates are available, the {checkname} cannot be executed!')
-            return
-
-        # set constant altitude if needed:
-
-        # if altitude is already available, save it to restore it after this check
-        restore_altitude = False
-        if (use_constant_altitude):
-            if ('altitulde' in self.metadf.columns):
-                self.metadf['altitude_backup'] = self.metadf['altitude']
-                restore_altitude = True
-
-            self.metadf['altitude'] = 2.  # absolut value does not matter
-
-        # 2. altitude available?
-        if ((not use_constant_altitude) & ('altitude' not in self.metadf.columns)):
-            logger.warning(f'The altitude is not known for all stations. The {checkname} cannot be executed!')
-            logger.info('(To resolve this error you can: \n *Use the Dataset.get_altitude() method \n *Set use_constant_altitude to True \n update the "altitude" column in the metadf attribute of your Dataset.')
-            return
-        if ((not use_constant_altitude) & (self.metadf['altitude'].isnull().any())):
-            logger.warning(f'The altitude is not known for all stations. The {checkname} cannot be executed!')
-            logger.info('(To resolve this error you can: \n *Use the Dataset.get_altitude() method \n *Set use_constant_altitude to True \n *Update the "altitude" column in the metadf attribute of your Dataset.)')
-            return
-
-        apliable = _can_qc_be_applied(self, obstype, checkname)
-        if apliable:
-            obsdf, outliersdf = titan_buddy_check(obsdf=self.df,
-                                                  metadf=self.metadf,
-                                                  obstype=obstype,
-                                                  checks_info=self.settings.qc["qc_checks_info"],
-                                                  checks_settings=self.settings.qc['titan_check_settings'][checkname][obstype],
-                                                  titan_specific_labeler=self.settings.qc['titan_specific_labeler'][checkname])
-
-            # update the dataset and outliers
-            self.df = obsdf
-            if not outliersdf.empty:
                 self.outliersdf = concat_save([self.outliersdf, outliersdf])
 
             # add this check to the applied checks
@@ -2105,25 +1945,27 @@
             # when no alitude was available apriori, remove the fake constant altitude column
             self.metadf = self.metadf.drop(columns=['altitude'])
 
-    def apply_titan_sct_resistant_check(self, obstype='temp'):
-        """Apply the TITAN spatial consistency test (resistant).
-
-        The SCT resistant check is a spatial consistency check which compares each observations to what is expected given the other observations in the
-        nearby area. If the deviation is large, the observation is removed. The SCT uses optimal interpolation
-        (OI) to compute an expected value for each observation. The background for the OI is computed from
-        a general vertical profile of observations in the area.
-
-        See the `titanlib documentation on the sct check <https://github.com/metno/titanlib/wiki/Spatial-consistency-test-resistant>`_
+
+    def apply_titan_buddy_check(self, obstype='temp', use_constant_altitude=False):
+        """Apply the TITAN buddy check on the observations.
+
+        The buddy check compares an observation against its neighbours (i.e. buddies). The check looks for
+        buddies in a neighbourhood specified by a certain radius. The buddy check flags observations if the
+        (absolute value of the) difference between the observations and the average of the neighbours
+        normalized by the standard deviation in the circle is greater than a predefined threshold.
+
+        See the `titanlib documentation on the buddy check <https://github.com/metno/titanlib/wiki/Buddy-check>`_
         for futher details.
 
         The observation and outliers attributes will be updated accordingly.
-
 
         Parameters
         ----------
         obstype : String, optional
             Name of the observationtype you want to apply the checks on. The
             default is 'temp'.
+        use_constant_altitude : bool, optional
+            Use a constant altitude for all stations. The default is False.
 
         Returns
         -------
@@ -2139,14 +1981,8 @@
         To use this method, you must install titanlib. Windows users must have
         a c++ compiler installed. See the titanlib documentation: https://github.com/metno/titanlib/wiki/Installation.
 
-        Warning
-        -------
-        This method is a python wrapper on titanlib c++ scripts, and it is prone
-        to segmentation faults. The perfomance of this check is thus not
-        guaranteed!
-
-        """
-        logger.info("Applying the titan SCT check")
+        """
+        logger.info("Applying the titan buddy check")
 
         try:
             import titanlib
@@ -2155,8 +1991,7 @@
             logger.warning("Titanlib is not installed, install it manually if you want to use this functionallity.")
             return
 
-        checkname = 'titan_sct_resistant_check'
-        # check if required metadata is available:
+        checkname = 'titan_buddy_check'
 
         # 1. coordinates are available?
         if self.metadf['lat'].isnull().any():
@@ -2166,24 +2001,35 @@
             logger.warning(f'Not all coordinates are available, the {checkname} cannot be executed!')
             return
 
+        # set constant altitude if needed:
+
+        # if altitude is already available, save it to restore it after this check
+        restore_altitude = False
+        if (use_constant_altitude):
+            if ('altitulde' in self.metadf.columns):
+                self.metadf['altitude_backup'] = self.metadf['altitude']
+                restore_altitude = True
+
+            self.metadf['altitude'] = 2.  # absolut value does not matter
+
         # 2. altitude available?
-        if ('altitude' not in self.metadf.columns):
+        if ((not use_constant_altitude) & ('altitude' not in self.metadf.columns)):
             logger.warning(f'The altitude is not known for all stations. The {checkname} cannot be executed!')
             logger.info('(To resolve this error you can: \n *Use the Dataset.get_altitude() method \n *Set use_constant_altitude to True \n update the "altitude" column in the metadf attribute of your Dataset.')
             return
-        if (self.metadf['altitude'].isnull().any()):
+        if ((not use_constant_altitude) & (self.metadf['altitude'].isnull().any())):
             logger.warning(f'The altitude is not known for all stations. The {checkname} cannot be executed!')
             logger.info('(To resolve this error you can: \n *Use the Dataset.get_altitude() method \n *Set use_constant_altitude to True \n *Update the "altitude" column in the metadf attribute of your Dataset.)')
             return
 
         apliable = _can_qc_be_applied(self, obstype, checkname)
         if apliable:
-            obsdf, outliersdf = titan_sct_resistant_check(obsdf=self.df,
-                                                          metadf=self.metadf,
-                                                          obstype=obstype,
-                                                          checks_info=self.settings.qc["qc_checks_info"],
-                                                          checks_settings=self.settings.qc['titan_check_settings'][checkname][obstype],
-                                                          titan_specific_labeler=self.settings.qc['titan_specific_labeler'][checkname])
+            obsdf, outliersdf = titan_buddy_check(obsdf=self.df,
+                                                  metadf=self.metadf,
+                                                  obstype=obstype,
+                                                  checks_info=self.settings.qc["qc_checks_info"],
+                                                  checks_settings=self.settings.qc['titan_check_settings'][checkname][obstype],
+                                                  titan_specific_labeler=self.settings.qc['titan_specific_labeler'][checkname])
 
             # update the dataset and outliers
             self.df = obsdf
@@ -2204,6 +2050,114 @@
         else:
             logger.warning(f'The {checkname} can NOT be applied on {obstype} because it was already applied on this observation type!')
 
+        # Revert artificial data that has been added if needed
+        if restore_altitude:  # altitude was overwritten, thus revert it
+            self.metadf['altitude'] = self.metadf["altitude_backup"]
+            self.metadf = self.metadf.drop(columns=['altitude_backup'])
+
+        elif (use_constant_altitude):
+            # when no alitude was available apriori, remove the fake constant altitude column
+            self.metadf = self.metadf.drop(columns=['altitude'])
+
+    def apply_titan_sct_resistant_check(self, obstype='temp'):
+        """Apply the TITAN spatial consistency test (resistant).
+
+        The SCT resistant check is a spatial consistency check which compares each observations to what is expected given the other observations in the
+        nearby area. If the deviation is large, the observation is removed. The SCT uses optimal interpolation
+        (OI) to compute an expected value for each observation. The background for the OI is computed from
+        a general vertical profile of observations in the area.
+
+        See the `titanlib documentation on the sct check <https://github.com/metno/titanlib/wiki/Spatial-consistency-test-resistant>`_
+        for futher details.
+
+        The observation and outliers attributes will be updated accordingly.
+
+
+        Parameters
+        ----------
+        obstype : String, optional
+            Name of the observationtype you want to apply the checks on. The
+            default is 'temp'.
+
+        Returns
+        -------
+        None.
+
+        Note
+        -------
+        To update the check settings, use the update_titan_qc_settings method
+        of the Dataset class.
+
+        Warning
+        --------
+        To use this method, you must install titanlib. Windows users must have
+        a c++ compiler installed. See the titanlib documentation: https://github.com/metno/titanlib/wiki/Installation.
+
+        Warning
+        -------
+        This method is a python wrapper on titanlib c++ scripts, and it is prone
+        to segmentation faults. The perfomance of this check is thus not
+        guaranteed!
+
+        """
+        logger.info("Applying the titan SCT check")
+
+        try:
+            import titanlib
+            # Add version restrictions??
+        except ModuleNotFoundError:
+            logger.warning("Titanlib is not installed, install it manually if you want to use this functionallity.")
+            return
+
+        checkname = 'titan_sct_resistant_check'
+        # check if required metadata is available:
+
+        # 1. coordinates are available?
+        if self.metadf['lat'].isnull().any():
+            logger.warning(f'Not all coordinates are available, the {checkname} cannot be executed!')
+            return
+        if self.metadf['lon'].isnull().any():
+            logger.warning(f'Not all coordinates are available, the {checkname} cannot be executed!')
+            return
+
+        # 2. altitude available?
+        if ('altitude' not in self.metadf.columns):
+            logger.warning(f'The altitude is not known for all stations. The {checkname} cannot be executed!')
+            logger.info('(To resolve this error you can: \n *Use the Dataset.get_altitude() method \n *Set use_constant_altitude to True \n update the "altitude" column in the metadf attribute of your Dataset.')
+            return
+        if (self.metadf['altitude'].isnull().any()):
+            logger.warning(f'The altitude is not known for all stations. The {checkname} cannot be executed!')
+            logger.info('(To resolve this error you can: \n *Use the Dataset.get_altitude() method \n *Set use_constant_altitude to True \n *Update the "altitude" column in the metadf attribute of your Dataset.)')
+            return
+
+        apliable = _can_qc_be_applied(self, obstype, checkname)
+        if apliable:
+            obsdf, outliersdf = titan_sct_resistant_check(obsdf=self.df,
+                                                          metadf=self.metadf,
+                                                          obstype=obstype,
+                                                          checks_info=self.settings.qc["qc_checks_info"],
+                                                          checks_settings=self.settings.qc['titan_check_settings'][checkname][obstype],
+                                                          titan_specific_labeler=self.settings.qc['titan_specific_labeler'][checkname])
+
+            # update the dataset and outliers
+            self.df = obsdf
+            if not outliersdf.empty:
+                self.outliersdf = concat_save([self.outliersdf, outliersdf])
+
+            # add this check to the applied checks
+            self._applied_qc = concat_save(
+                [
+                    self._applied_qc,
+                    conv_applied_qc_to_df(
+                        obstypes=obstype, ordered_checknames=checkname
+                    ),
+                ],
+                ignore_index=True,
+            )
+
+        else:
+            logger.warning(f'The {checkname} can NOT be applied on {obstype} because it was already applied on this observation type!')
+
     def combine_all_to_obsspace(self, repr_outl_as_nan=False,
                                 overwrite_outliers_by_gaps_and_missing=True):
         """Make one dataframe with all observations and their labels.
@@ -2211,7 +2165,6 @@
         Combine all observations, outliers, missing observations and gaps into
         one Dataframe. All observation types are combined an a label is added
         in a serperate column.
-<<<<<<< HEAD
 
         When gaps and missing records are updated from outliers one has to choice
         to represent these records as outliers or gaps. There can not be duplicates
@@ -2221,17 +2174,6 @@
         choice to use these values or NaN's.
         following checks!
 
-=======
-
-        When gaps and missing records are updated from outliers one has to choice
-        to represent these records as outliers or gaps. There can not be duplicates
-        in the return dataframe.
-
-        By default the observation values of the outliers are saved, one can
-        choice to use these values or NaN's.
-        following checks!
-
->>>>>>> 6a40ab8f
         Parameters
         ----------
         repr_outl_as_nan : bool, optional
@@ -2402,12 +2344,8 @@
             return None
 
         # make title
-<<<<<<< HEAD
         orig_obstype = self.obstypes[obstype].get_orig_name()
 
-=======
-        orig_obstype = self.data_template[obstype].to_dict()['orig_name']
->>>>>>> 6a40ab8f
         if stationname is None:
             title = f'Label frequency statistics on all stations for {orig_obstype}.'
         else:
@@ -2428,11 +2366,8 @@
 
     def update_outliersdf(self, add_to_outliersdf):
         """Update the outliersdf attribute."""
-<<<<<<< HEAD
-        self.outliersdf = pd.concat([self.outliersdf, add_to_outliersdf])
-=======
         self.outliersdf = concat_save([self.outliersdf, add_to_outliersdf])
->>>>>>> 6a40ab8f
+
 
     def coarsen_time_resolution(
         self, origin=None, origin_tz=None, freq=None, method=None, limit=None
@@ -2675,11 +2610,8 @@
                 stadf = stadf.set_index(["name", "datetime"])
 
                 # drop all records per statiotion for which there are no obsecvations
-<<<<<<< HEAD
                 present_obs = list(self.obstypes.keys())
-=======
-                present_obs = [col for col in stadf.columns if col in observation_types]
->>>>>>> 6a40ab8f
+
                 stadf = stadf.loc[stadf[present_obs].dropna(axis=0, how='all').index]
 
                 stadf = stadf.reset_index()
@@ -2704,11 +2636,8 @@
                 # these will be cached by the missing and gap check
                 # no_record_candidates = target_records[~target_records.isin(mergedstadf['target_datetime'])].values
 
-<<<<<<< HEAD
-                merged_df = pd.concat([merged_df, correct_mapped])
-=======
                 merged_df = concat_save([merged_df, correct_mapped])
->>>>>>> 6a40ab8f
+
                 if verbose:
                     _total_verbose_df = concat_save([_total_verbose_df, mergedstadf])
 
@@ -2879,34 +2808,7 @@
             self.update_timezone(options_kwargs['timezone'])
             logger.info(f'Set timezone = {options_kwargs["timezone"]} from options in template.')
 
-<<<<<<< HEAD
-=======
-        # Read template
-        template, options_kwargs = read_csv_template(file=self.settings.templates["template_file"],
-                                                     data_long_format=long_format)
-
-        # update the kwargs using the option kwargs (i.g. arguments from in the template)
-        logger.debug(f'Options found in the template: {options_kwargs}')
-        if 'long_format' in options_kwargs:
-            long_format = options_kwargs['long_format']
-            logger.info(f'Set long_format = {long_format} from options in template.')
-        if 'obstype' in options_kwargs:
-            obstype = options_kwargs['obstype']
-            logger.info(f'Set obstype = {obstype} from options in template.')
-        if 'obstype_unit' in options_kwargs:
-            obstype_unit = options_kwargs['obstype']
-            logger.info(f'Set obstype_unit = {obstype_unit} from options in template.')
-        if 'obstype_description' in options_kwargs:
-            obstype_description = options_kwargs['obstype_description']
-            logger.info(f'Set obstype description = {obstype_description} from options in template.')
-        if 'single' in options_kwargs:
-            self.update_default_name(options_kwargs['single'])
-            logger.info(f'Set single station name = {options_kwargs["single"]} from options in template.')
-        if 'timezone' in options_kwargs:
-            self.update_timezone(options_kwargs['timezone'])
-            logger.info(f'Set timezone = {options_kwargs["timezone"]} from options in template.')
-
->>>>>>> 6a40ab8f
+
         # Read observations into pandas dataframe
         df, template = import_data_from_csv(
             input_file=self.settings.IO["input_data_file"],
@@ -2915,10 +2817,7 @@
             obstype=obstype,  # only relevant in wide format
             obstype_units=obstype_unit,  # only relevant in wide format
             obstype_description=obstype_description,  # only relevant in wide format
-<<<<<<< HEAD
             known_obstypes=list(self.obstypes.keys()),
-=======
->>>>>>> 6a40ab8f
             kwargs_data_read=kwargs_data_read
         )
 
@@ -3023,11 +2922,7 @@
 
         # dataframe with all data of input file
         self.input_df = df.sort_index(level=['name', 'datetime'])
-<<<<<<< HEAD
         # Construct all attributes of the Dataset
-=======
-
->>>>>>> 6a40ab8f
         self._construct_dataset(
             df=df,
             freq_estimation_method=freq_estimation_method,
@@ -3035,72 +2930,6 @@
             freq_estimation_simplify_error=freq_estimation_simplify_error,
         )
 
-    # def import_data_from_database(
-    #     self, start_datetime=None, end_datetime=None, coarsen_timeres=False
-    # ):
-    #     """
-    #     Function to import data directly from the framboos database and
-    #     updating the network and station objects.
-
-    #     Parameters
-    #     ----------
-
-    #     start_datetime : datetime, optional
-    #         Start datetime of the observations. The default is None and using
-    #         yesterday's midnight.
-    #     end_datetime : datetime, optional
-    #         End datetime of the observations. The default is None and using
-    #         todays midnight.
-    #     coarsen_timeres : Bool, optional
-    #         If True, the observations will be interpolated to a coarser
-    #         time resolution as is defined in the Settings. The default
-    #         is False.
-
-    #     Returns
-    #     ----------
-
-    #     None.
-
-    #     Note
-    #     ----------
-    #     A Ugent VPN connection must be present, as well as the username and password
-    #     stored in the settings.
-
-    #     """
-    #     if start_datetime is None:
-    #         start_datetime = datetime.date.today() - datetime.timedelta(days=1)
-    #     if end_datetime is None:
-    #         end_datetime = datetime.date.today()
-
-    #     # Read observations into pandas dataframe
-    #     df = import_data_from_db(
-    #         self.settings.db, start_datetime=start_datetime, end_datetime=end_datetime
-    #     )
-
-    #     if df.empty:  # No data has, probably connection error
-    #         return
-
-    #     # Make data template
-    #     self.data_template = pd.DataFrame().from_dict(
-    #         template_to_package_space(self.settings.db["vlinder_db_obs_template"])
-    #     )
-
-    #     # convert dataframe to multiindex (datetime - name)
-    #     df = df.set_index(["name", df.index])
-    #     df = df.sort_index()
-
-    #     # If an ID has changed or not present in the metadatafile,
-    #     # the stationname and metadata is Nan
-    #     # These observations will be removed
-    #     unknown_obs = df[df.index.get_level_values("name").isnull()]
-    #     if not unknown_obs.empty:
-    #         logger.warning(
-    #             "There is an unknown station in the dataset \
-    #                        (probaply due to an ID that is not present in \
-    #                        the metadata file). This will be removed from the dataset."
-    #         )
-    #         df = df[~df.index.get_level_values("name").isnull()]
-    #     self._construct_dataset(df)
 
     def _construct_dataset(
         self,
@@ -3112,11 +2941,9 @@
         update_full_metadf=True,
     ):
         """Construct the Dataset class from a IO dataframe.
-<<<<<<< HEAD
 
         The df, metadf, outliersdf, gaps, missing timestamps and observationtypes attributes are set.
-=======
->>>>>>> 6a40ab8f
+
 
         The observations are converted to the toolkit standard units if possible.
 
@@ -3432,103 +3259,7 @@
 
         return frac_df
 
-    # def fairness_coordinates_for_alaro_25_csv_creator(self, outputfolder=None,
-    #                 filename='summerschool_modeldata_metadata.csv',
-    #                 lat_min=None, lon_min=None,
-    #                 lat_max=None, lon_max=None):
-    #     """
-    #     This is for the participants of the Cost FAIRNESS Summerschool in Ghent.
-    #     It will create a small csv file with the locations and names of your stations.
-    #     This information is needed to extract timeseries of Alaro 2.5km modeldata.
-
-    #     A spatial plot will be provided aswell. If no bounding box coordinates are given,
-    #     a boundingboux is create to encapsulate your stations.
-
-    #     A csv file will be saved in the outputfolder. Email this file to mivieijra@meteo.be.
-
-    #     Parameters
-    #     ----------
-    #     outputfolder : string, optional
-    #         The autput folder to store the csv file. If None, the default
-    #         autputfolder will be used. The default is None.
-    #     filename : string, optional
-    #         Name of the csv file. The default is
-    #         'summerschool_modeldata_metadata.csv'.
-    #     lat_min : num, optional
-    #         Minimum latitude of the bounding box. If None, a boundingbox will
-    #         be computed that fits your stations. The default is None.
-    #     lon_min : num, optional
-    #         Minimum longitude of the bounding box. If None, a boundingbox will
-    #         be computed that fits your stations. The default is None.
-    #     lat_max : num, optional
-    #         Maximum latitude of the bounding box. If None, a boundingbox will
-    #         be computed that fits your stations. The default is None.
-    #     lon_max : num, optional
-    #         Maximum longitude of the bounding box. If None, a boundingbox will
-    #         be computed that fits your stations. The default is None.
-
-    #     Returns
-    #     -------
-    #     None.
-
-    #     """
-
-    #     # checks
-    #     # check if metadata is available
-    #     if self.metadf['lat'].isnull().all():
-    #         logger.warning('No coordinates are found in the metadata. A csv cannot be created.')
-    #         return
-
-    #     if self.metadf['lon'].isnull().all():
-    #         logger.warning('No coordinates are found in the metadata. A csv cannot be created.')
-    #         return
-
-    #     if ((outputfolder is None) & (self.settings.IO['output_folder'] is None)):
-    #         logger.warning('No outputfolder is specified.')
-    #         return
-
-    #     if outputfolder is None:
-    #         outputfolder =self. settings.IO['output_folder']
-
-    #     user_bounds = [lat_min, lon_min, lat_max, lon_max]
-    #     if any([x is None for x in user_bounds]):
-    #         # use default bounds
-    #         make_bounds=True
-    #         logger.info('Since not (all) bounds are given, the bounds are the total bounds of the present stations.')
-    #     else:
-    #         make_bounds=False
-
-    #     metadf = self.metadf.copy()
-    #     metadf= metadf[metadf['lat'].notna()]
-    #     metadf= metadf[metadf['lon'].notna()]
-
-    #     if make_bounds:
-    #         # lonmin, latmin, lonmax, latmax
-    #         bounds = tuple(metadf.total_bounds)
-    #     else:
-    #         bounds = tuple([float(lon_min), float(lat_min),
-    #                         float(lon_max), float(lat_max)])
-
-    #     # add bounds as a column (avoid creating two files with data, and readin in problems in R)
-    #     metadf['bbox'] = [bounds for _ in range(len(metadf))]
-    #     # reset index so no problems in R
-    #     metadf = metadf.reset_index()
-    #     # subset to relevant columns
-    #     savedf = metadf[['name', 'lat', 'lon', 'bbox']]
-
-    #     # Write to a csv file
-    #     if not filename.endswith('.csv'):
-    #         filename += '.csv'
-
-    #     filepath = os.path.join(outputfolder, filename)
-    #     savedf.to_csv(filepath,
-    #                   sep=',',
-    #                   index=False,
-    #                   decimal='.')
-    #     print(f'\n File is writen to : {filepath}. \n')
-    #     print('Download the file (as a .csv), and send it by email to:  mivieijra@meteo.be.')
-
-    #     return
+
 
     def make_gee_plot(self, gee_map, show_stations=True, save=False, outputfile=None):
         """Make an interactive plot of a google earth dataset.
@@ -3626,10 +3357,9 @@
             print(f'Gee Map will be save at {filepath}')
             logger.info(f'Gee Map will be save at {filepath}')
             Map.save(filepath)
-<<<<<<< HEAD
-=======
+
         return Map
->>>>>>> 6a40ab8f
+
 
 
 def _can_qc_be_applied(dataset, obstype, checkname):
