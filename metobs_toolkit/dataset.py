#!/usr/bin/env python3
# -*- coding: utf-8 -*-
"""
This module contains the Dataset class and all its methods.

A Dataset holds all observations and is at the center of the
MetObs-toolkit.
"""

import os
import sys
import copy
from datetime import timedelta
import itertools
import pytz
import logging
import pandas as pd
import numpy as np
import pickle

from metobs_toolkit.settings import Settings
from metobs_toolkit.data_import import (
    import_data_from_csv,
    import_metadata_from_csv,
    read_csv_template,
)

from metobs_toolkit.printing import print_dataset_info
from metobs_toolkit.landcover_functions import (
    connect_to_gee,
    lcz_extractor,
    height_extractor,
    lc_fractions_extractor,
    _validate_metadf,
)

from metobs_toolkit.plotting_functions import (
    geospatial_plot,
    timeseries_plot,
    qc_stats_pie,
    folium_plot,
    add_stations_to_folium_map,
    make_folium_html_plot,
)

from metobs_toolkit.qc_checks import (
    gross_value_check,
    persistance_check,
    repetitions_check,
    duplicate_timestamp_check,
    step_check,
    window_variation_check,
    # invalid_input_check,
    toolkit_buddy_check,
    titan_buddy_check,
    titan_sct_resistant_check,
)


from metobs_toolkit.qc_statistics import get_freq_statistics
from metobs_toolkit.writing_files import write_dataset_to_csv

# from metobs_toolkit.missingobs import Missingob_collection

from metobs_toolkit.gap import (
    Gap,
    find_gaps,
    create_gaps_overview_df,
    # remove_gaps_from_obs,
    # remove_gaps_from_outliers,
    # missing_timestamp_and_gap_check,
    # get_gaps_indx_in_obs_space,
    # get_station_gaps,
    # apply_interpolate_gaps,
    # make_gapfill_df,
    # apply_debias_era5_gapfill,
    # gaps_to_df,
)


from metobs_toolkit.df_helpers import (
    multiindexdf_datetime_subsetting,
    fmt_datetime_argument,
    init_multiindex,
    init_multiindexdf,
    init_triple_multiindexdf,
    metadf_to_gdf,
    conv_applied_qc_to_df,
    get_freqency_series,
    value_labeled_doubleidxdf_to_triple_idxdf,
    xs_save,
    concat_save,
)

from metobs_toolkit.obstypes import tlk_obstypes
from metobs_toolkit.obstypes import Obstype as Obstype_class


from metobs_toolkit.analysis import Analysis
from metobs_toolkit.modeldata import Modeldata


logger = logging.getLogger(__name__)


# =============================================================================
# Dataset class
# =============================================================================


class Dataset:
    """Objects holding observations and methods on observations."""

    def __init__(self):
        """Construct all the necessary attributes for Dataset object."""
        logger.info("Initialise dataset")

        # Dataset with 'good' observations
        self.df = pd.DataFrame()

        # Dataset with outlier observations
        self.outliersdf = init_triple_multiindexdf()

        # self.missing_obs = None  # becomes a Missingob_collection after import
        self.gaps = None  # becomes a list of gaps

        # self.gapfilldf = init_multiindexdf()
        # self.missing_fill_df = init_multiindexdf()

        # Dataset with metadata (static)
        self.metadf = pd.DataFrame()

        # dictionary storing present observationtypes
        self.obstypes = tlk_obstypes  # init with all tlk obstypes

        # dataframe containing all information on the description and mapping
        self.data_template = pd.DataFrame()

        self._istype = "Dataset"
        self._freqs = pd.Series(dtype=object)

        self._applied_qc = pd.DataFrame(columns=["obstype", "checkname"])
        self._qc_checked_obstypes = []  # list with qc-checked obstypes

        self.settings = copy.deepcopy(Settings())

    def __str__(self):
        """Represent as text."""
        if self.df.empty:
            if self._istype == "Dataset":
                return "Empty instance of a Dataset."
            else:
                return "Empty instance of a Station."
        add_info = ""
        n_stations = self.df.index.get_level_values("name").unique().shape[0]
        n_obs_tot = self.df.shape[0]
        n_outl = self.outliersdf.shape[0]
        startdt = self.df.index.get_level_values("datetime").min()
        enddt = self.df.index.get_level_values("datetime").max()

        if (not self.metadf["lat"].isnull().all()) & (
            not self.metadf["lon"].isnull().all()
        ):
            add_info += "    *Coordinates are available for all stations."

        return (
            f"Dataset instance containing: \n \
    *{n_stations} stations \n \
    *{self.df.columns.to_list()} observation types \n \
    *{n_obs_tot} observation records \n \
    *{n_outl} records labeled as outliers \n \
    *{len(self.gaps)} gaps \n \
    *records range: {startdt} --> {enddt} (total duration:  {enddt - startdt}) \n \
    *time zone of the records: {self.settings.time_settings['timezone']} \n "
            + add_info
        )

    def __repr__(self):
        """Info representation."""
        return self.__str__()

    def __add__(self, other, gapsize=None):
        """Addition of two Datasets."""
        # important !!!!!

        # the toolkit makes a new dataframe, and assumes the df from self and other
        # to be the input data.
        # This means that missing obs, gaps, invalid and duplicated records are
        # being looked for in the concatenation of both dataset, using their current
        # resolution !

        new = Dataset()
        self_obstypes = self.df.columns.to_list().copy()
        #  ---- df ----

        # check if observation of self are also in other
        assert all([(obs in other.df.columns) for obs in self_obstypes])
        # subset obstype of other to self
        other.df = other.df[self.df.columns.to_list()]

        # remove duplicate rows
        common_indexes = self.df.index.intersection(other.df.index)
        other.df = other.df.drop(common_indexes)

        # set new df
        new.df = concat_save([self.df, other.df])
        new.df = new.df.sort_index()

        #  ----- outliers df ---------

        other_outliers = other.outliersdf.reset_index()
        other_outliers = other_outliers[other_outliers["obstype"].isin(self_obstypes)]
        other_outliers = other_outliers.set_index(["name", "datetime", "obstype"])
        new.outliersdf = concat_save([self.outliersdf, other_outliers])
        new.outliersdf = new.outliersdf.sort_index()

        #  ------- Gaps -------------
        # Gaps have to be recaluculated using a frequency assumtion from the
        # combination of self.df and other.df, thus NOT the native frequency if
        # their is a coarsening allied on either of them.
        new.gaps = []

        # ---------- metadf -----------
        # Use the metadf from self and add new rows if they are present in other
        new.metadf = concat_save([self.metadf, other.metadf])
        new.metadf = new.metadf.drop_duplicates(keep="first")
        new.metadf = new.metadf.sort_index()

        # ------- specific attributes ----------

        # Template (units and descritpions) are taken from self
        new.data_template = self.data_template

        # Inherit Settings from self
        new.settings = copy.deepcopy(self.settings)

        # Applied qc:
        # TODO:  is this oke to do?
        new._applied_qc = pd.DataFrame(columns=["obstype", "checkname"])
        new._qc_checked_obstypes = []  # list with qc-checked obstypes

        # set init_dataframe to empty
        # NOTE: this is not necesarry but users will use this method when they
        # have a datafile that is to big. So storing and overloading a copy of
        # the very big datafile is invalid for these cases.
        new.input_df = pd.DataFrame()

        # ----- Apply IO QC ---------
        # Apply only checks that are relevant on records in between self and other
        # OR
        # that are dependand on the frequency (since the freq of the .df is used,
        # which is not the naitive frequency if coarsening is applied on either. )

        new.gaps = find_gaps(new.df, known_obstypes=new.obstypes)

        # duplicate check
        new.df, dup_outl_df = duplicate_timestamp_check(
            df=new.df,
            checks_info=new.settings.qc["qc_checks_info"],
            checks_settings=new.settings.qc["qc_check_settings"],
        )

        if not dup_outl_df.empty:
            new.update_outliersdf(add_to_outliersdf=dup_outl_df)

        # update the order and which qc is applied on which obstype
        checked_obstypes = list(self.obstypes.keys())

        checknames = ["duplicated_timestamp"]  # KEEP order

        new._applied_qc = concat_save(
            [
                new._applied_qc,
                conv_applied_qc_to_df(
                    obstypes=checked_obstypes, ordered_checknames=checknames
                ),
            ],
            ignore_index=True,
        )

        return new

    def show(self, show_all_settings=False, max_disp_n_gaps=5):
        """Show detailed information of the Dataset.

        A function to print out a detailed overview information about the Dataset.

        Parameters
        ----------
        show_all_settings : bool, optional
            If True all the settings are printed out. The default is False.
        max_disp_n_gaps: int, optional
            The maximum number of gaps to display detailed information of.
        Returns
        -------
        None.

        Examples
        --------
        .. code-block:: python

            >>> import metobs_toolkit
            >>>
            >>> #Create your Dataset
            >>> dataset = metobs_toolkit.Dataset() #empty Dataset

            >>>
            >>> #Add observations to the Dataset
            >>> dataset.update_settings(
            ...                         input_data_file=metobs_toolkit.demo_datafile,
            ...                         input_metadata_file=metobs_toolkit.demo_metadatafile,
            ...                         template_file=metobs_toolkit.demo_template,
            ...                         )
            >>> dataset.import_data_from_file()
            >>>
            >>> # Print out details
            >>> dataset.show()
            --------  General ---------
            ...

        """
        logger.info("Show basic info of dataset.")

        print_dataset_info(self, show_all_settings)

    def get_info(self, show_all_settings=False, max_disp_n_gaps=5):
        """Alias of show().

        A function to print out a detailed overview information about the Dataset.

        Parameters
        ----------
        show_all_settings : bool, optional
            If True all the settings are printed out. The default is False.
        max_disp_n_gaps: int, optional
            The maximum number of gaps to display detailed information of.

        Returns
        -------
        None.

        Examples
        --------
        .. code-block:: python

            >>> import metobs_toolkit
            >>>
            >>> #Create your Dataset
            >>> dataset = metobs_toolkit.Dataset() #empty Dataset

            >>>
            >>> #Add observations to the Dataset
            >>> dataset.update_settings(
            ...                         input_data_file=metobs_toolkit.demo_datafile,
            ...                         input_metadata_file=metobs_toolkit.demo_metadatafile,
            ...                         template_file=metobs_toolkit.demo_template,
            ...                         )
            >>> dataset.import_data_from_file()
            >>>
            >>> # Print out details
            >>> dataset.get_info()
            --------  General ---------
            ...

        """
        self.show(show_all_settings, max_disp_n_gaps)

    def save_dataset(self, outputfolder=None, filename="saved_dataset.pkl"):
        """Save a Dataset instance to a (pickle) file.

        Parameters
        ----------
        outputfolder : str or None, optional
            The path to the folder to save the file. If None, the outputfolder
            from the Settings is used. The default is None.
        filename : str, optional
            The name of the output file. The default is 'saved_dataset.pkl'.

        Returns
        -------
        None.

        Examples
        --------
        .. code-block:: python

            >>> import metobs_toolkit
            >>> import os
            >>>
            >>> # Import data into a Dataset
            >>> dataset = metobs_toolkit.Dataset()
            >>> dataset.update_settings(
            ...            input_data_file=metobs_toolkit.demo_datafile,
            ...            input_metadata_file=metobs_toolkit.demo_metadatafile,
            ...            template_file=metobs_toolkit.demo_template)
            >>>
            >>> dataset.import_data_from_file()
            >>>
            >>> # Save dataset to a .pkl file
            >>> dataset.save_dataset(outputfolder=os.getcwd(),
            ...                     filename='your_saved_dataset.pkl')
            Dataset saved in ...

        """
        # check if outputfolder is known and exists
        if outputfolder is None:
            outputfolder = self.settings.IO["output_folder"]
            assert (
                outputfolder is not None
            ), "No outputfolder is given, and no outputfolder is found in the settings."

        assert os.path.isdir(outputfolder), f"{outputfolder} is not a directory!"

        # check file extension in the filename:
        if filename[-4:] != ".pkl":
            filename += ".pkl"

        full_path = os.path.join(outputfolder, filename)

        # check if file exists
        assert not os.path.isfile(full_path), f"{full_path} is already a file!"

        with open(full_path, "wb") as outp:
            pickle.dump(self, outp, pickle.HIGHEST_PROTOCOL)

        print(f"Dataset saved in {full_path}")
        logger.info(f"Dataset saved in {full_path}")

    def import_dataset(self, folder_path=None, filename="saved_dataset.pkl"):
        """Import a Dataset instance from a (pickle) file.

        Parameters
        ----------
        folder_path : str or None, optional
            The path to the folder to save the file. If None, the outputfolder
            from the Settings is used. The default is None.
        filename : str, optional
            The name of the output file. The default is 'saved_dataset.pkl'.

        Returns
        -------
        metobs_toolkit.Dataset
            The Dataset instance.

        Examples
        --------
        .. code-block:: python

            import metobs_toolkit
            import os

            # Initialize an empty Dataset
            empty_dataset = metobs_toolkit.Dataset()

            # Import the dataset
            dataset=empty_dataset.import_dataset(folder_path=os.getcwd(),
                                                 filename='your_saved_dataset.pkl')

        """
        # check if folder_path is known and exists
        if folder_path is None:
            folder_path = self.settings.IO["output_folder"]
            assert (
                folder_path is not None
            ), "No folder_path is given, and no outputfolder is found in the settings."

        assert os.path.isdir(folder_path), f"{folder_path} is not a directory!"

        full_path = os.path.join(folder_path, filename)

        # check if file exists
        assert os.path.isfile(full_path), f"{full_path} does not exist."

        with open(full_path, "rb") as inp:
            dataset = pickle.load(inp)

        # convert metadf to a geodataframe (if coordinates are available)
        dataset.metadf = metadf_to_gdf(dataset.metadf)

        return dataset

    def add_new_observationtype(self, Obstype):
        """Add a new observation type to the known observation types.

        The observation can only be added if it is not already present in the
        knonw observation types. If that is the case that you probably need to
        use use the Dataset.add_new_unit() method.

        Parameters
        ----------

            The new Obstype to add.
        Returns
        -------
        None.

        Examples
        --------
        .. code-block:: python

            >>> import metobs_toolkit
            >>> co2_concentration = metobs_toolkit.Obstype(obsname='co2',
            ...                                            std_unit='ppm')
            >>> #add other units to it (if needed)
            >>> co2_concentration.add_unit(unit_name='ppb',
            ...                            conversion=['x / 1000'], #1 ppb = 0.001 ppm
            ...                           )
            >>> #Set a description
            >>> co2_concentration.set_description(desc='The CO2 concentration measured at 2m above surface')
            >>> #Add it to a Dataset
            >>> dataset = metobs_toolkit.Dataset()
            >>> dataset.add_new_observationtype(co2_concentration)
            >>> dataset.obstypes
            {'temp': Obstype instance of temp, 'humidity': Obstype instance of humidity, 'radiation_temp': Obstype instance of radiation_temp, 'pressure': Obstype instance of pressure, 'pressure_at_sea_level': Obstype instance of pressure_at_sea_level, 'precip': Obstype instance of precip, 'precip_sum': Obstype instance of precip_sum, 'wind_speed': Obstype instance of wind, 'wind_gust': Obstype instance of wind_gust, 'wind_direction': Obstype instance of wind_direction, 'co2': Obstype instance of co2}

        """
        # Test if the obstype is of the correct class.
        if not isinstance(Obstype, Obstype_class):
            sys.exit(
                f"{Obstype} is not an instance of metobs_toolkit.obstypes.Obstype."
            )

        # Test if the obsname is already in use
        if Obstype.name in self.obstypes.keys():
            logger.warning(
                f"{Obstype.name} is already a known observation type: {self.obstypes[Obstype.name]}"
            )
            return

        # Update the known obstypes
        logger.info(f"Adding {Obstype} to the list of knonw observation types.")
        self.obstypes[Obstype.name] = Obstype

    def add_new_unit(self, obstype, new_unit, conversion_expression=[]):
        """Add a new unit to a known observation type.

        Parameters
        ----------
        obstype : str
            The observation type to add the new unit to.
        new_unit : str
            The new unit name.
        conversion_expression : list or str, optional
            The conversion expression to the standard unit of the observation
            type. The expression is a (list of) strings with simple algebraic
            operations, where x represent the value in the new unit, and the
            result is the value in the standard unit. Two examples for
            temperature (with a standard unit in Celsius):

                ["x - 273.15"] #if the new_unit is Kelvin
                ["x-32.0", "x/1.8"] #if the new unit is Farenheit

            The default is [].

        Returns
        -------
        None.

        Examples
        --------
        .. code-block:: python

            >>> import metobs_toolkit
            >>>
            >>> #Create your Dataset
            >>> dataset = metobs_toolkit.Dataset() #empty Dataset
            >>>
            >>> #Add new unit to a known obstype
            >>> dataset.add_new_unit(obstype = 'temp',
            ...                           new_unit= 'your_new_unit',
            ...                           conversion_expression = ['x+3', 'x * 2'])
            >>> # The conversion means: 1 [your_new_unit] = (1 + 3) * 2 [°C]
            >>> dataset.obstypes['temp'].get_info()
            temp observation with:
                 * standard unit: Celsius
                 * data column as None in None
                 * known units and aliases: {'Celsius': ['celsius', '°C', '°c', 'celcius', 'Celcius'], 'Kelvin': ['K', 'kelvin'], 'Farenheit': ['farenheit'], 'your_new_unit': []}
                 * description: 2m - temperature
                 * conversions to known units: {'Kelvin': ['x - 273.15'], 'Farenheit': ['x-32.0', 'x/1.8'], 'your_new_unit': ['x+3', 'x * 2']}
                 * originates from data column: None with None as native unit.
        """
        # test if observation is present
        if not obstype in self.obstypes.keys():
            logger.warning(f"{obstype} is not a known obstype! No unit can be added.")
            return

        # check if the unit is already present
        is_present = self.obstypes[obstype].test_if_unit_is_known(new_unit)
        if is_present:
            logger.info(
                f"{new_unit} is already a known unit of {self.obstypes[obstype]}"
            )
            return

        self.obstypes[obstype].add_unit(
            unit_name=new_unit, conversion=conversion_expression
        )

    def show_settings(self):
        """Show detailed information of the stored Settings.

        A function that prints out all the settings, structured per thematic.

        Returns
        -------
        None.

        Examples
        --------
        .. code-block:: python

            >>> import metobs_toolkit
            >>>
            >>> #Create your Dataset
            >>> dataset = metobs_toolkit.Dataset() #empty Dataset
            >>>
            >>> #Show default settings
            >>> dataset.show_settings()
            All settings:...

        """
        self.settings.show()

    def get_station(self, stationname):
        """Filter out one station of the Dataset.

        Extract a metobs_toolkit.Station object from the dataset by name.

        Parameters
        ----------
        stationname : string
            The name of the station.

        Returns
        -------
        metobs_toolkit.Station
            The station object.

        Examples
        --------
        .. code-block:: python

            >>> import metobs_toolkit
            >>>
            >>> #Create your Dataset
            >>> dataset = metobs_toolkit.Dataset() #empty Dataset

            >>>
            >>> #Add observations to the Dataset
            >>> dataset.update_settings(
            ...                         input_data_file=metobs_toolkit.demo_datafile,
            ...                         input_metadata_file=metobs_toolkit.demo_metadatafile,
            ...                         template_file=metobs_toolkit.demo_template,
            ...                         )
            >>> dataset.import_data_from_file()
            >>>
            >>> dataset.get_station('vlinder12')
            Dataset instance containing:
                 *1 stations
                 *['temp', 'humidity', 'radiation_temp', 'pressure', 'pressure_at_sea_level', 'precip', 'precip_sum', 'wind_speed', 'wind_gust', 'wind_direction'] observation types
                 *4320 observation records
                 *0 records labeled as outliers
                 *0 gaps
                 *0 missing observations
                 *records range: 2022-09-01 00:00:00+00:00 --> 2022-09-15 23:55:00+00:00 (total duration:  14 days 23:55:00)
                 *time zone of the records: UTC
                 *Coordinates are available for all stations.

        """
        from metobs_toolkit.station import Station

        logger.info(f"Extract {stationname} from dataset.")

        # important: make sure all station attributes are of the same time as dataset.
        # so that all methods can be inherited.

        try:
            sta_df = self.df.xs(stationname, level="name", drop_level=False)
            sta_metadf = self.metadf.loc[stationname].to_frame().transpose()
            sta_metadf.index.name = "name"
        except KeyError:
            logger.warning(f"{stationname} not found in the dataset.")
            return None

        try:
            sta_outliers = self.outliersdf.xs(
                stationname, level="name", drop_level=False
            )
        except KeyError:
            sta_outliers = init_triple_multiindexdf()

        sta_gaps = [gap for gap in self.gaps if gap.name == stationname]

        return Station(
            name=stationname,
            df=sta_df,
            outliersdf=sta_outliers,
            gaps=sta_gaps,
            # missing_obs=sta_missingobs,
            # gapfilldf=sta_gapfill,
            # missing_fill_df=sta_missingfill,
            metadf=sta_metadf,
            obstypes=self.obstypes,
            data_template=self.data_template,
            settings=self.settings,
            _qc_checked_obstypes=self._qc_checked_obstypes,
            _applied_qc=self._applied_qc,
        )

    def make_plot(
        self,
        stationnames=None,
        obstype="temp",
        colorby="name",
        starttime=None,
        endtime=None,
        title=None,
        y_label=None,
        legend=True,
        show_outliers=True,
        show_filled=True,
        _ax=None,  # needed for GUI, not recommended use
    ):
        """
        This function creates a timeseries plot for the dataset. The variable observation type
        is plotted for all stationnames from a starttime to an endtime.

        All styling attributes are extracted from the Settings.

        Parameters
        ----------

        stationnames : list, optional
            A list with stationnames to include in the timeseries. If None is given, all the stations are used, defaults to None.
        obstype : string, optional
             Fieldname to visualise. This can be an observation or station
             attribute. The default is 'temp'.
        colorby : 'label' or 'name', optional
             Indicate how colors should be assigned to the lines. 'label' will color the lines by their quality control label. 'name' will color by each station, defaults to 'name'.
        starttime : datetime.datetime, optional
             Specifiy the start datetime for the plot. If None is given it will use the start datetime of the dataset, defaults to None.
        endtime : datetime.datetime, optional
             Specifiy the end datetime for the plot. If None is given it will use the end datetime of the dataset, defaults to None.
        title : string, optional
             Title of the figure, if None a default title is generated. The default is None.
        y_label : string, optional
             y-axes label of the figure, if None a default label is generated. The default is None.
        legend : bool, optional
             If True, a legend is added to the plot. The default is True.
        show_outliers : bool, optional
             If true the observations labeld as outliers will be included in
             the plot. This is only true when colorby == 'name'. The default
             is True.
        show_filled : bool, optional
             If true the filled values for gaps and missing observations will
             be included in the plot. This is only true when colorby == 'name'.
             The default is True.


        Returns
        -------
        axis : matplotlib.pyplot.axes
             The timeseries axes of the plot is returned.

        Note
        --------
        If a timezone unaware datetime is given as an argument, it is interpreted
        as if it has the same timezone as the observations.

        Examples
        --------
        .. code-block:: python

            >>> import metobs_toolkit
            >>>
            >>> # Import data into a Dataset
            >>> dataset = metobs_toolkit.Dataset()
            >>> dataset.update_settings(
            ...                         input_data_file=metobs_toolkit.demo_datafile,
            ...                         input_metadata_file=metobs_toolkit.demo_metadatafile,
            ...                         template_file=metobs_toolkit.demo_template,
            ...                         )
            >>> dataset.import_data_from_file()
            >>>
            >>> # Make plot
            >>> dataset.make_plot(stationnames=['vlinder02', 'vlinder16'],
            ...                   obstype='temp',
            ...                   colorby='label')
            <Axes: ...

        """

        if stationnames is None:
            logger.info(f"Make {obstype}-timeseries plot for all stations")
        else:
            logger.info(f"Make {obstype}-timeseries plot for {stationnames}")

        # combine all dataframes
        mergedf = self.combine_all_to_obsspace()

        # subset to obstype
        mergedf = xs_save(mergedf, obstype, level="obstype")

        # Subset on stationnames
        if stationnames is not None:
            mergedf = mergedf[mergedf.index.get_level_values("name").isin(stationnames)]

        # Subset on start and endtime
        starttime = fmt_datetime_argument(
            starttime, self.settings.time_settings["timezone"]
        )
        endtime = fmt_datetime_argument(
            endtime, self.settings.time_settings["timezone"]
        )

        mergedf = multiindexdf_datetime_subsetting(mergedf, starttime, endtime)

        # Get plot styling attributes
        if title is None:
            if stationnames is None:
                if self._istype == "Dataset":
                    title = (
                        self.obstypes[obstype].get_orig_name() + " for all stations. "
                    )
                elif self._istype == "Station":
                    title = self.obstypes[obstype].get_orig_name() + " of " + self.name

            else:
                title = (
                    self.obstypes[obstype].get_orig_name()
                    + " for stations: "
                    + str(stationnames)
                )
        # create y label
        if y_label is None:
            y_label = self.obstypes[obstype].get_plot_y_label()
        # Make plot
        ax, _colmap = timeseries_plot(
            mergedf=mergedf,
            title=title,
            ylabel=y_label,
            colorby=colorby,
            show_legend=legend,
            show_outliers=show_outliers,
            show_filled=show_filled,
            settings=self.settings,
            _ax=_ax,
        )

        return ax

    def make_interactive_plot(
        self,
        obstype="temp",
        save=True,
        outputfile=None,
        starttime=None,
        endtime=None,
        vmin=None,
        vmax=None,
        mpl_cmap_name="viridis",
        radius=13,
        fill_alpha=0.6,
        max_fps=4,
        outlier_col="red",
        ok_col="black",
        gap_col="orange",
        fill_col="yellow",
    ):
        """Make interactive geospatial plot with time evolution.

        This function uses the folium package to make an interactive geospatial
        plot to illustrate the time evolution.



        Parameters
        ----------
        obstype : str or metobs_toolkit.Obstype, optional
            The observation type to plot. The default is 'temp'.
        save : bool, optional
            If true, the figure will be saved as an html-file. The default is True.
        outputfile : str, optional
            The path of the output html-file. The figure will be saved here, if
            save is True. If outputfile is not given, and save is True, than
            the figure will be saved in the default outputfolder (if given).
            The default is None.
        starttime : datetime.datetime, optional
             Specifiy the start datetime for the plot. If None is given it will
             use the start datetime of the dataset, defaults to None.
        endtime : datetime.datetime, optional
             Specifiy the end datetime for the plot. If None is given it will
             use the end datetime of the dataset, defaults to None.
        vmin : numeric, optional
            The value corresponding with the minimum color. If None, the
            minimum of the presented observations is used. The default is None.
        vmax : numeric, optional
            The value corresponding with the maximum color. If None, the
            maximum of the presented observations is used. The default is None.
        mpl_cmap_name : str, optional
            The name of the matplotlib colormap to use. The default is 'viridis'.
        radius : int, optional
            The radius (in pixels) of the scatters. The default is 13.
        fill_alpha : float ([0;1]), optional
            The alpha of the fill color for the scatters. The default is 0.6.
        max_fps : int (>0), optional
            The maximum allowd frames per second for the time evolution. The
            default is 4.
        outlier_col : str, optional
            The edge color of the scatters to identify an outliers. The default is 'red'.
        ok_col : str, optional
            The edge color of the scatters to identify an ok observation. The default is 'black'.
        gap_col : str, optional
            The edge color of the scatters to identify an missing/gap
            observation. The default is 'orange'.
        fill_col : str, optional
            The edge color of the scatters to identify a fillded observation.
            The default is 'yellow'.

        Returns
        -------
        m : folium.folium.map
            The interactive folium map.

        Note
        -------
        The figure will only appear when this is runned in notebooks. If you do
        not run this in a notebook, make sure to save the html file, and open it
        with a browser.

        Examples
        --------
        .. code-block:: python

            >>> import metobs_toolkit
            >>>
            >>> # Import data into a Dataset
            >>> dataset = metobs_toolkit.Dataset()
            >>> dataset.update_settings(
            ...                         input_data_file=metobs_toolkit.demo_datafile,
            ...                         input_metadata_file=metobs_toolkit.demo_metadatafile,
            ...                         template_file=metobs_toolkit.demo_template,
            ...                         )
            >>> dataset.import_data_from_file()
            >>>
            >>> # Make default interactive geospatial plot
            >>> dataset.make_interactive_plot()

        """
        # Check if obstype is known
        if isinstance(obstype, str):
            if obstype not in self.obstypes.keys():
                logger.error(
                    f"{obstype} is not found in the knonw observation types: {list(self.obstypes.keys())}"
                )
                return None
            else:
                obstype = self.obstypes[obstype]

        if save:
            if outputfile is None:
                if self.settings.IO["output_folder"] is None:
                    logger.error(
                        "No outputfile is given, and there is no default outputfolder specified."
                    )
                    return None
                else:
                    outputfile = os.path.join(
                        self.output_folder, "interactive_figure.html"
                    )
            else:
                # Check if outputfile has .html extension
                if not outputfile.endswith(".html"):
                    outputfile = outputfile + ".html"
                    logger.warning(
                        f"The .hmtl extension is added to the outputfile: {outputfile}"
                    )

        # Check if the obstype is present in the data
        if obstype.name not in self.df.columns:
            logger.error(f"{obstype.name} is not found in your the Dataset.")
            return None

        # Check if geospatial data is available
        if self.metadf["lat"].isnull().any():
            _sta = self.metadf[self.metadf["lat"].isnull()]["lat"]
            logger.error(f"Stations without coordinates detected: {_sta}")
            return None
        if self.metadf["lon"].isnull().any():
            _sta = self.metadf[self.metadf["lon"].isnull()]["lon"]
            logger.error(f"Stations without coordinates detected: {_sta}")
            return None

        # Construct dataframe
        combdf = self.combine_all_to_obsspace()
        combdf = xs_save(combdf, obstype.name, level="obstype")
        # Merge geospatial info
        combgdf = combdf.merge(
            self.metadf, how="left", left_on="name", right_index=True
        )

        # Subset on start and endtime
        starttime = fmt_datetime_argument(
            starttime, self.settings.time_settings["timezone"]
        )
        endtime = fmt_datetime_argument(
            endtime, self.settings.time_settings["timezone"]
        )
        combgdf = multiindexdf_datetime_subsetting(combgdf, starttime, endtime)
        combgdf = combgdf.reset_index()

        # to gdf
        combgdf = metadf_to_gdf(combgdf, crs=4326)

        # Make label color mapper
        label_col_map = {}
        # Ok label
        label_col_map["ok"] = ok_col
        # outlier labels
        for val in self.settings.qc["qc_checks_info"].values():
            label_col_map[val["outlier_flag"]] = outlier_col

        # missing labels (gaps and missing values)
        for val in self.settings.gap["gaps_info"].values():
            label_col_map[val["outlier_flag"]] = gap_col

        # fill labels
        for val in self.settings.missing_obs["missing_obs_fill_info"]["label"].values():
            label_col_map[val] = fill_col
        for val in self.settings.gap["gaps_fill_info"]["label"].values():
            label_col_map[val] = fill_col

        # make time estimation
        est_seconds = combgdf.shape[0] / 2411.5  # normal laptop
        logger.info(
            f'The figure will take approximatly (laptop) {"{:.1f}".format(est_seconds)} seconds to make.'
        )

        # Making the figure
        m = make_folium_html_plot(
            gdf=combgdf,
            variable_column="value",
            var_display_name=obstype.name,
            var_unit=obstype.get_standard_unit(),
            label_column="label",
            label_col_map=label_col_map,
            vmin=vmin,
            vmax=vmax,
            radius=radius,
            fill_alpha=fill_alpha,
            mpl_cmap_name=mpl_cmap_name,
            max_fps=int(max_fps),
        )
        if save:
            logger.info(f"Saving the htlm figure at {outputfile}")
            m.save(outputfile)
        return m

    def make_geo_plot(
        self,
        variable="temp",
        title=None,
        timeinstance=None,
        legend=True,
        vmin=None,
        vmax=None,
        legend_title=None,
        boundbox=[],
    ):
        """Make geospatial plot.

        This functions creates a geospatial plot for a field
        (observations or attributes) of all stations.

        If the field is timedepending, than the timeinstance is used to plot
        the field status at that datetime.

        If the field is categorical than the leged will have categorical
        values, else a colorbar is used.

        All styling attributes are extracted from the Settings.

        Parameters
        ----------
        variable : string, optional
            Fieldname to visualise. This can be an observation type or station
            or 'lcz'. The default is 'temp'.
        title : string, optional
            Title of the figure, if None a default title is generated. The default is None.
        timeinstance : datetime.datetime, optional
            Datetime moment of the geospatial plot. If None, the first occuring (not Nan) record is used. The default is None.
        legend : bool, optional
            I True, a legend is added to the plot. The default is True.
        vmin : numeric, optional
            The value corresponding with the minimum color. If None, the minimum of the presented observations is used. The default is None.
        vmax : numeric, optional
            The value corresponding with the maximum color. If None, the maximum of the presented observations is used. The default is None.
        legend_title : string, optional
            Title of the legend, if None a default title is generated. The default is None.
        boundbox : [lon-west, lat-south, lon-east, lat-north], optional
            The boundbox to indicate the domain to plot. The elemenst are numeric.
            If the list is empty, a boundbox is created automatically. The default
            is [].
        Returns
        -------
        axis : matplotlib.pyplot.geoaxes
            The geoaxes of the plot is returned.

        Note
        --------
        If a timezone unaware datetime is given as an argument, it is interpreted
        as if it has the same timezone as the observations.

        Examples
        --------
        .. code-block:: python

            >>> import metobs_toolkit
            >>>
            >>> # Import data into a Dataset
            >>> dataset = metobs_toolkit.Dataset()
            >>> dataset.update_settings(
            ...                         input_data_file=metobs_toolkit.demo_datafile,
            ...                         input_metadata_file=metobs_toolkit.demo_metadatafile,
            ...                         template_file=metobs_toolkit.demo_template,
            ...                         )
            >>> dataset.import_data_from_file()
            >>>
            >>> # Make default geospatial plot
            >>> dataset.make_geo_plot()
            <GeoAxes:...

        """
        # Load default plot settings
        # default_settings=Settings.plot_settings['spatial_geo']

        # get first (Not Nan) timeinstance of the dataset if not given
        timeinstance = fmt_datetime_argument(
            timeinstance, self.settings.time_settings["timezone"]
        )
        if timeinstance is None:
            timeinstance = self.df.dropna(subset=["temp"]).index[0][1]

        logger.info(f"Make {variable}-geo plot at {timeinstance}")

        # check coordinates if available
        if self.metadf["lat"].isnull().any():
            _sta = self.metadf[self.metadf["lat"].isnull()]["lat"]
            logger.error(f"Stations without coordinates detected: {_sta}")
            return None
        if self.metadf["lon"].isnull().any():
            _sta = self.metadf[self.metadf["lon"].isnull()]["lon"]
            logger.error(f"Stations without coordinates detected: {_sta}")
            return None

        if bool(boundbox):
            if len(boundbox) != 4:
                logger.warning(
                    f"The boundbox ({boundbox}) does not contain 4 elements! The default boundbox is used!"
                )
                boundbox = []

        # Check if LCZ if available
        if variable == "lcz":
            if self.metadf["lcz"].isnull().any():
                _sta = self.metadf[self.metadf["lcz"].isnull()]["lcz"]
                logger.warning(f"Stations without lcz detected: {_sta}")
                return None
            title = f"Local climate zones at {timeinstance}."
            legend_title = ""

        # subset to timeinstance
        plotdf = xs_save(self.df, timeinstance, level="datetime")

        # merge metadata
        plotdf = plotdf.merge(
            self.metadf, how="left", left_index=True, right_index=True
        )

        # titles
        if title is None:
            try:
                title = f"{self.obstypes[variable].get_orig_name()} at {timeinstance}."
            except KeyError:
                title = f"{variable} at {timeinstance}."

        if legend:
            if legend_title is None:
                legend_title = f"{self.obstypes[variable].get_standard_unit()}"

        axis = geospatial_plot(
            plotdf=plotdf,
            variable=variable,
            timeinstance=timeinstance,
            title=title,
            legend=legend,
            legend_title=legend_title,
            vmin=vmin,
            vmax=vmax,
            plotsettings=self.settings.app["plot_settings"],
            categorical_fields=self.settings.app["categorical_fields"],
            static_fields=self.settings.app["static_fields"],
            display_name_mapper=self.settings.app["display_name_mapper"],
            data_template=self.data_template,
            boundbox=boundbox,
        )

        return axis

    # =============================================================================
    #   Gap Filling
    # =============================================================================
    def get_modeldata(
        self,
        modelname="ERA5_hourly",
        modeldata=None,
        obstype="temp",
        stations=None,
        startdt=None,
        enddt=None,
    ):
        """Make Modeldata for the Dataset.

        Make a metobs_toolkit.Modeldata object with modeldata at the locations
        of the stations present in the dataset. This Modeldata stores timeseries
        of model data for each station.

        Parameters
        ----------
        modelname : str, optional
            Which dataset to download timeseries from. This is only used when
            no modeldata is provided. The default is 'ERA5_hourly'.
        modeldata : metobs_toolkit.Modeldata, optional
            Use the modelname attribute and the gee information stored in the
            modeldata instance to extract timeseries.
        obstype : String, optional
            Name of the observationtype you want to apply gap filling on. The
            modeldata must contain this observation type as well. The
            default is 'temp'.
        stations : string or list of strings, optional
            Stationnames to subset the modeldata to. If None, all stations will be used. The default is None.
        startdt : datetime.datetime, optional
            Start datetime of the model timeseries. If None, the start datetime of the dataset is used. The default is None.
        enddt : datetime.datetime, optional
            End datetime of the model timeseries. If None, the last datetime of the dataset is used. The default is None.

        Returns
        -------
        Modl : metobs_toolkit.Modeldata
            The extracted modeldata for period and a set of stations.

        Note
        --------
        If a timezone unaware datetime is given as an argument, it is interpreted
        as if it has the same timezone as the observations.

        Note
        ------
        When extracting large amounts of data, the timeseries data will be
        written to a file and saved on your google drive. In this case, you need
        to provide the Modeldata with the data using the .set_model_from_csv()
        method.

        Examples
        --------
        .. code-block:: python

            import metobs_toolkit

            # Import data into a Dataset
            dataset = metobs_toolkit.Dataset()
            dataset.update_settings(
                        input_data_file=metobs_toolkit.demo_datafile,
                        input_metadata_file=metobs_toolkit.demo_metadatafile,
                        template_file=metobs_toolkit.demo_template,
                        )
            dataset.import_data_from_file()

            # To limit data transfer, we define a short period
            import datetime

            tstart = datetime.datetime(2022, 9, 5)
            tend = datetime.datetime(2022, 9, 6)


            # Collect ERA5 2mT timeseries at your stations
            ERA5_data = dataset.get_modeldata(
                                    modelname="ERA5_hourly",
                                    modeldata=None,
                                    obstype="temp",
                                    stations=None,
                                    startdt=tstart,
                                    enddt=tend)

        """
        if modeldata is None:
            Modl = Modeldata(modelname)

        else:
            Modl = modeldata
            modelname = Modl.modelname

        # Filters

        if startdt is None:
            startdt = self.df.index.get_level_values("datetime").min()
        else:
            startdt = fmt_datetime_argument(
                startdt, self.settings.time_settings["timezone"]
            )

        if enddt is None:
            enddt = self.df.index.get_level_values("datetime").max()
        else:
            enddt = fmt_datetime_argument(
                enddt, self.settings.time_settings["timezone"]
            )

        # make shure bounds include required range
        Model_time_res = Modl.mapinfo[Modl.modelname]["time_res"]
        startdt = startdt.floor(Model_time_res)
        enddt = enddt.ceil(Model_time_res)

        if stations is not None:
            if isinstance(stations, str):
                metadf = self.metadf.loc[[stations]]
            if isinstance(stations, list):
                metadf = self.metadf.iloc[self.metadf.index.isin(stations)]
        else:
            metadf = self.metadf

        # Convert to UTC

        startdt_utc = startdt.astimezone(pytz.utc)
        enddt_utc = enddt.astimezone(pytz.utc)

        # fill modell with data
        if modelname == "ERA5_hourly":
            Modl.get_ERA5_data(
                metadf=metadf,
                startdt_utc=startdt_utc,
                enddt_utc=enddt_utc,
                obstypes=obstype,
            )

        else:
            Modl.get_gee_dataset_data(
                mapname=modelname,
                metadf=metadf,
                startdt_utc=startdt_utc,
                enddt_utc=enddt_utc,
                obstypes=obstype,
            )

        print(
            f"(When using the .set_model_from_csv() method, make sure the modelname of your Modeldata is {modelname})"
        )
        logger.info(
            f"(When using the .set_model_from_csv() method, make sure the modelname of your Modeldata is {modelname})"
        )
        return Modl

    def convert_outliers_to_gaps(self):
        # TODO : docstrinc + alles van de update gaps ... vervangend door deze methode

        if self.outliersdf.empty:
            print("Warning! No outliers are found to convert!")
            return

        if bool(self.gaps):
            print("Warning! The current gaps will be removed and new gaps are formed!")

        if (
            self.metadf["assumed_import_frequency"] != self.metadf["dataset_resolution"]
        ).any():
            print(
                "Warning! The current gaps are defined at a resolution different from the assumed import resolution!"
            )

        # Get start and end of timeseries (be shure to include gaps and outliers to determine start en endpoints)
        combdf = self.combine_all_to_obsspace()

        tstart = combdf.index.get_level_values("datetime").min()
        tend = combdf.index.get_level_values("datetime").max()

        # Since the outliers are Nan values in the dataset.df, and the find_gaps() method
        # looks for missing records AND invalid values (thus also nans), this method could be applied

        newgaps = find_gaps(
            df=self.df,
            known_obstypes=self.obstypes.values(),
            tstart=tstart,
            tend=tend,
            freq_series=self.metadf["dataset_resolution"],
        )

        # initialize the gapdf attributes
        for gap in newgaps:
            gap._initiate_gapdf(Dataset=self)

        # update attributes
        self.gaps = newgaps  # overwrite previous gaps !
        self.outliersdf = init_triple_multiindexdf()

    # def update_gaps_and_missing_from_outliers(self, obstype="temp", n_gapsize=None):
    #     """Interpret the outliers as missing observations.

    #     If there is a sequence
    #     of these outliers for a station, larger than n_gapsize than this will
    #     be interpreted as a gap.

    #     The outliers are not removed.

    #     Parameters
    #     ----------
    #     obstype : str, optional
    #         Use the outliers on this observation type to update the gaps and
    #         missing timestamps. The default is 'temp'.
    #     n_gapsize : int, optional
    #         The minimum number of consecutive missing observations to define
    #         as a gap. If None, n_gapsize is taken from the settings defenition
    #         of gaps. The default is None.

    #     Returns
    #     -------
    #     None.

    #     Note
    #     -------
    #     Gaps and missing observations resulting from an outlier on a specific
    #     obstype, are assumed to be gaps/missing observation for all obstypes.

    #     Note
    #     ------
    #     Be aware that n_gapsize is used for the current resolution of the Dataset,
    #     this is different from the gap check applied on the inported data, if
    #     the dataset is coarsend.

    #     Examples
    #     --------
    #     .. code-block:: python

    #         >>> import metobs_toolkit
    #         >>>
    #         >>> # Import data into a Dataset
    #         >>> dataset = metobs_toolkit.Dataset()
    #         >>> dataset.update_settings(
    #         ...                         input_data_file=metobs_toolkit.demo_datafile,
    #         ...                         input_metadata_file=metobs_toolkit.demo_metadatafile,
    #         ...                         template_file=metobs_toolkit.demo_template,
    #         ...                         )
    #         >>> dataset.import_data_from_file()
    #         >>> dataset.coarsen_time_resolution(freq='1H')
    #         >>>
    #         >>> # Apply quality control on the temperature observations
    #         >>> dataset.apply_quality_control(obstype='temp') #Using the default QC settings
    #         >>> dataset
    #         Dataset instance containing:
    #              *28 stations
    #              *['temp', 'humidity', 'radiation_temp', 'pressure', 'pressure_at_sea_level', 'precip', 'precip_sum', 'wind_speed', 'wind_gust', 'wind_direction'] observation types
    #              *10080 observation records
    #              *1932 records labeled as outliers
    #              *0 gaps
    #              *3 missing observations
    #              *records range: 2022-09-01 00:00:00+00:00 --> 2022-09-15 23:00:00+00:00 (total duration:  14 days 23:00:00)
    #              *time zone of the records: UTC
    #              *Coordinates are available for all stations.
    #         >>>
    #         >>> # Interpret the outliers as missing/gaps
    #         >>> dataset.update_gaps_and_missing_from_outliers(obstype='temp')
    #         >>> dataset
    #         Dataset instance containing:
    #              *28 stations
    #              *['temp', 'humidity', 'radiation_temp', 'pressure', 'pressure_at_sea_level', 'precip', 'precip_sum', 'wind_speed', 'wind_gust', 'wind_direction'] observation types
    #              *10080 observation records
    #              *235 records labeled as outliers
    #              *2 gaps
    #              *1473 missing observations
    #              *records range: 2022-09-01 00:00:00+00:00 --> 2022-09-15 23:00:00+00:00 (total duration:  14 days 23:00:00)
    #              *time zone of the records: UTC
    #              *Coordinates are available for all stations.

    #     """
    #     if n_gapsize is None:
    #         n_gapsize = self.settings.gap["gaps_settings"]["gaps_finder"]["gapsize_n"]
    #         if (
    #             not self.metadf["assumed_import_frequency"]
    #             .eq(self.metadf["dataset_resolution"])
    #             .all()
    #         ):
    #             logger.info(
    #                 f"The defenition of the gapsize (n_gapsize = {n_gapsize}) \
    #                            will have another effect on the update of the gaps and missing \
    #                                timestamps because coarsening is applied and the defenition \
    #                                of the gapsize is not changed."
    #             )

    #     # combine to one dataframe
    #     mergedf = self.combine_all_to_obsspace()
    #     mergedf = xs_save(mergedf, obstype, level="obstype")

    #     # ignore labels
    #     possible_outlier_labels = [
    #         vals["outlier_flag"] for vals in self.settings.qc["qc_checks_info"].values()
    #     ]

    #     # create groups when the final label changes
    #     persistance_filter = ((mergedf["label"].shift() != mergedf["label"])).cumsum()
    #     grouped = mergedf.groupby(["name", persistance_filter])

    #     # locate new gaps by size of consecutive the same final label per station
    #     group_sizes = grouped.size()
    #     large_groups = group_sizes[group_sizes > n_gapsize]

    #     # find only groups with final label as an outlier
    #     gaps = []
    #     # new_gapsdf = pd.DataFrame()
    #     new_gaps_idx = init_multiindex()
    #     for group_idx in large_groups.index:
    #         groupdf = grouped.get_group(group_idx)
    #         group_final_label = groupdf["label"].iloc[0]
    #         if group_final_label not in possible_outlier_labels:
    #             # no gap candidates
    #             continue
    #         else:
    #             gap = Gap(
    #                 name=groupdf.index.get_level_values("name")[0],
    #                 startdt=groupdf.index.get_level_values("datetime").min(),
    #                 enddt=groupdf.index.get_level_values("datetime").max(),
    #             )

    #             gaps.append(gap)
    #             new_gaps_idx = new_gaps_idx.union(groupdf.index, sort=False)

    #     # add all the outliers, that are not in the new gaps to the new missing obs
    #     new_missing_obs = mergedf[mergedf["label"].isin(possible_outlier_labels)].index
    #     new_missing_obs = new_missing_obs.drop(new_gaps_idx.to_numpy(), errors="ignore")

    #     # to series
    #     missing_obs_series = (
    #         new_missing_obs.to_frame()
    #         .reset_index(drop=True)
    #         .set_index("name")["datetime"]
    #     )
    #     # Create missing obs
    #     new_missing_collection = Missingob_collection(missing_obs_series)

    #     # update self
    #     self.gaps.extend(gaps)
    #     self.missing_obs = self.missing_obs + new_missing_collection

    #     # remove outliers that are converted to gaps
    #     self.outliersdf = remove_gaps_from_outliers(
    #         gaplist=gaps, outldf=self.outliersdf
    #     )

    #     # remove outliers that are converted to missing obs
    #     self.outliersdf = self.missing_obs.remove_missing_from_outliers(self.outliersdf)

    # =============================================================================
    #   Gap Filling
    # =============================================================================

<<<<<<< HEAD
=======
    def fill_gaps_automatic(
        self,
        modeldata,
        obstype="temp",
        max_interpolate_duration_str=None,
        overwrite_fill=False,
    ):
        """Fill the gaps by using linear interpolation or debiased modeldata.

        This method serves as a triage to select the gaps to be filled with
        linear interpolation and those to be filled using a diurnal debias
        gapfill. When the duration of a gap is smaller or equal than
        max_interpolation_duration, the linear interpolation method is applied
        else the debiased modeldata method.

        For a detailed description of these methods, we refer to the
        corresponding metobs_toolkit.Dataset.fill_gaps_linear() and
        metobs_toolkit.Dataset.fill_gaps_era5().

        Parameters
        ----------
        modeldata : metobs_toolkit.Modeldata
            The modeldata to use for the gapfill. This model data should the required
            timeseries to fill all gaps present in the dataset.
        obstype : String, optional
            Name of the observationtype you want to apply gap filling on. The
            modeldata must contain this observation type as well. The
            default is 'temp'.
        max_interpolate_duration_str : Timedelta or str, optional
            Maximum duration to apply interpolation for gapfill when using the
            automatic gapfill method. Gaps with longer durations will be filled
            using debiased modeldata. The default is None.
        overwrite_fill: bool, optional
            If a gap has already filled values, the interpolation of this gap
            is skipped if overwrite_fill is False. If set to True, the gapfill
            values and info will be overwitten. The default is False.

        Returns
        -------
        comb_df : pandas.DataFrame
            A dataframe containing all the filled records.

        Examples
        --------
        .. code-block:: python

            import metobs_toolkit

            your_dataset = metobs_toolkit.Dataset()
            your_dataset.update_settings(
                input_data_file=metobs_toolkit.demo_datafile, # path to the data file
                input_metadata_file=metobs_toolkit.demo_metadatafile,
                template_file=metobs_toolkit.demo_template,
            )
            # Specify the gap defenition
            your_dataset.update_qc_settings(gapsize_in_records = 20)

            #Update the gapsize BEFORE importing the data
            your_dataset.import_data_from_file()

            #Update the settings (definition of the period to calculate biases for)
            your_dataset.update_gap_and_missing_fill_settings(
                                                              gap_debias_prefered_leading_period_hours=24,
                                                              gap_debias_prefered_trailing_period_hours=24,
                                                              gap_debias_minimum_leading_period_hours=6,
                                                              gap_debias_minimum_trailing_period_hours=6,
                                                              )
            #(As a demonstration, we will fill the gaps of a single station. The following functions can also be
            # directly applied to the dataset.)
            your_station = your_dataset.get_station('vlinder05')


            #Get ERA5 modeldata at the location of your stations and period.
            ERA5_modeldata = your_station.get_modeldata(modelname='ERA5_hourly',
                                                        obstype='temp')

            #Use the debias method to fill the gaps
            gapfill_df = your_station.fill_gaps_automatic(modeldata=ERA5_modeldata,
                                                          max_interpolate_duration_str='6H', # <6 hours will be interpolated
                                                          obstype='temp')

        """
        #  ----------- Validate ----------------------------------------

        # check if modeldata is available
        if modeldata is None:
            logger.warning(
                "The dataset has no modeldate. Use the set_modeldata() function to add modeldata."
            )
            return None

        # check if obstype is present in eramodel
        assert (
            obstype in modeldata.df.columns
        ), f"{obstype} is not present in the modeldate: {modeldata}"

        # check if all station are present in eramodeldata
        # stations = self.gaps.to_df().index.unique().to_list()
        stations = list(set([gap.name for gap in self.gaps]))
        assert all(
            [sta in modeldata.df.index.get_level_values("name") for sta in stations]
        ), "Not all stations with gaps are in the modeldata!"

        if max_interpolate_duration_str is None:
            max_interpolate_duration_str = self.settings.gap["gaps_fill_settings"][
                "automatic"
            ]["max_interpolation_duration_str"]

        #  ------------select the method to apply gapfill per gap ----------
        interpolate_gaps = []
        debias_gaps = []

        for gap in self.gaps:
            if gap.duration <= pd.to_timedelta(max_interpolate_duration_str):
                interpolate_gaps.append(gap)
            else:
                debias_gaps.append(gap)

        # 1   ---------------Fill by interpolation ---------------------

        fill_settings_interp = self.settings.gap["gaps_fill_settings"]["linear"]

        apply_interpolate_gaps(
            gapslist=interpolate_gaps,
            obsdf=self.df,
            outliersdf=self.outliersdf,
            dataset_res=self.metadf["dataset_resolution"],
            gapfill_settings=self.settings.gap["gaps_fill_info"],
            obstype=obstype,
            method=fill_settings_interp["method"],
            max_consec_fill=fill_settings_interp["max_consec_fill"],
            overwrite_fill=overwrite_fill,
        )

        filldf_interp = make_gapfill_df(interpolate_gaps)

        # 2  --------------  Fill by debias -----------------------------

        fill_settings_debias = self.settings.gap["gaps_fill_settings"]["model_debias"]

        apply_debias_era5_gapfill(
            gapslist=debias_gaps,
            dataset=self,
            eraModelData=modeldata,
            obstype=obstype,
            debias_settings=fill_settings_debias,
            overwrite_fill=overwrite_fill,
        )

        # add label column
        filldf_debias = make_gapfill_df(debias_gaps)

        # combine both fill df's
        comb_df = concat_save([filldf_interp, filldf_debias])

        # update attr
        self.gapfilldf = comb_df

        return comb_df

    def fill_gaps_linear(self, obstype="temp", overwrite_fill=False):
        """Fill the gaps using linear interpolation.

        The gapsfilldf attribute of the Datasetinstance will be updated if
        the gaps are not filled yet or if overwrite_fill is set to True.

        Parameters
        ----------
        obstype : string, optional
            Fieldname to visualise. This can be an observation or station
            attribute. The default is 'temp'.
        overwrite_fill: bool, optional
            If a gap has already filled values, the interpolation of this gap
            is skipped if overwrite_fill is False. If set to True, the gapfill
            values and info will be overwitten. The default is False.

        Returns
        -------
        gapfilldf : pandas.DataFrame
            A dataframe containing all the filled records.

        Notes
        -----
        A schematic description of the linear gap fill:

        1. Iterate over all gaps.
        2. The gap is converted into a set of missing records (depending on the time resolution of the observations).
        3. Find a leading (the last observations before the gap) record and a trailing record (the last observation after the gap).
        4. By using the leading and trailing record an interpolation is applied to fill the missing records. A maximum consecutive fill threshold is applied, if exceeded the fill values are Nan's.
        5. The gap is updated with the interpolated values (metobs_toolkit.Gap.gapfill_df)

        Examples
        --------
        .. code-block:: python

            >>> import metobs_toolkit
            >>>
            >>> # Import data into a Dataset
            >>> dataset = metobs_toolkit.Dataset()
            >>> dataset.update_settings(
            ...                         input_data_file=metobs_toolkit.demo_datafile,
            ...                         input_metadata_file=metobs_toolkit.demo_metadatafile,
            ...                         template_file=metobs_toolkit.demo_template,
            ...                         )
            >>> dataset.import_data_from_file()
            >>> dataset.coarsen_time_resolution(freq='1H')
            >>>
            >>> # Apply quality control on the temperature observations
            >>> dataset.apply_quality_control(obstype='temp') #Using the default QC settings
            >>>
            >>> # Interpret the outliers as missing/gaps
            >>> dataset.update_gaps_and_missing_from_outliers(obstype='temp')
            >>> dataset
            Dataset instance containing:
                 *28 stations
                 *['temp', 'humidity', 'radiation_temp', 'pressure', 'pressure_at_sea_level', 'precip', 'precip_sum', 'wind_speed', 'wind_gust', 'wind_direction'] observation types
                 *10080 observation records
                 *235 records labeled as outliers
                 *2 gaps
                 *1473 missing observations
                 *records range: 2022-09-01 00:00:00+00:00 --> 2022-09-15 23:00:00+00:00 (total duration:  14 days 23:00:00)
                 *time zone of the records: UTC
                 *Coordinates are available for all stations.
            >>>
            >>> #Update the gapfill settings (else the defaults are used)
            >>> dataset.update_gap_and_missing_fill_settings(gap_interpolation_max_consec_fill=35)
            >>>
            >>> # Fill the gaps
            >>> dataset.fill_gaps_linear(obstype='temp')
                                                      temp   temp_final_label
            name      datetime
            vlinder05 2022-09-06 21:00:00+00:00  21.378710  gap_interpolation
                      2022-09-06 22:00:00+00:00  21.357419  gap_interpolation
                      2022-09-06 23:00:00+00:00  21.336129  gap_interpolation
                      2022-09-07 00:00:00+00:00  21.314839  gap_interpolation
                      2022-09-07 01:00:00+00:00  21.293548  gap_interpolation
                      2022-09-07 02:00:00+00:00  21.272258  gap_interpolation
                      2022-09-07 03:00:00+00:00  21.250968  gap_interpolation
                      2022-09-07 04:00:00+00:00  21.229677  gap_interpolation
                      2022-09-07 05:00:00+00:00  21.208387  gap_interpolation
                      2022-09-07 06:00:00+00:00  21.187097  gap_interpolation
                      2022-09-07 07:00:00+00:00  21.165806  gap_interpolation
                      2022-09-07 08:00:00+00:00  21.144516  gap_interpolation
                      2022-09-07 09:00:00+00:00  21.123226  gap_interpolation
                      2022-09-07 10:00:00+00:00  21.101935  gap_interpolation
                      2022-09-07 11:00:00+00:00  21.080645  gap_interpolation
                      2022-09-07 12:00:00+00:00  21.059355  gap_interpolation
                      2022-09-07 13:00:00+00:00  21.038065  gap_interpolation
                      2022-09-07 14:00:00+00:00  21.016774  gap_interpolation
                      2022-09-07 15:00:00+00:00  20.995484  gap_interpolation
                      2022-09-07 16:00:00+00:00  20.974194  gap_interpolation
                      2022-09-07 17:00:00+00:00  20.952903  gap_interpolation
                      2022-09-07 18:00:00+00:00  20.931613  gap_interpolation
                      2022-09-07 19:00:00+00:00  20.910323  gap_interpolation
                      2022-09-07 20:00:00+00:00  20.889032  gap_interpolation
                      2022-09-07 21:00:00+00:00  20.867742  gap_interpolation
                      2022-09-07 22:00:00+00:00  20.846452  gap_interpolation
                      2022-09-07 23:00:00+00:00  20.825161  gap_interpolation
                      2022-09-08 00:00:00+00:00  20.803871  gap_interpolation
                      2022-09-08 01:00:00+00:00  20.782581  gap_interpolation
                      2022-09-08 02:00:00+00:00  20.761290  gap_interpolation
                      2022-09-08 03:00:00+00:00  20.740000  gap_interpolation
                      2022-09-08 04:00:00+00:00  20.718710  gap_interpolation
                      2022-09-08 05:00:00+00:00  20.697419  gap_interpolation
                      2022-09-08 06:00:00+00:00  20.676129  gap_interpolation
                      2022-09-08 07:00:00+00:00  20.654839  gap_interpolation
            >>> dataset.get_gaps_info()
            Gap for vlinder05 with:...

        """
        # TODO logging
        fill_settings = self.settings.gap["gaps_fill_settings"]["linear"]

        # fill gaps
        apply_interpolate_gaps(
            gapslist=self.gaps,
            obsdf=self.df,
            outliersdf=self.outliersdf,
            dataset_res=self.metadf["dataset_resolution"],
            gapfill_settings=self.settings.gap["gaps_fill_info"],
            obstype=obstype,
            method=fill_settings["method"],
            max_consec_fill=fill_settings["max_consec_fill"],
            overwrite_fill=overwrite_fill,
        )

        # get gapfilldf
        gapfilldf = make_gapfill_df(self.gaps)

        # update attr
        self.gapfilldf = gapfilldf

        return gapfilldf

    def fill_missing_obs_linear(self, obstype="temp"):
        """Interpolate missing observations.

        Fill in the missing observation rectords using interpolation. The
        missing_fill_df attribute of the Dataset will be updated.

        Parameters
        ----------
        obstype : string, optional
            Fieldname to visualise. This can be an observation or station
            attribute. The default is 'temp'.

        Returns
        -------
        None.

        Notes
        -----
        A schematic description of the linear fill of missing observations:

        1. Iterate over all missing observations.
        2. The missing observations are converted into a set of missing records (depending on the time resolution of the observations).
        3. Find a leading (the last observations before the missing observation) record and a trailing record (the last observation after the missing observation).
        4. By using the leading and trailing records, interpolation is applied to fill the missing records.
        5. The missing record is updated with the interpolated values (metobs_toolkit.Gap.gapfill_df).

        Examples
        --------
        .. code-block:: python

            >>> import metobs_toolkit
            >>>
            >>> # Import data into a Dataset
            >>> dataset = metobs_toolkit.Dataset()
            >>> dataset.update_settings(
            ...                         input_data_file=metobs_toolkit.demo_datafile,
            ...                         input_metadata_file=metobs_toolkit.demo_metadatafile,
            ...                         template_file=metobs_toolkit.demo_template,
            ...                         )
            >>> dataset.import_data_from_file()
            >>> dataset.coarsen_time_resolution(freq='1H')
            >>>
            >>> # Apply quality control on the temperature observations
            >>> dataset.apply_quality_control(obstype='temp') #Using the default QC settings
            >>>
            >>> # Interpret the outliers as missing/gaps
            >>> dataset.update_gaps_and_missing_from_outliers(obstype='temp')
            >>> dataset
            Dataset instance containing:
                 *28 stations
                 *['temp', 'humidity', 'radiation_temp', 'pressure', 'pressure_at_sea_level', 'precip', 'precip_sum', 'wind_speed', 'wind_gust', 'wind_direction'] observation types
                 *10080 observation records
                 *235 records labeled as outliers
                 *2 gaps
                 *1473 missing observations
                 *records range: 2022-09-01 00:00:00+00:00 --> 2022-09-15 23:00:00+00:00 (total duration:  14 days 23:00:00)
                 *time zone of the records: UTC
                 *Coordinates are available for all stations.
            >>>
            >>> # Fill the missing observations
            >>> dataset.fill_missing_obs_linear(obstype='temp')
            >>> dataset.missing_obs.get_info()
            -------- Missing observations info --------
            (Note: missing observations are defined on the frequency estimation of the native dataset.)
              * 1473 missing observations
              * For 28 stations
              * Missing observations are filled with interpolate for:
                temp:
                                                       temp
            name      datetime
            vlinder01 2022-09-08 08:00:00+00:00  18.630303
                      2022-09-07 23:00:00+00:00  17.512121
                      2022-09-08 00:00:00+00:00  17.636364
                      2022-09-08 02:00:00+00:00  17.884848
                      2022-09-08 03:00:00+00:00  18.009091
            ...

        """
        # TODO logging
        fill_settings = self.settings.missing_obs["missing_obs_fill_settings"]["linear"]
        fill_info = self.settings.missing_obs["missing_obs_fill_info"]

        # fill missing obs
        self.missing_obs.interpolate_missing(
            obsdf=self.df,
            resolutionseries=self.metadf["dataset_resolution"],
            obstype=obstype,
            method=fill_settings["method"],
        )

        missing_fill_df = self.missing_obs.fill_df

        missing_fill_df[obstype + "_" + fill_info["label_columnname"]] = fill_info[
            "label"
        ]["linear"]

        # Update attribute

        self.missing_fill_df = missing_fill_df

    def get_gaps_df(self):
        """
        List all gaps into an overview dataframe.

        Returns
        -------
        pandas.DataFrame
            A DataFrame with stationnames as index, and the start, end and duretion
            of the gaps as columns.

        Examples
        --------
        .. code-block:: python

            >>> import metobs_toolkit
            >>>
            >>> # Import data into a Dataset
            >>> dataset = metobs_toolkit.Dataset()
            >>> dataset.update_settings(
            ...                         input_data_file=metobs_toolkit.demo_datafile,
            ...                         input_metadata_file=metobs_toolkit.demo_metadatafile,
            ...                         template_file=metobs_toolkit.demo_template,
            ...                         )
            >>> dataset.import_data_from_file()
            >>> dataset.coarsen_time_resolution(freq='1H')
            >>>
            >>> # Apply quality control on the temperature observations
            >>> dataset.apply_quality_control(obstype='temp') #Using the default QC settings
            >>>
            >>> # Interpret the outliers as missing/gaps
            >>> dataset.update_gaps_and_missing_from_outliers(obstype='temp')
            >>> dataset
            Dataset instance containing:
                 *28 stations
                 *['temp', 'humidity', 'radiation_temp', 'pressure', 'pressure_at_sea_level', 'precip', 'precip_sum', 'wind_speed', 'wind_gust', 'wind_direction'] observation types
                 *10080 observation records
                 *235 records labeled as outliers
                 *2 gaps
                 *1473 missing observations
                 *records range: 2022-09-01 00:00:00+00:00 --> 2022-09-15 23:00:00+00:00 (total duration:  14 days 23:00:00)
                 *time zone of the records: UTC
                 *Coordinates are available for all stations.
            >>> dataset.get_gaps_df()
                                      start_gap                   end_gap        duration
            name
            vlinder05 2022-09-06 21:00:00+00:00 2022-09-13 06:00:00+00:00 6 days 09:00:00
            vlinder05 2022-09-13 20:00:00+00:00 2022-09-15 23:00:00+00:00 2 days 03:00:00


        """
        return gaps_to_df(self.gaps)

>>>>>>> c5290ed7
    def get_gaps_info(self):
        """Print out detailed information of the gaps.

        Returns
        -------
        None.

        Examples
        --------

        .. code-block:: python

            >>> import metobs_toolkit
            >>>
            >>> # Import data into a Dataset
            >>> dataset = metobs_toolkit.Dataset()
            >>> dataset.update_settings(
            ...                         input_data_file=metobs_toolkit.demo_datafile,
            ...                         input_metadata_file=metobs_toolkit.demo_metadatafile,
            ...                         template_file=metobs_toolkit.demo_template,
            ...                         )
            >>> dataset.import_data_from_file()
            >>> dataset.coarsen_time_resolution(freq='1H')
            >>>
            >>> # Apply quality control on the temperature observations
            >>> dataset.apply_quality_control(obstype='temp') #Using the default QC settings
            >>>
            >>> # Interpret the outliers as missing/gaps
            >>> dataset.update_gaps_and_missing_from_outliers(obstype='temp')
            >>> dataset
            Dataset instance containing:
                 *28 stations
                 *['temp', 'humidity', 'radiation_temp', 'pressure', 'pressure_at_sea_level', 'precip', 'precip_sum', 'wind_speed', 'wind_gust', 'wind_direction'] observation types
                 *10080 observation records
                 *235 records labeled as outliers
                 *2 gaps
                 *1473 missing observations
                 *records range: 2022-09-01 00:00:00+00:00 --> 2022-09-15 23:00:00+00:00 (total duration:  14 days 23:00:00)
                 *time zone of the records: UTC
                 *Coordinates are available for all stations.
            >>> dataset.get_gaps_info()
            Gap for vlinder05 with:
            ---- Gap info -----
            (Note: gaps are defined on the frequency estimation of the native dataset.)
              * Start gap: 2022-09-06 21:00:00+00:00
              * End gap: 2022-09-13 06:00:00+00:00
              * Duration gap: 6 days 09:00:00
            ---- Gap fill info -----
            (No gapfill applied)
            Gap for vlinder05 with:
            ---- Gap info -----
            (Note: gaps are defined on the frequency estimation of the native dataset.)
              * Start gap: 2022-09-13 20:00:00+00:00
              * End gap: 2022-09-15 23:00:00+00:00
              * Duration gap: 2 days 03:00:00
            ---- Gap fill info -----
            (No gapfill applied)

        """
        gaps_infodf_list = []
        for gap in self.gaps:
            gaps_infodf_list.append(
                pd.DataFrame(
                    data={
                        "name": [gap.name],
                        "obstype": [gap.obstype.name],
                        "start": [gap.startdt],
                        "end": [gap.enddt],
                        "duration": [gap.duration],
                        "gapfill_status": [gap._get_gapfill_status()],
                        "gap_exits_in_osbspace": [gap.does_gap_holds_missing_records()],
                    }
                )
            )

        gapinfodf = pd.concat(gaps_infodf_list).reset_index(drop=True)
        print("---- Gap info ----")
        if not bool(self.gaps):
            print("No gaps are detected.")
            return

        print(f" A total of {gapinfodf.shape[0]} was found with:")

        print(f' * for the following stations: {list(set(gapinfodf["name"]))}')
        for gapobs in gapinfodf["obstype"].unique():
            subgap = gapinfodf[gapinfodf["obstype"] == gapobs]
            exists = subgap[subgap["gap_exits_in_osbspace"]]
            print(
                f" * {subgap.shape[0]} gaps for {gapobs} of which {exists.shape[0]} gaps exists are real."
            )
            status_counts = exists["gapfill_status"].value_counts().to_dict()
            for key, val in status_counts.items():
                print(f"  - {key} for {val} of the real ones.")

    # def get_missing_obs_info(self):
    #     """Print out detailed information of the missing observations.

    #     Returns
    #     -------
    #     None.

    #     Examples
    #     --------

    #     .. code-block:: python

    #         >>> import metobs_toolkit
    #         >>>
    #         >>> # Import data into a Dataset
    #         >>> dataset = metobs_toolkit.Dataset()
    #         >>> dataset.update_settings(
    #         ...                         input_data_file=metobs_toolkit.demo_datafile,
    #         ...                         input_metadata_file=metobs_toolkit.demo_metadatafile,
    #         ...                         template_file=metobs_toolkit.demo_template,
    #         ...                         )
    #         >>> dataset.import_data_from_file()
    #         >>> dataset.coarsen_time_resolution(freq='1H')
    #         >>>
    #         >>> # Apply quality control on the temperature observations
    #         >>> dataset.apply_quality_control(obstype='temp') #Using the default QC settings
    #         >>>
    #         >>> # Interpret the outliers as missing/gaps
    #         >>> dataset.update_gaps_and_missing_from_outliers(obstype='temp')
    #         >>> dataset
    #         Dataset instance containing:
    #              *28 stations
    #              *['temp', 'humidity', 'radiation_temp', 'pressure', 'pressure_at_sea_level', 'precip', 'precip_sum', 'wind_speed', 'wind_gust', 'wind_direction'] observation types
    #              *10080 observation records
    #              *235 records labeled as outliers
    #              *2 gaps
    #              *1473 missing observations
    #              *records range: 2022-09-01 00:00:00+00:00 --> 2022-09-15 23:00:00+00:00 (total duration:  14 days 23:00:00)
    #              *time zone of the records: UTC
    #              *Coordinates are available for all stations.
    #         >>> dataset.get_missing_obs_info()
    #         -------- Missing observations info --------
    #         (Note: missing observations are defined on the frequency estimation of the native dataset.)
    #           * 1473 missing observations
    #           * For 28 stations
    #           * The missing observations are not filled.
    #         (More details on the missing observation can be found in the .series and .fill_df attributes.)

    #     """
    #     # empty obs protector in the .get_info method.
    #     self.missing_obs.get_info()

    def get_analysis(self, add_gapfilled_values=False):
        """Create an Analysis instance from the Dataframe.

        Parameters
        ----------
        add_gapfilled_values : bool, optional
            If True, all filled values (from gapfill and missing observation fill),
            are added to the analysis records aswell. The default is False.

        Returns
        -------
        metobs_toolkit.Analysis
            The Analysis instance of the Dataset.

        Examples
        --------

        .. code-block:: python

            >>> import metobs_toolkit
            >>>
            >>> # Import data into a Dataset
            >>> dataset = metobs_toolkit.Dataset()
            >>> dataset.update_settings(
            ...                         input_data_file=metobs_toolkit.demo_datafile,
            ...                         input_metadata_file=metobs_toolkit.demo_metadatafile,
            ...                         template_file=metobs_toolkit.demo_template,
            ...                         )
            >>> dataset.import_data_from_file()
            >>> dataset.coarsen_time_resolution(freq='1H')
            >>>
            >>> # Create an Analysis from the dataset
            >>> analysis = dataset.get_analysis()
            >>> analysis
            Analysis instance containing:
                 *28 stations
                 *['temp', 'humidity', 'radiation_temp', 'pressure', 'pressure_at_sea_level', 'precip', 'precip_sum', 'wind_speed', 'wind_gust', 'wind_direction'] observation types
                 *10080 observation records
                 ...

        """
        # combine all to obsspace and include gapfill
        if add_gapfilled_values:
            mergedf = self.combine_all_to_obsspace()

            # gapsfilled labels
            gapfill_settings = self.settings.gap["gaps_fill_info"]
            gapfilllabels = [val for val in gapfill_settings["label"].values()]

            # missingfilled labels
            missingfill_settings = self.settings.missing_obs["missing_obs_fill_info"]
            missingfilllabels = [val for val in missingfill_settings["label"].values()]

            # get all labels
            fill_labels = gapfilllabels.copy()
            fill_labels.extend(missingfilllabels)
            fill_labels.append("ok")

            df = mergedf[mergedf["label"].isin(fill_labels)]
            df = df[["value"]]
            df = df.unstack(level="obstype")
            df = df.droplevel(level=0, axis=1)
        else:
            df = self.df

        return Analysis(
            obsdf=df,
            metadf=self.metadf,
            settings=self.settings,
            data_template=self.data_template,
        )

<<<<<<< HEAD
=======
    def fill_gaps_era5(
        self, modeldata, method="debias", obstype="temp", overwrite_fill=False
    ):
        """Fill the gaps using a diurnal debiased modeldata approach.


        Parameters
        ----------
        modeldata : metobs_toolkit.Modeldata
            The modeldata to use for the gapfill. This model data should the required
            timeseries to fill all gaps present in the dataset.
        method : 'debias', optional
            Specify which method to use. The default is 'debias'.
        obstype : String, optional
           Name of the observationtype you want to apply gap filling on. The
           modeldata must contain this observation type as well. The
           default is 'temp'.
        overwrite_fill: bool, optional
            If a gap has already filled values, the interpolation of this gap
            is skipped if overwrite_fill is False. If set to True, the gapfill
            values and info will be overwitten. The default is False.

        Returns
        -------
        Gapfilldf : pandas.DataFrame
            A dataframe containing all gap filled values and the use method.

        Notes
        -----
        A schematic description of the fill_gaps_era5 method:

        1. Modeldata is converted to the timezone of the observations.
        2. Iterate over all gaps.
            * The gap is converted into a set of missing records (depending on the time resolution of the observations).
            * Find a leading and trailing period. These periods are a subset
              of observations respectively before and after the gap. The size
              of these subsets is set by a target size (in records) and a minimum
              size (in records). If the subset of observations is smaller than
              the corresponding minimum size, the gap cannot be filled.
            * Modeldata, for the corresponding station and observation type, is extracted for the leading and trailing period.
            * By comparing the model data with the observations of the
              leading and trailing period, and grouping all records to their
              timestamp (i.g. diurnal categories), biasses are computed.
            * Modeldata for the missing records is extracted.
            * Weights ([0;1]) are computed for each gap record, representing
              the normalized distance (in time), to the beginning and end of
              the gap.
            * The modeldata at the missing records is then corrected by
              a weighted sum of the leading and trailing biases at the
              corresponding timestamp. In general, this means that the diurnal
              trend of the observations is restored as well as possible.
        3. The gap is updated with the interpolated values (metobs_toolkit.Gap.gapfill_df)

        Note
        -------
        A scientific publication on the performance of this technique is expected.

        Examples
        --------
        .. code-block:: python

            import metobs_toolkit

            your_dataset = metobs_toolkit.Dataset()
            your_dataset.update_settings(
                input_data_file=metobs_toolkit.demo_datafile, # path to the data file
                input_metadata_file=metobs_toolkit.demo_metadatafile,
                template_file=metobs_toolkit.demo_template,
            )
            # Specify the gap defenition
            your_dataset.update_qc_settings(gapsize_in_records = 20)

            #Update the gapsize BEFORE importing the data
            your_dataset.import_data_from_file()

            #Update the settings (definition of the period to calculate biases for)
            your_dataset.update_gap_and_missing_fill_settings(
                                                              gap_debias_prefered_leading_period_hours=24,
                                                              gap_debias_prefered_trailing_period_hours=24,
                                                              gap_debias_minimum_leading_period_hours=6,
                                                              gap_debias_minimum_trailing_period_hours=6,
                                                              )
            #(As a demonstration, we will fill the gaps of a single station. The following functions can also be
            # directly applied to the dataset.)
            your_station = your_dataset.get_station('vlinder05')


            #Get ERA5 modeldata at the location of your stations and period.
            ERA5_modeldata = your_station.get_modeldata(modelname='ERA5_hourly',
                                                        obstype='temp')

            #Use the debias method to fill the gaps
            gapfill_df = your_station.fill_gaps_era5(modeldata=ERA5_modeldata,
                                                     obstype='temp')

        """
        # check if modeldata is available
        if modeldata is None:
            logger.warning(
                "The dataset has no modeldate. Use the set_modeldata() function to add modeldata."
            )
            return None
        # check if obstype is present in eramodel
        assert (
            obstype in modeldata.df.columns
        ), f"{obstype} is not present in the modeldate: {modeldata}"
        # check if all station are present in eramodeldata
        # stations = self.gaps.to_df().index.unique().to_list()
        stations = list(set([gap.name for gap in self.gaps]))
        assert all(
            [sta in modeldata.df.index.get_level_values("name") for sta in stations]
        ), "Not all stations with gaps are in the modeldata!"

        if method == "debias":
            fill_settings_debias = self.settings.gap["gaps_fill_settings"][
                "model_debias"
            ]

            apply_debias_era5_gapfill(
                gapslist=self.gaps,
                dataset=self,
                eraModelData=modeldata,
                obstype=obstype,
                debias_settings=fill_settings_debias,
                overwrite_fill=overwrite_fill,
            )

            # get fill df
            filldf = make_gapfill_df(self.gaps)
        else:
            sys.exit(f"{method} not implemented yet")

        # update attribute
        self.gapfilldf = filldf

        return filldf

>>>>>>> c5290ed7
    def write_to_csv(
        self,
        obstype=None,
        filename=None,
        include_outliers=True,
        include_fill_values=True,
        add_final_labels=True,
        use_tlk_obsnames=True,
        overwrite_outliers_by_gaps_and_missing=True,
        seperate_metadata_file=True,
    ):
        """Write Dataset to a csv file.

        Write the dataset to a file where the observations, metadata and
        (if available) the quality labels per observation type are merged
        together.

        A final qualty control label for each
        quality-controlled-observation type can be added in the outputfile.

        The file will be written to the outputfolder specified in the settings.

        Parameters
        ----------
        obstype : string, optional
            Specify an observation type to subset all observations to. If None,
            all available observation types are written to file. The default is
            None.
        filename : string, optional
            The name of the output csv file. If none, a standard-filename
            is generated based on the period of data. The default is None.
        include_outliers : bool, optional
            If True, the outliers will be present in the csv file. The default is True.
        include_fill_values : bool, optional
            If True, the filled gap and missing observation values will be
            present in the csv file. The default is True.
        add_final_labels : bool, optional
            If True, a column is added containing the final label of an observation. The default is True.
        use_tlk_obsnames : bool, optional
            If True, the standard naming of the metobs_toolkit is used, else
            the original names for obstypes is used. The default is True.
        overwrite_outliers_by_gaps_and_missing : bool, optional
            If the gaps and missing observations are updated using outliers,
            interpret these records as gaps/missing outliers if True. Else these
            will be interpreted as outliers. The default is True.
        seperate_metadata_file : bool, optional
            If true, the metadat is written to a seperate file, else the metadata
            is merged to the observation in one file. The default is True.
        Returns
        -------
        None.

        Examples
        --------
        .. code-block:: python

            >>> import metobs_toolkit
            >>> import os
            >>>
            >>> # Import data into a Dataset
            >>> dataset = metobs_toolkit.Dataset()
            >>> dataset.update_settings(
            ...            input_data_file=metobs_toolkit.demo_datafile,
            ...            input_metadata_file=metobs_toolkit.demo_metadatafile,
            ...            template_file=metobs_toolkit.demo_template)
            >>>
            >>> dataset.import_data_from_file()
            >>>
            >>> # Save dataset to a .csv file
            >>> dataset.update_settings(output_folder = os.getcwd())
            >>> dataset.write_to_csv(filename='your_saved_table.csv')
            write metadata to file: ...
            write dataset to file: ...

        """
        logger.info("Writing the dataset to a csv file")

        assert (
            not self.settings.IO["output_folder"] is None
        ), "Specify Settings.output_folder in order to export a csv."

        assert os.path.isdir(
            self.settings.IO["output_folder"]
        ), f'The outputfolder: \
            {self.settings.IO["output_folder"]} is not found. '

        # combine all dataframes
        mergedf = self.combine_all_to_obsspace(
            overwrite_outliers_by_gaps_and_missing=overwrite_outliers_by_gaps_and_missing
        )  # with outliers
        # Unstack mergedf
        # remove duplicates
        mergedf = mergedf[~mergedf.index.duplicated(keep="first")]

        # drop outliers if required
        if not include_outliers:
            outlier_labels = [
                var["outlier_flag"] for var in self.settings.qc["qc_checks_info"]
            ]
            mergedf = mergedf[~mergedf["label"].isin(outlier_labels)]

        # drop fill values if required
        if not include_fill_values:
            fill_labels = [
                "gap fill",
                "missing observation fill",
            ]  # toolkit representation labels
            mergedf = mergedf[~mergedf["toolkit_representation"].isin(fill_labels)]

        if obstype is not None:
            mergedf = xs_save(mergedf, obstype, level="obstype", drop_level=False)

        # Map obstypes columns
        if not use_tlk_obsnames:
            mapper = {
                col: self.obstypes[col].get_orig_name() for col in self.obstypes.keys()
            }
            mergedf = mergedf.reset_index()
            mergedf["new_names"] = mergedf["obstype"].map(mapper)
            mergedf = mergedf.drop(columns=["obstype"])
            mergedf = mergedf.rename(columns={"new_names": "obstype"})
            mergedf = mergedf.set_index(["name", "datetime", "obstype"])

        mergedf = mergedf.unstack("obstype")

        # to one level for the columns
        mergedf.columns = [" : ".join(col).strip() for col in mergedf.columns.values]

        # columns to write
        write_dataset_to_csv(
            df=mergedf,
            metadf=self.metadf,
            filename=filename,
            outputfolder=self.settings.IO["output_folder"],
            location_info=self.settings.app["location_info"],
            seperate_metadata_file=seperate_metadata_file,
        )

    # =============================================================================
    #     Quality control
    # =============================================================================
    def apply_quality_control(
        self,
        obstype="temp",
        gross_value=True,
        persistance=True,
        repetitions=True,
        step=True,
        window_variation=True,
    ):
        """Apply quality control methods to the dataset.

        The default settings are used, and can be changed in the
        settings_files/qc_settings.py

        The checks are performed in a sequence: gross_vallue -->
        persistance --> ..., Outliers by a previous check are ignored in the
        following checks!

        The dataset is updated inline.

        Parameters
        ----------
        obstype : String, optional
            Name of the observationtype you want to apply the checks on. The
            default is 'temp'.
        gross_value : Bool, optional
            If True the gross_value check is applied if False not. The default
            is True.
        persistance : Bool, optional
            If True the persistance check is applied if False not. The default
            is True.. The default is True.
        repetition : Bool, optional
            If True the repetations check is applied if False not. The default
            is True.
        step : Bool, optional
            If True the step check is applied if False not. The default is True.
        window_variation : Bool, optional
            If True the window_variation check is applied if False not. The
            default is True.

        Returns
        ---------
        None.

        Notes
        -----
        A schematic description of the quality control checks.

        Gross value check
        ==================
        This check looks for outliers based on unrealistic values

        1. Find observations that exceed a minimum and maximum value threshold.
        2. These observations are labeled as outliers.

        Persistence check
        =================
        Test observations to change over a specific period.

        1. Find the stations that have a maximum assumed observation frequency
           that does not exceed the minimum number of records for moving window
           size. The window size is defined by a duration.
        2. Subset to those stations.
        3. For each station, a moving window scan is applied that validates if
           there is variation in the observations (NaN's are excluded). The
           validation is only applied when a sufficient amount of records are
           found in the window specified by a threshold.
        4. After the scan, all records found in the windows without variation
           are labeled as outliers.

        Repetitions check
        =================
        Test if observation changes after a number of records.

        1. For each station, make a group of consecutive records for which
           the values do not change.
        2. Filter those groups that have more records than the maximum valid
           repetitions.
        3. All the records in these groups are labeled as outliers

        Note
        -----
          The repetitions check is similar to the persistence check, but not identical.
          The persistence check uses thresholds that are meteorologically based (i.g. the moving window is defined by a duration),
          in contrast to the repetitions check whose thresholds are instrumentally based (i.g. the "window" is defined by a number of records.)

        Step check
        ============
        Test if observations do not produce unphysical spikes in time series.

        1. Iterate over all the stations.
        2. Get the observations of the stations (i.g. drop the previously labeled outliers represented by NaN's).
        3. Find the observations for which:

           * The increase between two consecutive records is larger than the
             threshold. This threshold is defined by a maximum increase per second
             multiplied by the timedelta (in seconds) between the consecutive
             records.
           * Similar filter for a decrease.
        4. The found observations are labeled as outliers.

        Note
        -----
          In general, for temperatures,  the decrease threshold is set less stringent than the increase
          threshold. This is because a temperature drop is meteorologycally more
          common than a sudden increase which is often the result of a radiation error.

        Window Variation check
        =======================
        Test if the variation is found in a moving window.

        1. Find the stations that have a maximum assumed observation frequency
           that does not exceed the minimum number of records for moving window
           size. The window size is defined by a duration.
        2. Compute the maximum increase and decrease thresholds for a window.
           This is done by multiplying the maximum increase per second by the
           window size in seconds.
        3. For each station, a moving window scan is applied that validates if
           the maximum increase/decrease thresholds are exceeded. This is done
           by comparison of the minimum and maximum values inside the window. The
           validation is only applied when a sufficient amount of records are
           found in the window specified by a threshold.
        4. After the scan, *all* records found in the window that exceed one
           of these thresholds are labeled as outliers.


        Examples
        --------
        .. code-block:: python

            >>> import metobs_toolkit
            >>>
            >>> # Import data into a Dataset
            >>> dataset = metobs_toolkit.Dataset()
            >>> dataset.update_settings(
            ...                         input_data_file=metobs_toolkit.demo_datafile,
            ...                         input_metadata_file=metobs_toolkit.demo_metadatafile,
            ...                         template_file=metobs_toolkit.demo_template,
            ...                         )
            >>> dataset.import_data_from_file()
            >>> dataset.coarsen_time_resolution(freq='1H')
            >>>
            >>> #Update some temperature QC settings
            >>> dataset.update_qc_settings(obstype='temp',
            ...                            gross_value_max_value=42.,
            ...                            persis_time_win_to_check='4H',
            ...                            buddy_min_std = 1.5)

            >>> # Apply quality control on the temperature observations
            >>> dataset.apply_quality_control(obstype='temp')
            >>> dataset
            Dataset instance containing:
                 *28 stations
                 *['temp', 'humidity', 'radiation_temp', 'pressure', 'pressure_at_sea_level', 'precip', 'precip_sum', 'wind_speed', 'wind_gust', 'wind_direction'] observation types
                 *10080 observation records
                 *1932 records labeled as outliers
                 *0 gaps
                 *3 missing observations
                 *records range: 2022-09-01 00:00:00+00:00 --> 2022-09-15 23:00:00+00:00 (total duration:  14 days 23:00:00)
                 *time zone of the records: UTC
                 *Coordinates are available for all stations.

        """
        if repetitions:
            apliable = _can_qc_be_applied(self, obstype, "repetitions")
            if apliable:
                logger.info("Applying repetitions check.")

                obsdf, outl_df = repetitions_check(
                    obsdf=self.df,
                    obstype=obstype,
                    checks_info=self.settings.qc["qc_checks_info"],
                    checks_settings=self.settings.qc["qc_check_settings"],
                )

                # update the dataset and outliers
                self.df = obsdf
                if not outl_df.empty:
                    self.outliersdf = concat_save([self.outliersdf, outl_df])

                # add this check to the applied checks
                self._applied_qc = concat_save(
                    [
                        self._applied_qc,
                        conv_applied_qc_to_df(
                            obstypes=obstype, ordered_checknames="repetitions"
                        ),
                    ],
                    ignore_index=True,
                )

        if gross_value:
            apliable = _can_qc_be_applied(self, obstype, "gross_value")

            if apliable:
                logger.info("Applying gross value check.")

                obsdf, outl_df = gross_value_check(
                    obsdf=self.df,
                    obstype=obstype,
                    checks_info=self.settings.qc["qc_checks_info"],
                    checks_settings=self.settings.qc["qc_check_settings"],
                )

                # update the dataset and outliers
                self.df = obsdf
                if not outl_df.empty:
                    self.outliersdf = concat_save([self.outliersdf, outl_df])

                # add this check to the applied checks
                self._applied_qc = concat_save(
                    [
                        self._applied_qc,
                        conv_applied_qc_to_df(
                            obstypes=obstype, ordered_checknames="gross_value"
                        ),
                    ],
                    ignore_index=True,
                )

        if persistance:
            apliable = _can_qc_be_applied(self, obstype, "persistance")

            if apliable:
                logger.info("Applying persistance check.")
                obsdf, outl_df = persistance_check(
                    station_frequencies=self.metadf["dataset_resolution"],
                    obsdf=self.df,
                    obstype=obstype,
                    checks_info=self.settings.qc["qc_checks_info"],
                    checks_settings=self.settings.qc["qc_check_settings"],
                )

                # update the dataset and outliers
                self.df = obsdf
                if not outl_df.empty:
                    self.outliersdf = concat_save([self.outliersdf, outl_df])

                # add this check to the applied checks
                self._applied_qc = concat_save(
                    [
                        self._applied_qc,
                        conv_applied_qc_to_df(
                            obstypes=obstype, ordered_checknames="persistance"
                        ),
                    ],
                    ignore_index=True,
                )

        if step:
            apliable = _can_qc_be_applied(self, obstype, "step")

            if apliable:
                logger.info("Applying step-check.")
                obsdf, outl_df = step_check(
                    obsdf=self.df,
                    obstype=obstype,
                    checks_info=self.settings.qc["qc_checks_info"],
                    checks_settings=self.settings.qc["qc_check_settings"],
                )

                # update the dataset and outliers
                self.df = obsdf
                if not outl_df.empty:
                    self.outliersdf = concat_save([self.outliersdf, outl_df])

                # add this check to the applied checks
                self._applied_qc = concat_save(
                    [
                        self._applied_qc,
                        conv_applied_qc_to_df(
                            obstypes=obstype, ordered_checknames="step"
                        ),
                    ],
                    ignore_index=True,
                )

        if window_variation:
            apliable = _can_qc_be_applied(self, obstype, "window_variation")
            if apliable:
                logger.info("Applying window variation-check.")
                obsdf, outl_df = window_variation_check(
                    station_frequencies=self.metadf["dataset_resolution"],
                    obsdf=self.df,
                    obstype=obstype,
                    checks_info=self.settings.qc["qc_checks_info"],
                    checks_settings=self.settings.qc["qc_check_settings"],
                )

                # update the dataset and outliers
                self.df = obsdf
                if not outl_df.empty:
                    self.outliersdf = concat_save([self.outliersdf, outl_df])

                # add this check to the applied checks
                self._applied_qc = concat_save(
                    [
                        self._applied_qc,
                        conv_applied_qc_to_df(
                            obstypes=obstype,
                            ordered_checknames="window_variation",
                        ),
                    ],
                    ignore_index=True,
                )

        self._qc_checked_obstypes.append(obstype)
        self._qc_checked_obstypes = list(set(self._qc_checked_obstypes))
        self.outliersdf = self.outliersdf.sort_index()

    def apply_buddy_check(
        self,
        obstype="temp",
        use_constant_altitude=False,
        haversine_approx=True,
        metric_epsg="31370",
    ):
        """Apply the buddy check on the observations.

        The buddy check compares an observation against its neighbours (i.e.
        buddies). The check looks for buddies in a neighbourhood specified by
        a certain radius. The buddy check flags observations if the
        (absolute value of the) difference between the observations and the
        average of the neighbours normalized by the standard deviation in the
        circle is greater than a predefined threshold.

        This check is based on the buddy check from titanlib. Documentation on
        the titanlib buddy check can be found
        `here <https://github.com/metno/titanlib/wiki/Buddy-check>`_.


        The observation and outliers attributes will be updated accordingly.

        Parameters
        ----------
        obstype : String, optional
            Name of the observationtype you want to apply the checks on. The
            default is 'temp'.
        use_constant_altitude : bool, optional
            Use a constant altitude for all stations. The default is False.
        haversine_approx : bool, optional
            Use the haversine approximation (earth is a sphere) to calculate
            distances between stations. The default is True.
        metric_epsg : str, optional
            EPSG code for the metric CRS to calculate distances in. Only used when
            haversine approximation is set to False. Thus becoming a better
            distance approximation but not global applicable The default is '31370'
            (which is suitable for Belgium).

        Returns
        -------
        None.

        Notes
        -----
        A schematic step-by-step description of the buddy check:

        1. A distance matrix is constructed for all inter distances between the stations. This is done using the haversine approximation, or by first converting the Coordinate Reference System (CRS) to a metric one, specified by an EPSG code.
        2. A set of all (spatial) buddies per station is created by filtering out all stations that are too far.
        3. The buddies are further filtered based on altitude differences with respect to the reference station.
        4. For each station:

           * Observations of buddies are extracted from all observations.
           * These observations are corrected for altitude differences by assuming a constant lapse rate.
           * For each reference record, the mean, standard deviation (std), and sample size of the corrected buddies’ observations are computed.
           * If the std is lower than the minimum std, it is replaced by the minimum std.
           * Chi values are calculated for all reference records.
           * If the Chi value is larger than the std_threshold, the record is accepted, otherwise it is marked as an outlier.

        Examples
        --------
        .. code-block:: python

            >>> import metobs_toolkit
            >>>
            >>> # Import data into a Dataset
            >>> dataset = metobs_toolkit.Dataset()
            >>> dataset.update_settings(
            ...                         input_data_file=metobs_toolkit.demo_datafile,
            ...                         input_metadata_file=metobs_toolkit.demo_metadatafile,
            ...                         template_file=metobs_toolkit.demo_template,
            ...                         )
            >>> dataset.import_data_from_file()
            >>> dataset.coarsen_time_resolution(freq='1H')
            >>>
            >>> #Update some temperature QC settings
            >>> dataset.update_qc_settings(obstype='temp',
            ...                            buddy_min_std=1.5,
            ...                            buddy_threshold=3.2)

            >>> # Apply buddy check on the temperature observations
            >>> dataset.apply_buddy_check(obstype='temp',
            ...                           use_constant_altitude=True)
            >>> dataset
            Dataset instance containing:
                 *28 stations
                 *['temp', 'humidity', 'radiation_temp', 'pressure', 'pressure_at_sea_level', 'precip', 'precip_sum', 'wind_speed', 'wind_gust', 'wind_direction'] observation types
                 *10080 observation records
                 *325 records labeled as outliers
                 *0 gaps
                 *3 missing observations
                 *records range: 2022-09-01 00:00:00+00:00 --> 2022-09-15 23:00:00+00:00 (total duration:  14 days 23:00:00)
                 *time zone of the records: UTC
                 *Coordinates are available for all stations.

        """

        logger.info("Applying the toolkit buddy check")

        checkname = "buddy_check"

        # 1. coordinates are available?
        if self.metadf["lat"].isnull().any():
            logger.warning(
                f"Not all coordinates are available, the {checkname} cannot be executed!"
            )
            return
        if self.metadf["lon"].isnull().any():
            logger.warning(
                f"Not all coordinates are available, the {checkname} cannot be executed!"
            )
            return

        # set constant altitude if needed:

        # if altitude is already available, save it to restore it after this check
        restore_altitude = False
        if use_constant_altitude:
            if "altitulde" in self.metadf.columns:
                self.metadf["altitude_backup"] = self.metadf["altitude"]
                restore_altitude = True

            self.metadf["altitude"] = 2.0  # absolut value does not matter

        # 2. altitude available?
        if (not use_constant_altitude) & ("altitude" not in self.metadf.columns):
            logger.warning(
                f"The altitude is not known for all stations. The {checkname} cannot be executed!"
            )
            logger.info(
                '(To resolve this error you can: \n *Use the Dataset.get_altitude() method \n *Set use_constant_altitude to True \n update the "altitude" column in the metadf attribute of your Dataset.'
            )
            return
        if (not use_constant_altitude) & (self.metadf["altitude"].isnull().any()):
            logger.warning(
                f"The altitude is not known for all stations. The {checkname} cannot be executed!"
            )
            logger.info(
                '(To resolve this error you can: \n *Use the Dataset.get_altitude() method \n *Set use_constant_altitude to True \n *Update the "altitude" column in the metadf attribute of your Dataset.)'
            )
            return

        apliable = _can_qc_be_applied(self, obstype, checkname)
        if apliable:
            buddy_set = self.settings.qc["qc_check_settings"][checkname][obstype]
            outl_flag = self.settings.qc["qc_checks_info"][checkname]["outlier_flag"]
            obsdf, outliersdf = toolkit_buddy_check(
                obsdf=self.df,
                metadf=self.metadf,
                obstype=obstype,
                buddy_radius=buddy_set["radius"],
                min_sample_size=buddy_set["num_min"],
                max_alt_diff=buddy_set["max_elev_diff"],
                min_std=buddy_set["min_std"],
                std_threshold=buddy_set["threshold"],
                metric_epsg=metric_epsg,
                lapserate=buddy_set["elev_gradient"],
                outl_flag=outl_flag,
                haversine_approx=haversine_approx,
            )

            # update the dataset and outliers
            self.df = obsdf
            if not outliersdf.empty:
                self.outliersdf = concat_save([self.outliersdf, outliersdf])

            # add this check to the applied checks
            self._applied_qc = concat_save(
                [
                    self._applied_qc,
                    conv_applied_qc_to_df(
                        obstypes=obstype, ordered_checknames=checkname
                    ),
                ],
                ignore_index=True,
            )

        else:
            logger.warning(
                f"The {checkname} can NOT be applied on {obstype} because it was already applied on this observation type!"
            )

        # Revert artificial data that has been added if needed
        if restore_altitude:  # altitude was overwritten, thus revert it
            self.metadf["altitude"] = self.metadf["altitude_backup"]
            self.metadf = self.metadf.drop(columns=["altitude_backup"])

        elif use_constant_altitude:
            # when no alitude was available apriori, remove the fake constant altitude column
            self.metadf = self.metadf.drop(columns=["altitude"])

    def apply_titan_buddy_check(self, obstype="temp", use_constant_altitude=False):
        """Apply the TITAN buddy check on the observations.

        The buddy check compares an observation against its neighbours (i.e. buddies). The check looks for
        buddies in a neighbourhood specified by a certain radius. The buddy check flags observations if the
        (absolute value of the) difference between the observations and the average of the neighbours
        normalized by the standard deviation in the circle is greater than a predefined threshold.

        See the `titanlib documentation on the buddy check <https://github.com/metno/titanlib/wiki/Buddy-check>`_
        for futher details.

        The observation and outliers attributes will be updated accordingly.

        Parameters
        ----------
        obstype : String, optional
            Name of the observationtype you want to apply the checks on. The
            default is 'temp'.
        use_constant_altitude : bool, optional
            Use a constant altitude for all stations. The default is False.

        Returns
        -------
        None.

        Note
        -------
        To update the check settings, use the update_titan_qc_settings method
        of the Dataset class.

        Warning
        --------
        To use this method, you must install titanlib. Windows users must have
        a c++ compiler installed. See the titanlib documentation: https://github.com/metno/titanlib/wiki/Installation.

        Examples
        --------
        .. code-block:: python

            >>> import metobs_toolkit
            >>>
            >>> # Import data into a Dataset
            >>> dataset = metobs_toolkit.Dataset()
            >>> dataset.update_settings(
            ...                         input_data_file=metobs_toolkit.demo_datafile,
            ...                         input_metadata_file=metobs_toolkit.demo_metadatafile,
            ...                         template_file=metobs_toolkit.demo_template,
            ...                         )
            >>> dataset.import_data_from_file()
            >>> dataset.coarsen_time_resolution(freq='1H')
            >>>
            >>> #Update some temperature QC settings
            >>> dataset.update_titan_qc_settings(obstype='temp',
            ...                                  buddy_min_std=1.5,
            ...                                  buddy_threshold=3.2,
            ...                                  buddy_num_min=5)
            buddy num min for the TITAN buddy check updated:  2--> 5
            buddy threshold for the TITAN buddy check updated:  1.5--> 3.2
            buddy min std for the TITAN buddy check updated:  1.0--> 1.5
            >>> # Apply buddy check on the temperature observations
            >>> dataset.apply_titan_buddy_check(obstype='temp',
            ...                                 use_constant_altitude=True)
            >>> dataset
            Dataset instance containing:
                 *28 stations
                 *['temp', 'humidity', 'radiation_temp', 'pressure', 'pressure_at_sea_level', 'precip', 'precip_sum', 'wind_speed', 'wind_gust', 'wind_direction'] observation types
                 *10080 observation records
                 *291 records labeled as outliers
                 *0 gaps
                 *3 missing observations
                 *records range: 2022-09-01 00:00:00+00:00 --> 2022-09-15 23:00:00+00:00 (total duration:  14 days 23:00:00)
                 *time zone of the records: UTC
                 *Coordinates are available for all stations.

        """
        logger.info("Applying the titan buddy check")

        try:
            import titanlib

            # Add version restrictions??
        except ModuleNotFoundError:
            logger.warning(
                "Titanlib is not installed, install it manually if you want to use this functionallity."
            )
            return

        checkname = "titan_buddy_check"

        # 1. coordinates are available?
        if self.metadf["lat"].isnull().any():
            logger.warning(
                f"Not all coordinates are available, the {checkname} cannot be executed!"
            )
            return
        if self.metadf["lon"].isnull().any():
            logger.warning(
                f"Not all coordinates are available, the {checkname} cannot be executed!"
            )
            return

        # set constant altitude if needed:

        # if altitude is already available, save it to restore it after this check
        restore_altitude = False
        if use_constant_altitude:
            if "altitulde" in self.metadf.columns:
                self.metadf["altitude_backup"] = self.metadf["altitude"]
                restore_altitude = True

            self.metadf["altitude"] = 2.0  # absolut value does not matter

        # 2. altitude available?
        if (not use_constant_altitude) & ("altitude" not in self.metadf.columns):
            logger.warning(
                f"The altitude is not known for all stations. The {checkname} cannot be executed!"
            )
            logger.info(
                '(To resolve this error you can: \n *Use the Dataset.get_altitude() method \n *Set use_constant_altitude to True \n update the "altitude" column in the metadf attribute of your Dataset.'
            )
            return
        if (not use_constant_altitude) & (self.metadf["altitude"].isnull().any()):
            logger.warning(
                f"The altitude is not known for all stations. The {checkname} cannot be executed!"
            )
            logger.info(
                '(To resolve this error you can: \n *Use the Dataset.get_altitude() method \n *Set use_constant_altitude to True \n *Update the "altitude" column in the metadf attribute of your Dataset.)'
            )
            return

        apliable = _can_qc_be_applied(self, obstype, checkname)
        if apliable:
            obsdf, outliersdf = titan_buddy_check(
                obsdf=self.df,
                metadf=self.metadf,
                obstype=obstype,
                checks_info=self.settings.qc["qc_checks_info"],
                checks_settings=self.settings.qc["titan_check_settings"][checkname][
                    obstype
                ],
                titan_specific_labeler=self.settings.qc["titan_specific_labeler"][
                    checkname
                ],
            )

            # update the dataset and outliers
            self.df = obsdf
            if not outliersdf.empty:
                self.outliersdf = concat_save([self.outliersdf, outliersdf])

            # add this check to the applied checks
            self._applied_qc = concat_save(
                [
                    self._applied_qc,
                    conv_applied_qc_to_df(
                        obstypes=obstype, ordered_checknames=checkname
                    ),
                ],
                ignore_index=True,
            )

        else:
            logger.warning(
                f"The {checkname} can NOT be applied on {obstype} because it was already applied on this observation type!"
            )

        # Revert artificial data that has been added if needed
        if restore_altitude:  # altitude was overwritten, thus revert it
            self.metadf["altitude"] = self.metadf["altitude_backup"]
            self.metadf = self.metadf.drop(columns=["altitude_backup"])

        elif use_constant_altitude:
            # when no alitude was available apriori, remove the fake constant altitude column
            self.metadf = self.metadf.drop(columns=["altitude"])

    def apply_titan_sct_resistant_check(self, obstype="temp"):
        """Apply the TITAN spatial consistency test (resistant).

        The SCT resistant check is a spatial consistency check which compares each observations to what is expected given the other observations in the
        nearby area. If the deviation is large, the observation is removed. The SCT uses optimal interpolation
        (OI) to compute an expected value for each observation. The background for the OI is computed from
        a general vertical profile of observations in the area.

        See the `titanlib documentation on the sct check <https://github.com/metno/titanlib/wiki/Spatial-consistency-test-resistant>`_
        for futher details.

        The observation and outliers attributes will be updated accordingly.


        Parameters
        ----------
        obstype : String, optional
            Name of the observationtype you want to apply the checks on. The
            default is 'temp'.

        Returns
        -------
        None.

        Note
        -------
        To update the check settings, use the update_titan_qc_settings method
        of the Dataset class.

        Warning
        --------
        To use this method, you must install titanlib. Windows users must have
        a c++ compiler installed. See the titanlib documentation: https://github.com/metno/titanlib/wiki/Installation.

        Warning
        -------
        This method is a python wrapper on titanlib c++ scripts, and it is prone
        to segmentation faults. The perfomance of this check is thus not
        guaranteed!

        Examples
        --------
        .. code-block:: python

             import metobs_toolkit

             # Import data into a Dataset
             dataset = metobs_toolkit.Dataset()
             dataset.update_settings(
                                     input_data_file=metobs_toolkit.demo_datafile,
                                     input_metadata_file=metobs_toolkit.demo_metadatafile,
                                     template_file=metobs_toolkit.demo_template,
                                     )
             dataset.import_data_from_file()
             dataset.coarsen_time_resolution(freq='1H')

             #Get altitude of all stations
             dataset.get_altitude()

             #Update some temperature QC settings
             dataset.update_titan_qc_settings(obstype='temp',
                                              sct_outer_radius=25000)


             # Apply buddy check on the temperature observations
             dataset.apply_titan_sct_resistant_check(obstype='temp')

        """
        logger.info("Applying the titan SCT check")

        try:
            import titanlib

            # Add version restrictions??
        except ModuleNotFoundError:
            logger.warning(
                "Titanlib is not installed, install it manually if you want to use this functionallity."
            )
            return

        checkname = "titan_sct_resistant_check"
        # check if required metadata is available:

        # 1. coordinates are available?
        if self.metadf["lat"].isnull().any():
            logger.warning(
                f"Not all coordinates are available, the {checkname} cannot be executed!"
            )
            return
        if self.metadf["lon"].isnull().any():
            logger.warning(
                f"Not all coordinates are available, the {checkname} cannot be executed!"
            )
            return

        # 2. altitude available?
        if "altitude" not in self.metadf.columns:
            logger.warning(
                f"The altitude is not known for all stations. The {checkname} cannot be executed!"
            )
            logger.info(
                '(To resolve this error you can: \n *Use the Dataset.get_altitude() method \n *Set use_constant_altitude to True \n update the "altitude" column in the metadf attribute of your Dataset.'
            )
            return
        if self.metadf["altitude"].isnull().any():
            logger.warning(
                f"The altitude is not known for all stations. The {checkname} cannot be executed!"
            )
            logger.info(
                '(To resolve this error you can: \n *Use the Dataset.get_altitude() method \n *Set use_constant_altitude to True \n *Update the "altitude" column in the metadf attribute of your Dataset.)'
            )
            return

        apliable = _can_qc_be_applied(self, obstype, checkname)
        if apliable:
            obsdf, outliersdf = titan_sct_resistant_check(
                obsdf=self.df,
                metadf=self.metadf,
                obstype=obstype,
                checks_info=self.settings.qc["qc_checks_info"],
                checks_settings=self.settings.qc["titan_check_settings"][checkname][
                    obstype
                ],
                titan_specific_labeler=self.settings.qc["titan_specific_labeler"][
                    checkname
                ],
            )

            # update the dataset and outliers
            self.df = obsdf
            if not outliersdf.empty:
                self.outliersdf = concat_save([self.outliersdf, outliersdf])

            # add this check to the applied checks
            self._applied_qc = concat_save(
                [
                    self._applied_qc,
                    conv_applied_qc_to_df(
                        obstypes=obstype, ordered_checknames=checkname
                    ),
                ],
                ignore_index=True,
            )

        else:
            logger.warning(
                f"The {checkname} can NOT be applied on {obstype} because it was already applied on this observation type!"
            )

    def combine_all_to_obsspace(
        self,
        repr_outl_as_nan=False,
        overwrite_outliers_by_gaps_and_missing=True,
    ):
        """Make one dataframe with all observations and their labels.

        Combine all observations, outliers, missing observations and gaps into
        one Dataframe. All observation types are combined an a label is added
        in a serperate column.

        When gaps and missing records are updated from outliers one has to choice
        to represent these records as outliers or gaps. There can not be duplicates
        in the return dataframe.

        By default the observation values of the outliers are saved, one can
        choice to use these values or NaN's.
        following checks!

        Parameters
        ----------
        repr_outl_as_nan : bool, optional
            If True, Nan's are use for the values of the outliers. The
            default is False.
        overwrite_outliers_by_gaps_and_missing : Bool, optional
            If True, records that are labeld as gap/missing and outlier are
            labeled as gaps/missing. This has only effect when the gaps/missing
            observations are updated from the outliers. The default is True.

         Returns
         ---------
         combdf : pandas.DataFrame()
            A dataframe containing a continious time resolution of records, where each
            record is labeld.

        Examples
        --------
        .. code-block:: python

            >>> import metobs_toolkit
            >>>
            >>> # Import data into a Dataset
            >>> dataset = metobs_toolkit.Dataset()
            >>> dataset.update_settings(
            ...                         input_data_file=metobs_toolkit.demo_datafile,
            ...                         input_metadata_file=metobs_toolkit.demo_metadatafile,
            ...                         template_file=metobs_toolkit.demo_template,
            ...                         )
            >>> dataset.import_data_from_file()
            >>> dataset.coarsen_time_resolution(freq='1H')
            >>>
            >>> # Apply quality control on the temperature observations
            >>> dataset.apply_quality_control(obstype='temp') #Using the default QC settings
            >>> dataset
            Dataset instance containing:
                 *28 stations
                 *['temp', 'humidity', 'radiation_temp', 'pressure', 'pressure_at_sea_level', 'precip', 'precip_sum', 'wind_speed', 'wind_gust', 'wind_direction'] observation types
                 *10080 observation records
                 *1932 records labeled as outliers
                 *0 gaps
                 *3 missing observations
                 *records range: 2022-09-01 00:00:00+00:00 --> 2022-09-15 23:00:00+00:00 (total duration:  14 days 23:00:00)
                 *time zone of the records: UTC
                 *Coordinates are available for all stations.
            >>>
            >>> # Combine all records to one dataframe in Observation-resolution
            >>> overview_df = dataset.combine_all_to_obsspace()
            >>> overview_df.head(12)
                                                                          value label toolkit_representation
            name      datetime                  obstype
            vlinder01 2022-09-01 00:00:00+00:00 humidity                   65.0    ok            observation
                                                precip                      0.0    ok            observation
                                                precip_sum                  0.0    ok            observation
                                                pressure               101739.0    ok            observation
                                                pressure_at_sea_level  102005.0    ok            observation
                                                radiation_temp              NaN    ok            observation
                                                temp                       18.8    ok            observation
                                                wind_direction             65.0    ok            observation
                                                wind_gust                  11.3    ok            observation
                                                wind_speed                  5.6    ok            observation
                      2022-09-01 01:00:00+00:00 humidity                   65.0    ok            observation
                                                precip                      0.0    ok            observation

        """
        # TODO: label values from settings not hardcoding

        # TODO: use the repr_outl_as_nan argumenten here
        # =============================================================================
        # Stack observations and outliers
        # =============================================================================
        df = self.df
        # better save than sorry
        present_obstypes = list(self.obstypes.keys())
        df = df[present_obstypes]

        # to tripple index
        df = (
            df.stack(dropna=False)
            .reset_index()
            .rename(columns={"level_2": "obstype", 0: "value"})
            .set_index(["name", "datetime", "obstype"])
        )

        df["label"] = "ok"
        df["toolkit_representation"] = "observation"

        # outliers
        outliersdf = self.outliersdf.copy()
        outliersdf["toolkit_representation"] = "outlier"

        # Careful! Some outliers exist on inport frequency (duplicated, invalid)
        # So only use the outliers for which station-datetime-obstype are present in the
        # dataset.df
        outliersdf = outliersdf[outliersdf.index.isin(df.index)]

        # remove outliers from the observations
        df = df[~df.index.isin(outliersdf.index)]

        # =============================================================================
        # Stack gaps
        # =============================================================================

        gapsdf = create_gaps_overview_df(gapslist=self.gaps)
        # Format columns
        gapsdf = gapsdf.rename(columns={"fill_value": "value"})
        gapsdf = gapsdf[["value"]]
        gapsdf["toolkit_representation"] = "_to_be_filled"
        gapsdf["label"] = "to_be_filled"

        # update labels for unfilled records
        unfilled_idxs = gapsdf[gapsdf["value"].isnull()].index
        gapsdf.loc[unfilled_idxs, "toolkit_representation"] = "gap"
        gapsdf.loc[unfilled_idxs, "label"] = self.settings.gap["gaps_info"]["gap"][
            "outlier_flag"
        ]

        # update labels for filled records
        filled_idxs = gapsdf[~gapsdf["value"].isnull()].index
        gapsdf.loc[filled_idxs, "toolkit_representation"] = "gap fill"
        # TODO: check if label OK is okay?
        gapsdf.loc[filled_idxs, "label"] = "gap_debiased_era5"
        print("deze lijn hierboven klop niet !!")

        # # add gapfill and remove the filled records from gaps
        # gapsfilldf = self.gapfilldf.copy()

        # # to triple index
        # gapsfilldf = value_labeled_doubleidxdf_to_triple_idxdf(
        #     gapsfilldf, known_obstypes=list(self.obstypes.keys())
        # )
        # gapsfilldf["toolkit_representation"] = "gap fill"

        # gapsidx = get_gaps_indx_in_obs_space(
        #     gapslist=self.gaps,
        #     obsdf=self.df,
        #     outliersdf=self.outliersdf,
        #     resolutionseries=self.metadf["dataset_resolution"],
        # )

        # gapsdf = pd.DataFrame(index=gapsidx, columns=present_obstypes)
        # gapsdf = (
        #     gapsdf.stack(dropna=False)
        #     .reset_index()
        #     .rename(columns={"level_2": "obstype", 0: "value"})
        #     .set_index(["name", "datetime", "obstype"])
        # )

        # gapsdf["label"] = self.settings.gap["gaps_info"]["gap"]["outlier_flag"]
        # gapsdf["toolkit_representation"] = "gap"

        # Remove gaps from df
        df = df[~df.index.isin(gapsdf.index)]

        if overwrite_outliers_by_gaps_and_missing:
            outliersdf = outliersdf.drop(index=gapsdf.index, errors="ignore")

        # Remove gapfill values records from the gaps
        # gapsdf = gapsdf.drop(index=gapsfilldf.index)

        # =============================================================================
        # Stack missing
        # =============================================================================
        # missingfilldf = self.missing_fill_df.copy()
        # missingfilldf = value_labeled_doubleidxdf_to_triple_idxdf(
        #     missingfilldf, known_obstypes=list(self.obstypes.keys())
        # )
        # missingfilldf["toolkit_representation"] = "missing observation fill"

        # # add missing observations if they occure in observation space
        # missingidx = self.missing_obs.get_missing_indx_in_obs_space(
        #     self.df, self.metadf["dataset_resolution"]
        # )

        # missingdf = pd.DataFrame(index=missingidx, columns=present_obstypes)

        # missingdf = (
        #     missingdf.stack(dropna=False)
        #     .reset_index()
        #     .rename(columns={"level_2": "obstype", 0: "value"})
        #     .set_index(["name", "datetime", "obstype"])
        # )

        # missingdf["label"] = self.settings.gap["gaps_info"]["missing_timestamp"][
        #     "outlier_flag"
        # ]
        # missingdf["toolkit_representation"] = "missing observation"

        # # Remove missing from df
        # df = df[~df.index.isin(missingdf.index)]

        # if overwrite_outliers_by_gaps_and_missing:
        #     outliersdf = outliersdf.drop(index=missingdf.index, errors="ignore")

        # # Remove missingfill values records from the missing
        # missingdf = missingdf.drop(index=missingfilldf.index)

        # =============================================================================
        # combine all
        # =============================================================================

        combdf = concat_save(
            [
                df,
                outliersdf,
                gapsdf,
                # gapsfilldf,
                # missingdf,
                # missingfilldf,
            ]
        ).sort_index()
        combdf.index.names = ["name", "datetime", "obstype"]
        # To be shure?
        combdf = combdf[~combdf.index.duplicated(keep="first")]
        return combdf

    def get_qc_stats(self, obstype="temp", stationname=None, make_plot=True):
        """Get quality control statistics.

        Compute frequency statistics on the qc labels for an observationtype.
        The output is a dataframe containing the frequency statistics presented
        as percentages.

        These frequencies can also be presented as a collection of piecharts
        per check.

        With stationnames you can subset the data to one ore multiple stations.

        Parameters
        -----------
        obstype : str, optional
            Observation type to analyse the QC labels on. The default is
            'temp'.
        stationname : str, optional
            Stationname to subset the quality labels on. If None, all
            stations are used. The default is None.
        make_plot : Bool, optional
            If True, a plot with piecharts is generated. The default is True.

        Returns
        ---------
        dataset_qc_stats : pandas.DataFrame
            A table containing the label frequencies per check presented
            as percentages.

        Examples
        --------
        .. code-block:: python

            >>> import metobs_toolkit
            >>>
            >>> # Import data into a Dataset
            >>> dataset = metobs_toolkit.Dataset()
            >>> dataset.update_settings(
            ...                         input_data_file=metobs_toolkit.demo_datafile,
            ...                         input_metadata_file=metobs_toolkit.demo_metadatafile,
            ...                         template_file=metobs_toolkit.demo_template,
            ...                         )
            >>> dataset.import_data_from_file()
            >>> dataset.coarsen_time_resolution(freq='1H')
            >>>
            >>> # Apply quality control on the temperature observations
            >>> dataset.apply_quality_control(obstype='temp') #Using the default QC settings
            >>> dataset
            Dataset instance containing:
                 *28 stations
                 *['temp', 'humidity', 'radiation_temp', 'pressure', 'pressure_at_sea_level', 'precip', 'precip_sum', 'wind_speed', 'wind_gust', 'wind_direction'] observation types
                 *10080 observation records
                 *1932 records labeled as outliers
                 *0 gaps
                 *3 missing observations
                 *records range: 2022-09-01 00:00:00+00:00 --> 2022-09-15 23:00:00+00:00 (total duration:  14 days 23:00:00)
                 *time zone of the records: UTC
                 *Coordinates are available for all stations.
            >>>
            >>> #Get quality control statistics
            >>> stats = dataset.get_qc_stats(make_plot=False)
            >>> stats
            ({'ok': 83.37301587301587, 'QC outliers': 16.6269841269...

        """
        # cobmine all and get final label
        comb_df = self.combine_all_to_obsspace()

        # subset to relevant columnt
        comb_df = xs_save(comb_df, obstype, level="obstype")[["label"]]

        # subset to stationnames
        if stationname is not None:
            assert stationname in comb_df.index.get_level_values(
                "name"
            ), f" stationnames: {stationname} is not a list."

            comb_df = comb_df.loc[stationname]

        # compute freq statistics
        final_freq, outl_freq, specific_freq = get_freq_statistics(
            comb_df=comb_df,
            obstype=obstype,
            checks_info=self.settings.qc["qc_checks_info"],
            gaps_info=self.settings.gap["gaps_info"],
            applied_qc_order=self._applied_qc,
        )

        if any([stat is None for stat in [final_freq, outl_freq, specific_freq]]):
            return None

        # make title
        orig_obstype = self.obstypes[obstype].get_orig_name()

        if stationname is None:
            title = f"Label frequency statistics on all stations for {orig_obstype}."
        else:
            title = f"Label frequency statistics for {stationname} for {orig_obstype}."

        if make_plot:
            # make pie plots
            qc_stats_pie(
                final_stats=final_freq,
                outlier_stats=outl_freq,
                specific_stats=specific_freq,
                plot_settings=self.settings.app["plot_settings"],
                qc_check_info=self.settings.qc["qc_checks_info"],
                title=title,
            )

        return (final_freq, outl_freq, specific_freq)

    def update_outliersdf(self, add_to_outliersdf):
        """Update the outliersdf attribute."""
        self.outliersdf = concat_save([self.outliersdf, add_to_outliersdf])

    def coarsen_time_resolution(
        self, origin=None, origin_tz=None, freq=None, method=None, limit=None
    ):
        """Resample the observations to coarser timeresolution.

        The assumed dataset resolution (stored in the metadf attribute) will be
        updated.

        Parameters
        ----------
        origin : datetime.datetime, optional
            Define the origin (first timestamp) for the obervations. The origin
            is timezone naive, and is assumed to have the same timezone as the
            obervations. If None, the earliest occuring timestamp is used as
            origin. The default is None.
        origin_tz : str, optional
            Timezone string of the input observations. Element of
            pytz.all_timezones. If None, the timezone from the settings is
            used. The default is None.
        freq : DateOffset, Timedelta or str, optional
            The offset string or object representing target conversion.
            Ex: '15T' is 15 minuts, '1H', is one hour. If None, the target time
            resolution of the dataset.settings is used. The default is None.
        method : 'nearest' or 'bfill', optional
            Method to apply for the resampling. If None, the resample method of
            the dataset.settings is used. The default is None.
        limit : int, optional
            Limit of how many values to fill with one original observations. If
            None, the target limit of the dataset.settings is used. The default
            is None.

        Returns
        -------
        None.

        Examples
        --------
        .. code-block:: python

            >>> import metobs_toolkit
            >>>
            >>> # Import data into a Dataset
            >>> dataset = metobs_toolkit.Dataset()
            >>> dataset.update_settings(
            ...                         input_data_file=metobs_toolkit.demo_datafile,
            ...                         input_metadata_file=metobs_toolkit.demo_metadatafile,
            ...                         template_file=metobs_toolkit.demo_template,
            ...                         )
            >>> dataset.import_data_from_file()
            >>> dataset.coarsen_time_resolution(freq='15T') #to 15 minutes resolution
            >>> dataset.df[['temp', 'humidity']].head()
                                                 temp  humidity
            name      datetime
            vlinder01 2022-09-01 00:00:00+00:00  18.8      65.0
                      2022-09-01 00:15:00+00:00  18.7      65.0
                      2022-09-01 00:30:00+00:00  18.7      65.0
                      2022-09-01 00:45:00+00:00  18.6      65.0
                      2022-09-01 01:00:00+00:00  18.4      65.0

        """
        if freq is None:
            freq = self.settings.time_settings["target_time_res"]
        if method is None:
            method = self.settings.time_settings["resample_method"]
        if limit is None:
            limit = int(self.settings.time_settings["resample_limit"])
        if origin_tz is None:
            origin_tz = self.settings.time_settings["timezone"]

        logger.info(
            f"Coarsening the timeresolution to {freq} using \
                    the {method}-method (with limit={limit})."
        )

        # test if coarsening the resolution is valid for the dataset
        # 1. If resolution-dep-qc is applied --> coarsening is not valid and will result in a broken dataset

        if (
            self._applied_qc[
                ~self._applied_qc["checkname"].isin(
                    ["duplicated_timestamp", "invalid_input"]
                )
            ].shape[0]
            > 0
        ):
            logger.warning(
                "Coarsening time resolution is not possible because quality control checks that are resolution depening are already performed on the Dataset."
            )
            logger.info(
                "(Apply coarsening_time_resolution BEFORE applying quality control.)"
            )
            return

        # TODO: implement buffer method
        df = self.df.reset_index()

        if origin is None:
            # find earlyest timestamp, if it is on the hour, use it else use the following hour
            tstart = df["datetime"].min()

            if tstart.minute != 0 or tstart.second != 0 or tstart.microsecond != 0:
                # Round up to nearest hour
                tstart = tstart.ceil(freq=freq)
        else:
            origin_tz_aware = pytz.timezone(origin_tz).localize(origin)
            tstart = origin_tz_aware.astimezone(
                pytz.timezone(self.settings.time_settings["timezone"])
            )

        # Coarsen timeresolution

        if method == "nearest":
            df = (
                df.set_index("datetime")
                .groupby("name")
                .resample(freq, origin=tstart)
                .nearest(limit=limit)
            )

        elif method == "bfill":
            df = (
                df.set_index("datetime")
                .groupby("name")
                .resample(freq, origin=tstart)
                .bfill(limit=limit)
            )

        else:
            logger.warning(f"The coarsening method: {method}, is not implemented yet.")
            df = df.set_index(["name", "datetime"])

        if "name" in df.columns:
            df = df.drop(columns=["name"])

        # Update resolution info in metadf
        self.metadf["dataset_resolution"] = pd.to_timedelta(freq)
        # update df
        self.df = df

        # Since the gap period is defined by a start and end, the gap-records are
        # depending (which form the index of gapdf) depends on the observation frequency.
        # Thus the gapdf attributs must be updated of all gaps
        for gap in self.gaps:
            gap._initiate_gapdf(Dataset=self)

        # Remove gaps and missing from the observatios
        # most gaps and missing are already removed but when increasing timeres,
        # some records should be removed as well.
        # self.df = remove_gaps_from_obs(gaplist=self.gaps, obsdf=self.df)
        # self.df = self.missing_obs.remove_missing_from_obs(obsdf=self.df)

    def sync_observations(
        self,
        tolerance,
        verbose=True,
        _force_resolution_minutes=None,
        _drop_target_nan_dt=False,
    ):
        """Simplify and syncronize the observation timestamps.

        To simplify the resolution (per station), a tolerance is use to shift timestamps. The tolerance indicates the
        maximum translation in time that can be applied to an observation.

        The sycronisation tries to group stations that have an equal simplified resolution, and syncronize them. The origin
        of the sycronized timestamps will be set to round hours, round 10-minutes or round-5 minutes if possible given the tolerance.

        The observations present in the input file are used.

        After syncronization, the IO outliers, missing observations and gaps are recomputed.

        Parameters
        ----------
        tolerance :  Timedelta or str
            The tolerance string or object representing the maximum translation in time.
            Ex: '5T' is 5 minuts, '1H', is one hour.
        verbose : bool, optional
            If True, a dataframe illustrating the mapping from original datetimes to simplified and syncronized is returned. The default is True.
        _drop_target_nan_dt : bool, optional
            If record has no target datetime, the datetimes will be listed as Nat. To remove them,
            set this to True. Default is False.
        _force_resolution_minutes : bool, optional
            force the resolution estimate to this frequency in minutes. If None, the frequency is estimated. The default is None.
        Note
        --------
        Keep in mind that this method will overwrite the df, outliersdf, missing timestamps and gaps.

        Note
        --------
        Because the used observations are from the input file, previously coarsend timeresolutions are ignored.


        Returns
        -------
        pandas.DataFrame (if verbose is True)
            A dataframe containing the original observations with original timestamps and the corresponding target timestamps.

        """
        # get columns pressent in metadf, because the input df can have columns
        # that does not have to be mapped to the toolkit

        assert (
            not self.input_df.empty
        ), "To syncronize a dataset, the (pure) input dataframe cannot be empty."

        init_meta_cols = self.metadf.columns.copy()
        df = self.input_df

        self.df = init_multiindexdf()
        self.outliersdf = init_triple_multiindexdf()
        self.gapfilldf = init_multiindexdf()
        self.missing_obs = None
        self.gaps = None

        # find simplified resolution
        if _force_resolution_minutes is None:
            simplified_resolution = get_freqency_series(
                df=df,
                method="median",
                simplify=True,
                max_simplify_error=tolerance,
            )
        else:
            if isinstance(_force_resolution_minutes, list):
                # TODO
                print(
                    "foce resolution minutes as a list is not implemented yet, sorry."
                )
            else:
                stations = self.metadf.index
                freq_series = pd.Series(
                    index=stations,
                    data=[timedelta(minutes=float(_force_resolution_minutes))]
                    * len(stations),
                )
                simplified_resolution = freq_series

        logger.debug(f"Syncronizing to these resolutions: {simplified_resolution}")

        occuring_resolutions = simplified_resolution.unique()

        df = df.reset_index()

        def find_simple_origin(tstart, tolerance):
            if tstart.minute == 0 and tstart.second == 0 and tstart.microsecond == 0:
                return tstart  # already a round hour

            # try converting to a round hour
            tstart_round_hour = tstart.round("60min")
            if abs(tstart - tstart_round_hour) <= pd.to_timedelta(tolerance):
                return tstart_round_hour

            # try converting to a tenfold in minutes
            tstart_round_tenfold = tstart.round("10min")
            if abs(tstart - tstart_round_tenfold) <= pd.to_timedelta(tolerance):
                return tstart_round_tenfold

            # try converting to a fivefold in minutes
            tstart_round_fivefold = tstart.round("5min")

            if abs(tstart - tstart_round_fivefold) <= pd.to_timedelta(tolerance):
                return tstart_round_fivefold

            # no suitable conversion found
            return tstart

        merged_df = pd.DataFrame()
        _total_verbose_df = pd.DataFrame()
        for occur_res in occuring_resolutions:
            group_stations = simplified_resolution[
                simplified_resolution == occur_res
            ].index.to_list()
            logger.info(
                f" Grouping stations with simplified resolution of {pd.to_timedelta(occur_res)}: {group_stations}"
            )
            groupdf = df[df["name"].isin(group_stations)]

            tstart = groupdf["datetime"].min()
            tend = groupdf["datetime"].max()

            # find a good origin point
            origin = find_simple_origin(tstart=tstart, tolerance=tolerance)

            # Create records index
            target_records = pd.date_range(
                start=origin, end=tend, freq=pd.Timedelta(occur_res)
            ).to_series()

            target_records.name = "target_datetime"
            # convert records to new target records, station per station

            for sta in group_stations:
                stadf = groupdf[groupdf["name"] == sta]
                # Drop all nan values! these will be added later from the outliersdf
                stadf = stadf.set_index(["name", "datetime"])

                # drop all records per statiotion for which there are no obsecvations
                present_obs = list(self.obstypes.keys())

                stadf = stadf.loc[stadf[present_obs].dropna(axis=0, how="all").index]

                stadf = stadf.reset_index()

                mergedstadf = pd.merge_asof(
                    left=stadf.sort_values("datetime"),
                    right=target_records.to_frame(),
                    right_on="target_datetime",
                    left_on="datetime",
                    direction="nearest",
                    tolerance=pd.Timedelta(tolerance),
                )
                if _drop_target_nan_dt:
                    mergedstadf = mergedstadf.dropna(subset="target_datetime")
                # possibility 1: record is mapped crrectly
                correct_mapped = mergedstadf[~mergedstadf["target_datetime"].isnull()]

                # possibility2: records that ar not mapped to target
                # not_mapped_records =mergedstadf[mergedstadf['target_datetime'].isnull()]

                # possibilyt 3 : no suitable candidates found for the target
                # these will be cached by the missing and gap check
                # no_record_candidates = target_records[~target_records.isin(mergedstadf['target_datetime'])].values

                merged_df = concat_save([merged_df, correct_mapped])

                if verbose:
                    _total_verbose_df = concat_save([_total_verbose_df, mergedstadf])

        # overwrite the df with the synced observations
        merged_df = (
            merged_df.rename(
                columns={
                    "datetime": "original_datetime",
                    "target_datetime": "datetime",
                }
            )
            .set_index(["name", "datetime"])
            .drop(["original_datetime"], errors="ignore", axis=1)
            .sort_index()
        )
        # self.df = merged_df

        # Recompute the dataset attributes, apply qc, gap and missing searches, etc.
        self._construct_dataset(
            df=merged_df,
            freq_estimation_method="highest",
            freq_estimation_simplify=False,
            freq_estimation_simplify_error=None,
            fixed_freq_series=simplified_resolution,
            update_full_metadf=False,
        )  # Do not overwrite full metadf, only the frequencies

        self.metadf = self.metadf[
            [col for col in self.metadf.columns if col in init_meta_cols]
        ]

        if verbose:
            _total_verbose_df = _total_verbose_df.rename(
                columns={
                    "datetime": "original_datetime",
                    "target_datetime": "datetime",
                }
            ).set_index(["name", "datetime"])
            return _total_verbose_df

    def import_data_from_file(
        self,
        long_format=True,
        obstype=None,
        obstype_unit=None,
        obstype_description=None,
        freq_estimation_method=None,
        freq_estimation_simplify=None,
        freq_estimation_simplify_error=None,
        kwargs_data_read={},
        kwargs_metadata_read={},
    ):
        """Read observations from a csv file.

        The paths are defined in the Settings.input_file. The input file
        columns should have a template that is stored in
        Settings.template_list.

        If the metadata is stored in a seperate file, and the
        Settings.input_metadata_file is correct, than this metadata is also
        imported (if a suitable template is in the Settings.template_list.)

        The dataset is by default assumed to be in long-format (each column represent an observation type, one column indicates the stationname).
        Wide-format can be used if

        - the 'wide' option is present in the template (this is done automatically if the themplate was made using the metobs_toolkit.build_template_prompt())

        - 'long_format' is set to False and if the observation type is specified (obstype, obstype_unit and obstype_description)

        An estimation of the observational frequency is made per station. This is used
        to find missing observations and gaps.


        The Dataset attributes are set and the following checks are executed:
                * Duplicate check
                * Invalid input check
                * Find missing observations
                * Find gaps


        Parameters
        ----------
        long_format : bool, optional
            True if the inputdata has a long-format, False if it has a wide-format. The default is True.
        obstype : str, optional
            If the dataformat is wide, specify which observation type the
            observations represent. The obstype should be an element of
            metobs_toolkit.observation_types. The default is None.
        obstype_unit : str, optional
            If the dataformat is wide, specify the unit of the obstype. The
            default is None.
        obstype_description : str, optional
            If the dataformat is wide, specify the description of the obstype.
            The default is None.
        freq_estimation_method : 'highest' or 'median', optional
            Select wich method to use for the frequency estimation. If
            'highest', the highest apearing frequency is used. If 'median', the
            median of the apearing frequencies is used. If None, the method
            stored in the
            Dataset.settings.time_settings['freq_estimation_method'] is used.
            The default is None.
        freq_estimation_simplify : bool, optional
            If True, the likely frequency is converted to round hours, or round minutes.
            The "freq_estimation_simplify_error' is used as a constrain. If the constrain is not met,
            the simplification is not performed. If None, the method
            stored in the
            Dataset.settings.time_settings['freq_estimation_simplify'] is used.
            The default is None.
        freq_estimation_simplify_error : Timedelta or str, optional
            The tolerance string or object representing the maximum translation in time to form a simplified frequency estimation.
            Ex: '5T' is 5 minuts, '1H', is one hour. If None, the method
            stored in the
            Dataset.settings.time_settings['freq_estimation_simplify_error'] is
            used. The default is None.
        kwargs_data_read : dict, optional
            Keyword arguments collected in a dictionary to pass to the
            pandas.read_csv() function on the data file. The default is {}.
        kwargs_metadata_read : dict, optional
            Keyword arguments collected in a dictionary to pass to the
            pandas.read_csv() function on the metadata file. The default is {}.

        Note
        --------
        In pracktice, the default arguments will be sufficient for most applications.

        Note
        --------
        If options are present in the template, these will have priority over the arguments of this function.



        Returns
        -------
        None.

        Examples
        --------
        .. code-block:: python

            >>> import metobs_toolkit
            >>>
            >>> # Import data into a Dataset
            >>> dataset = metobs_toolkit.Dataset()
            >>> dataset.update_settings(
            ...                         input_data_file=metobs_toolkit.demo_datafile,
            ...                         input_metadata_file=metobs_toolkit.demo_metadatafile,
            ...                         template_file=metobs_toolkit.demo_template,
            ...                         )
            >>> dataset.import_data_from_file()

        """
        logger.info(f'Importing data from file: {self.settings.IO["input_data_file"]}')

        if freq_estimation_method is None:
            freq_estimation_method = self.settings.time_settings[
                "freq_estimation_method"
            ]
        if freq_estimation_simplify is None:
            freq_estimation_simplify = self.settings.time_settings[
                "freq_estimation_simplify"
            ]
        if freq_estimation_simplify_error is None:
            freq_estimation_simplify_error = self.settings.time_settings[
                "freq_estimation_simplify_error"
            ]

        # check if obstype is valid
        if obstype is not None:
            assert obstype in list(
                self.obstypes.keys()
            ), f"{obstype} is not a known observation type. Use one of the default, or add a new to the defaults: {tlk_obstypes.keys()}."

        # Read template
        template, options_kwargs = read_csv_template(
            file=self.settings.templates["template_file"],
            known_obstypes=list(self.obstypes.keys()),
            data_long_format=long_format,
        )

        # update the kwargs using the option kwargs (i.g. arguments from in the template)
        logger.debug(f"Options found in the template: {options_kwargs}")
        if "long_format" in options_kwargs:
            long_format = options_kwargs["long_format"]
            logger.info(f"Set long_format = {long_format} from options in template.")
        if "obstype" in options_kwargs:
            obstype = options_kwargs["obstype"]
            logger.info(f"Set obstype = {obstype} from options in template.")
        if "obstype_unit" in options_kwargs:
            obstype_unit = options_kwargs["obstype_unit"]
            logger.info(f"Set obstype_unit = {obstype_unit} from options in template.")
        if "obstype_description" in options_kwargs:
            obstype_description = options_kwargs["obstype_description"]
            logger.info(
                f"Set obstype description = {obstype_description} from options in template."
            )
        if "single" in options_kwargs:
            self.update_default_name(options_kwargs["single"])
            logger.info(
                f'Set single station name = {options_kwargs["single"]} from options in template.'
            )
        if "timezone" in options_kwargs:
            self.update_timezone(options_kwargs["timezone"])
            logger.info(
                f'Set timezone = {options_kwargs["timezone"]} from options in template.'
            )

        # Read observations into pandas dataframe
        df, template = import_data_from_csv(
            input_file=self.settings.IO["input_data_file"],
            template=template,
            long_format=long_format,
            obstype=obstype,  # only relevant in wide format
            obstype_units=obstype_unit,  # only relevant in wide format
            obstype_description=obstype_description,  # only relevant in wide format
            known_obstypes=list(self.obstypes.keys()),
            kwargs_data_read=kwargs_data_read,
        )

        # Set timezone information
        df.index = df.index.tz_localize(
            tz=self.settings.time_settings["timezone"],
            ambiguous="infer",
            nonexistent="shift_forward",
        )

        # drop Nat datetimes if present
        df = df.loc[pd.notnull(df.index)]

        logger.debug(
            f'Data from {self.settings.IO["input_data_file"]} \
                     imported to dataframe {df.head()}.'
        )

        if self.settings.IO["input_metadata_file"] is None:
            logger.warning(
                "No metadata file is defined,\
                    no metadata attributes can be set!"
            )

            # if no metadata is given, and no stationname found, assume one station
            # with default name
            if "name" not in df.columns:
                logger.warning(
                    f'No station names find in the observations! Assume the dataset is for ONE\
station with the default name: {self.settings.app["default_name"]}.'
                )
                df["name"] = str(self.settings.app["default_name"])

        else:
            logger.info(
                f'Importing metadata from file: {self.settings.IO["input_metadata_file"]}'
            )
            meta_df = import_metadata_from_csv(
                input_file=self.settings.IO["input_metadata_file"],
                template=template,
                kwargs_metadata_read=kwargs_metadata_read,
            )

            # in dataset of one station, the name is most often not present!
            if "name" not in df.columns:
                logger.warning("No station names find in the observations!")

                # If there is ONE name in the metadf, than we use that name for
                # the df, else we use the default name
                if ("name" in meta_df.columns) & (meta_df.shape[0] == 1):
                    name = meta_df["name"].iloc[0]
                    df["name"] = name
                    logger.warning(
                        f"One stationname found in the metadata: {name}, this name is used for the data."
                    )
                else:
                    df["name"] = str(self.settings.app["default_name"])
                    # for later merging, we add the name column with the default
                    # also in the metadf
                    meta_df["name"] = str(self.settings.app["default_name"])
                    logger.warning(
                        f'Assume the dataset is for ONE station with the \
                        default name: {self.settings.app["default_name"]}.'
                    )

            # make sure name column in metadata and data have the same type for merging
            df["name"] = df["name"].astype(str)
            meta_df["name"] = meta_df["name"].astype(str)

            # merge additional metadata to observations
            logger.debug(f"Head of data file, before merge: {df.head()}")
            logger.debug(f"Head of metadata file, before merge: {meta_df.head()}")

            meta_cols = [
                colname for colname in meta_df.columns if not colname.startswith("_")
            ]
            additional_meta_cols = list(set(meta_cols).difference(df.columns))

            if bool(additional_meta_cols):
                logger.debug(
                    f"Merging metadata ({additional_meta_cols}) to dataset data by name."
                )
                additional_meta_cols.append("name")  # merging on name
                # merge deletes datetime index somehow? so add it back.
                df_index = df.index
                df = df.merge(
                    right=meta_df[additional_meta_cols], how="left", on="name"
                )
                df.index = df_index

        # update dataset object
        self.data_template = pd.DataFrame().from_dict(template)

        # Remove stations whith only one observation (no freq estimation)
        station_counts = df["name"].value_counts()
        issue_station = station_counts[station_counts < 2].index.to_list()
        logger.warning(
            f"These stations will be removed because of only having one record: {issue_station}"
        )
        df = df[~df["name"].isin(issue_station)]

        # convert dataframe to multiindex (datetime - name)
        df = df.set_index(["name", df.index])

        # Sort by name and then by datetime (to avoid negative freq)
        df = df.sort_index(level=["name", "datetime"])

        # dataframe with all data of input file
        self.input_df = df.sort_index(level=["name", "datetime"])
        # Construct all attributes of the Dataset
        self._construct_dataset(
            df=df,
            freq_estimation_method=freq_estimation_method,
            freq_estimation_simplify=freq_estimation_simplify,
            freq_estimation_simplify_error=freq_estimation_simplify_error,
        )

    def _construct_dataset(
        self,
        df,
        freq_estimation_method,
        freq_estimation_simplify,
        freq_estimation_simplify_error,
        fixed_freq_series=None,
        update_full_metadf=True,
    ):
        """Construct the Dataset class from a IO dataframe.

        The df, metadf, outliersdf, gaps, missing timestamps and observationtypes attributes are set.


        The observations are converted to the toolkit standard units if possible.

        Qc on IO is applied (duplicated check and invalid check) + gaps and missing
        values are defined by assuming a frequency per station.

        Parameters
        ----------
        df : pandas.dataframe
            The dataframe containing the input observations and metadata.
        freq_estimation_method : 'highest' or 'median'
            Select wich method to use for the frequency estimation. If
            'highest', the highest apearing frequency is used. If 'median', the
            median of the apearing frequencies is used.
        freq_estimation_simplify : bool
            If True, the likely frequency is converted to round hours, or round minutes.
            The "freq_estimation_simplify_error' is used as a constrain. If the constrain is not met,
            the simplification is not performed.
        freq_estimation_simplify_error : Timedelta or str, optional
            The tolerance string or object representing the maximum translation in time to form a simplified frequency estimation.
            Ex: '5T' is 5 minuts, '1H', is one hour.
        fixed_freq_series : pandas.series or None, optional
            If you do not want the frequencies to be recalculated, one can pass the
            frequency series to update the metadf["dataset_resolution"]. If None, the frequencies will be estimated. The default is None.
        update_full_metadf : bool, optional
            If True, the full Dataset.metadf will be updated. If False, only the frequency columns in the Dataset.metadf will be updated. The default is True.


        Returns
        -------
        None.

        """
        # Convert dataframe to dataset attributes
        self._initiate_df_attribute(dataframe=df, update_metadf=update_full_metadf)

        # Check observation types and convert units if needed.
        self._setup_of_obstypes_and_units()

        # Apply quality control on Import resolution
        self._apply_qc_on_import()

        if fixed_freq_series is None:
            freq_series = get_freqency_series(
                df=self.df,
                method=freq_estimation_method,
                simplify=freq_estimation_simplify,
                max_simplify_error=freq_estimation_simplify_error,
            )

            freq_series_import = freq_series

        else:
            if "assumed_import_frequency" in self.metadf.columns:
                freq_series_import = self.metadf[
                    "assumed_import_frequency"
                ]  # No update
            else:
                freq_series_import = fixed_freq_series
            freq_series = fixed_freq_series

        # add import frequencies to metadf (after import qc!)
        self.metadf["assumed_import_frequency"] = freq_series_import

        self.metadf["dataset_resolution"] = freq_series

        # initialize the gapdf attributes
        for gap in self.gaps:
            gap._initiate_gapdf(Dataset=self)

        # Remove gaps and missing from the observations AFTER timecoarsening

    #     self.df = remove_gaps_from_obs(gaplist=self.gaps, obsdf=self.df)
    #     self.df = self.missing_obs.remove_missing_from_obs(obsdf=self.df)

    # def _remove_gaps_from_obs(gaplist, obsdf):
    #     """
    #     Remove station - datetime records that are in the gaps from the obsdf.

    #     (Usefull when filling timestamps to a df, and if you whant to remove the
    #       gaps.)

    #     Parameters
    #     ----------
    #     obsdf : pandas.DataFrame()
    #         A MultiIndex dataframe with name -- datetime as index.

    #     Returns
    #     -------
    #     obsdf : pandas.DataFrame()
    #         The same dataframe with records inside gaps removed.

    #     """
    #     # Create index for gaps records in the obsdf
    #     expanded_gabsidx = init_multiindex()
    #     for gap in gaplist:
    #         sta_records = xs_save(obsdf, gap.name, level="name").index  # filter by name

    #         gaps_dt = sta_records[
    #             (sta_records >= gap.startgap)
    #             & (sta_records <= gap.endgap)  # filter if the observations are within a gap
    #         ]

    #         gaps_multiidx = pd.MultiIndex.from_arrays(
    #             arrays=[[gap.name] * len(gaps_dt), gaps_dt], names=["name", "datetime"]
    #         )

    #         expanded_gabsidx = expanded_gabsidx.append(gaps_multiidx)

    #     # remove gaps idx from the obsdf
    #     obsdf = obsdf.drop(index=expanded_gabsidx)
    #     return obsdf

    def _initiate_df_attribute(self, dataframe, update_metadf=True):
        """Initialize dataframe attributes."""
        logger.info(f"Updating dataset by dataframe with shape: {dataframe.shape}.")

        # Create dataframe with fixed order of observational columns
        obs_col_order = [
            col for col in list(self.obstypes.keys()) if col in dataframe.columns
        ]

        self.df = dataframe[obs_col_order].sort_index()

        if update_metadf:
            # create metadataframe with fixed number and order of columns
            metadf = dataframe.reindex(columns=self.settings.app["location_info"])
            metadf.index = metadf.index.droplevel("datetime")  # drop datetimeindex
            # drop dubplicates due to datetime
            metadf = metadf[~metadf.index.duplicated(keep="first")]

            self.metadf = metadf_to_gdf(metadf)

    def _apply_qc_on_import(self):
        # if the name is Nan, remove these records from df, and metadf (before)
        # they end up in the gaps and missing obs
        if np.nan in self.df.index.get_level_values("name"):
            logger.warning(
                f'Following observations are not linked to a station name and will be removed: {xs_save(self.df, np.nan, "name")}'
            )
            self.df = self.df[~self.df.index.get_level_values("name").isna()]
        if np.nan in self.metadf.index:
            logger.warning(
                f"Following station will be removed from the Dataset {self.metadf[self.metadf.index.isna()]}"
            )
            self.metadf = self.metadf[~self.metadf.index.isna()]

        # 1. Perform Duplicate check on original observation frequencies
        self.df, dup_outl_df = duplicate_timestamp_check(
            df=self.df,
            checks_info=self.settings.qc["qc_checks_info"],
            checks_settings=self.settings.qc["qc_check_settings"],
        )
        if not dup_outl_df.empty:
            self.update_outliersdf(add_to_outliersdf=dup_outl_df)

        # 2. Look for gaps (signature: the timestamp is missing == osbtype independant)

        self.gaps = find_gaps(df=self.df, known_obstypes=self.obstypes.values())

        # # 3. Look for gaps (signature: the value is missing or invalid == osbtype dependant)
        # self.gaps.extend(find_gaps_from_missing_records(df = self.df,
        #                                                 known_obstypes=self.obstypes.values()))

        # self.df, nan_outl_df = invalid_input_check(
        #     self.df, checks_info=self.settings.qc["qc_checks_info"]
        # )
        # if not nan_outl_df.empty:
        #     self.update_outliersdf(nan_outl_df)

        # self.outliersdf = self.outliersdf.sort_index()

        # update the order and which qc is applied on which obstype
        checked_obstypes = [
            obs for obs in self.df.columns if obs in self.obstypes.keys()
        ]

        checknames = ["duplicated_timestamp"]  # KEEP order

        self._applied_qc = concat_save(
            [
                self._applied_qc,
                conv_applied_qc_to_df(
                    obstypes=checked_obstypes, ordered_checknames=checknames
                ),
            ],
            ignore_index=True,
        )

    def _setup_of_obstypes_and_units(self):
        """Function to setup all attributes related to observation types and
        convert to standard units."""

        # Check if all present observation types are known.
        unknown_obs_cols = [
            obs_col
            for obs_col in self.df.columns
            if obs_col not in self.obstypes.keys()
        ]
        if len(unknown_obs_cols) > 0:
            sys.exit(f"The following observation types are unknown: {unknown_obs_cols}")

        for obs_col in self.df.columns:
            # Convert the units to the toolkit standards (if unit is known)
            input_unit = self.data_template.loc["units", obs_col]
            self.df[obs_col] = self.obstypes[obs_col].convert_to_standard_units(
                input_data=self.df[obs_col], input_unit=input_unit
            )

            # Update the description of the obstype
            description = self.data_template.loc["description", obs_col]
            if pd.isna(description):
                description = None
            self.obstypes[obs_col].set_description(desc=description)

            # Update the original column name and original units
            self.obstypes[obs_col].set_original_name(
                self.data_template.loc["orig_name", obs_col]
            )
            self.obstypes[obs_col].set_original_unit(
                self.data_template.loc["units", obs_col]
            )

        # subset the obstypes attribute
        self.obstypes = {
            name: obj for name, obj in self.obstypes.items() if name in self.df.columns
        }

    # =============================================================================
    # Physiography extractions
    # =============================================================================
    def get_lcz(self):
        """Extract local climate zones for all stations.

        Function to extract the Local CLimate zones (LCZ) from the
        wudapt global LCZ map on the Google engine for all stations.

        A 'LCZ' column will be added to the metadf, and series is returned.

        Returns
        -------
        lcz_series : pandas.Series()
            A series with the stationnames as index and the LCZ as values.

        Examples
        --------
        .. code-block:: python

             import metobs_toolkit

             # Import data into a Dataset
             dataset = metobs_toolkit.Dataset()
             dataset.update_settings(
                                     input_data_file=metobs_toolkit.demo_datafile,
                                     input_metadata_file=metobs_toolkit.demo_metadatafile,
                                     template_file=metobs_toolkit.demo_template,
                                     )
             dataset.import_data_from_file()

             # Get the local climate zones for all stations
             lcz_series = dataset.get_lcz()

             # in addition to the returned series, the metadf attribute is updated aswell
             print(dataset.metadf)


        """
        # connect to gee
        connect_to_gee()

        # Extract LCZ for all stations
        lcz_series = lcz_extractor(
            metadf=self.metadf,
            mapinfo=self.settings.gee["gee_dataset_info"]["global_lcz_map"],
        )

        # drop column if it was already present
        if "lcz" in self.metadf:
            self.metadf = self.metadf.drop(columns=["lcz"])

        # update metadata
        self.metadf = self.metadf.merge(
            lcz_series.to_frame(),
            how="left",
            left_index=True,
            right_index=True,
        )
        return lcz_series

    def get_altitude(self):
        """Extract Altitudes for all stations.

        Function to extract the Altitude from the SRTM Digital Elevation Data
        global map on the Google engine for all stations.

        A 'altitude' column will be added to the metadf, and series is returned.

        Returns
        -------
        altitude_series : pandas.Series()
            A series with the stationnames as index and the altitudes as values.

         Examples
         --------
         .. code-block:: python

              import metobs_toolkit

              # Import data into a Dataset
              dataset = metobs_toolkit.Dataset()
              dataset.update_settings(
                                      input_data_file=metobs_toolkit.demo_datafile,
                                      input_metadata_file=metobs_toolkit.demo_metadatafile,
                                      template_file=metobs_toolkit.demo_template,
                                      )
              dataset.import_data_from_file()

              # Get the altitude for all stations
              alt_series = dataset.get_altitude()

              # in addition to the returned series, the metadf attribute is updated aswell
              print(dataset.metadf)

        """
        # connect to gee
        connect_to_gee()

        # Extract LCZ for all stations
        altitude_series = height_extractor(
            metadf=self.metadf,
            mapinfo=self.settings.gee["gee_dataset_info"]["DEM"],
        )

        # drop column if it was already present
        if "altitude" in self.metadf:
            self.metadf = self.metadf.drop(columns=["altitude"])

        # update metadata
        self.metadf = self.metadf.merge(
            altitude_series.to_frame(),
            how="left",
            left_index=True,
            right_index=True,
        )
        return altitude_series

    def get_landcover(
        self,
        buffers=[100],
        aggregate=True,
        overwrite=True,
        gee_map="worldcover",
    ):
        """Extract landcover for all stations.

        Extract the landcover fractions in a buffer with a specific radius for
        all stations. If an aggregation scheme is define, one can choose to
        aggregate the landcoverclasses.

        The landcover fractions will be added to the Dataset.metadf if overwrite
        is True. Presented as seperate columns where each column represent the
        landcovertype and corresponding buffer.


        Parameters
        ----------
        buffers : num, optional
            The list of buffer radia in dataset units (meters for ESA worldcover) . The default is 100.
        aggregate : bool, optional
            If True, the classes will be aggregated with the corresponding
            aggregation scheme. The default is True.
        overwrite : bool, optional
            If True, the Datset.metadf will be updated with the generated
            landcoverfractions. The default is True.
        gee_map : str, optional
            The name of the dataset to use. This name should be present in the
            settings.gee['gee_dataset_info']. If aggregat is True, an aggregation
            scheme should included as well. The default is 'worldcover'

        Returns
        -------
        frac_df : pandas.DataFrame
            A Dataframe with index: name, buffer_radius and the columns are the
            fractions.

        Examples
        --------
        .. code-block:: python

             import metobs_toolkit

             # Import data into a Dataset
             dataset = metobs_toolkit.Dataset()
             dataset.update_settings(
                                     input_data_file=metobs_toolkit.demo_datafile,
                                     input_metadata_file=metobs_toolkit.demo_metadatafile,
                                     template_file=metobs_toolkit.demo_template,
                                     )
             dataset.import_data_from_file()

             # Get the landcover fractions for multiple buffers, for all stations
             lc_frac_series = dataset.get_landcover(buffers=[50, 100, 250, 500],
                                                    aggregate=False)

             # in addition to the returned dataframe, the metadf attribute is updated aswell
             print(dataset.metadf)

        """
        # connect to gee
        connect_to_gee()

        df_list = []
        for buffer in buffers:
            logger.info(
                f"Extracting landcover from {gee_map} with buffer radius = {buffer}"
            )
            # Extract landcover fractions for all stations
            lc_frac_df, buffer = lc_fractions_extractor(
                metadf=self.metadf,
                mapinfo=self.settings.gee["gee_dataset_info"][gee_map],
                buffer=buffer,
                agg=aggregate,
            )

            # add buffer to the index
            lc_frac_df["buffer_radius"] = buffer
            lc_frac_df = lc_frac_df.reset_index().set_index(["name", "buffer_radius"])
            lc_frac_df = lc_frac_df.sort_index()

            # add to the list
            df_list.append(lc_frac_df)

        # concat all df for different buffers to one
        frac_df = concat_save(df_list)
        frac_df = frac_df.sort_index()

        if overwrite:
            for buf in frac_df.index.get_level_values("buffer_radius").unique():
                buf_df = xs_save(frac_df, buf, level="buffer_radius")
                buf_df.columns = [col + f"_{int(buf)}m" for col in buf_df.columns]

                # overwrite the columns or add them if they did not exist
                self.metadf[buf_df.columns] = buf_df

        return frac_df

    def make_gee_plot(self, gee_map, show_stations=True, save=False, outputfile=None):
        """Make an interactive plot of a google earth dataset.

        The location of the stations can be plotted on top of it.

        Parameters
        ----------
        gee_map : str, optional
            The name of the dataset to use. This name should be present in the
            settings.gee['gee_dataset_info']. If aggregat is True, an aggregation
            scheme should included as well. The default is 'worldcover'
        show_stations : bool, optional
            If True, the stations will be plotted as markers. The default is True.
        save : bool, optional
            If True, the map will be saved as an html file in the output_folder
            as defined in the settings if the outputfile is not set. The
            default is False.
        outputfile : str, optional
            Specify the path of the html file if save is True. If None, and save
            is true, the html file will be saved in the output_folder. The
            default is None.

        Returns
        -------
        Map : geemap.foliumap.Map
            The folium Map instance.


        Warning
        ---------
        To display the interactive map a graphical backend is required, which
        is often missing on (free) cloud platforms. Therefore it is better to
        set save=True, and open the .html in your browser

        """
        # Connect to GEE
        connect_to_gee()

        # get the mapinfo
        mapinfo = self.settings.gee["gee_dataset_info"][gee_map]

        # Read in covers, numbers and labels
        covernum = list(mapinfo["colorscheme"].keys())
        colors = list(mapinfo["colorscheme"].values())
        covername = [mapinfo["categorical_mapper"][covnum] for covnum in covernum]

        # create visparams
        vis_params = {
            "min": min(covernum),
            "max": max(covernum),
            "palette": colors,  # hex colors!
        }

        if "band_of_use" in mapinfo:
            band = mapinfo["band_of_use"]
        else:
            band = None

        Map = folium_plot(
            mapinfo=mapinfo,
            band=band,
            vis_params=vis_params,
            labelnames=covername,
            layername=gee_map,
            legendname=f"{gee_map} covers",
            # showmap = show,
        )

        if show_stations:
            if not _validate_metadf(self.metadf):
                logger.warning(
                    "Not enough coordinates information is provided to plot the stations."
                )
            else:
                Map = add_stations_to_folium_map(Map=Map, metadf=self.metadf)

        # Save if needed
        if save:
            if outputfile is None:
                # Try to save in the output folder
                if self.settings.IO["output_folder"] is None:
                    logger.warning(
                        "The outputfolder is not set up, use the update_settings to specify the output_folder."
                    )

                else:
                    filename = f"gee_{gee_map}_figure.html"
                    filepath = os.path.join(self.settings.IO["output_folder"], filename)
            else:
                # outputfile is specified
                # 1. check extension
                if not outputfile.endswith(".html"):
                    outputfile = outputfile + ".html"

                filepath = outputfile

            print(f"Gee Map will be save at {filepath}")
            logger.info(f"Gee Map will be save at {filepath}")
            Map.save(filepath)

        return Map


def _can_qc_be_applied(dataset, obstype, checkname):
    """Test if a qc check can be applied."""
    # test if check is already applied on the obstype
    applied_df = dataset._applied_qc
    can_be_applied = (
        not applied_df[
            (applied_df["obstype"] == obstype) & (applied_df["checkname"] == checkname)
        ].shape[0]
        > 0
    )

    if not can_be_applied:
        logger.warning(
            f"The {checkname} check can NOT be applied on {obstype} because it was already applied on this observation type!"
        )
        return False
    # test of all settings are present for the check on the obstype
    if checkname not in [
        "duplicated_timestamp",
        "titan_buddy_check",
        "titan_sct_resistant_check",
    ]:
        # these checks are obstype depending,
        required_keys = list(
            dataset.settings.qc["qc_check_settings"][checkname]["temp"].keys()
        )  # use temp to find all required settings
        if obstype not in dataset.settings.qc["qc_check_settings"][checkname].keys():
            logger.warning(
                f"The {checkname} check can NOT be applied on {obstype} because none of the required check settings are found. The following are missing: {required_keys}"
            )
            return False

        if not all(
            [
                req_key
                in dataset.settings.qc["qc_check_settings"][checkname][obstype].keys()
                for req_key in required_keys
            ]
        ):
            # not all required settings are available
            missing_settings = [
                req_key
                for req_key in required_keys
                if req_key
                not in dataset.settings.qc["qc_check_settings"][checkname][
                    obstype
                ].keys()
            ]
            logger.warning(
                f"The {checkname} check can NOT be applied on {obstype} because not all required check settings ar found. The following are missing: {missing_settings}"
            )
            return False

    return True<|MERGE_RESOLUTION|>--- conflicted
+++ resolved
@@ -1402,614 +1402,6 @@
         self.gaps = newgaps  # overwrite previous gaps !
         self.outliersdf = init_triple_multiindexdf()
 
-    # def update_gaps_and_missing_from_outliers(self, obstype="temp", n_gapsize=None):
-    #     """Interpret the outliers as missing observations.
-
-    #     If there is a sequence
-    #     of these outliers for a station, larger than n_gapsize than this will
-    #     be interpreted as a gap.
-
-    #     The outliers are not removed.
-
-    #     Parameters
-    #     ----------
-    #     obstype : str, optional
-    #         Use the outliers on this observation type to update the gaps and
-    #         missing timestamps. The default is 'temp'.
-    #     n_gapsize : int, optional
-    #         The minimum number of consecutive missing observations to define
-    #         as a gap. If None, n_gapsize is taken from the settings defenition
-    #         of gaps. The default is None.
-
-    #     Returns
-    #     -------
-    #     None.
-
-    #     Note
-    #     -------
-    #     Gaps and missing observations resulting from an outlier on a specific
-    #     obstype, are assumed to be gaps/missing observation for all obstypes.
-
-    #     Note
-    #     ------
-    #     Be aware that n_gapsize is used for the current resolution of the Dataset,
-    #     this is different from the gap check applied on the inported data, if
-    #     the dataset is coarsend.
-
-    #     Examples
-    #     --------
-    #     .. code-block:: python
-
-    #         >>> import metobs_toolkit
-    #         >>>
-    #         >>> # Import data into a Dataset
-    #         >>> dataset = metobs_toolkit.Dataset()
-    #         >>> dataset.update_settings(
-    #         ...                         input_data_file=metobs_toolkit.demo_datafile,
-    #         ...                         input_metadata_file=metobs_toolkit.demo_metadatafile,
-    #         ...                         template_file=metobs_toolkit.demo_template,
-    #         ...                         )
-    #         >>> dataset.import_data_from_file()
-    #         >>> dataset.coarsen_time_resolution(freq='1H')
-    #         >>>
-    #         >>> # Apply quality control on the temperature observations
-    #         >>> dataset.apply_quality_control(obstype='temp') #Using the default QC settings
-    #         >>> dataset
-    #         Dataset instance containing:
-    #              *28 stations
-    #              *['temp', 'humidity', 'radiation_temp', 'pressure', 'pressure_at_sea_level', 'precip', 'precip_sum', 'wind_speed', 'wind_gust', 'wind_direction'] observation types
-    #              *10080 observation records
-    #              *1932 records labeled as outliers
-    #              *0 gaps
-    #              *3 missing observations
-    #              *records range: 2022-09-01 00:00:00+00:00 --> 2022-09-15 23:00:00+00:00 (total duration:  14 days 23:00:00)
-    #              *time zone of the records: UTC
-    #              *Coordinates are available for all stations.
-    #         >>>
-    #         >>> # Interpret the outliers as missing/gaps
-    #         >>> dataset.update_gaps_and_missing_from_outliers(obstype='temp')
-    #         >>> dataset
-    #         Dataset instance containing:
-    #              *28 stations
-    #              *['temp', 'humidity', 'radiation_temp', 'pressure', 'pressure_at_sea_level', 'precip', 'precip_sum', 'wind_speed', 'wind_gust', 'wind_direction'] observation types
-    #              *10080 observation records
-    #              *235 records labeled as outliers
-    #              *2 gaps
-    #              *1473 missing observations
-    #              *records range: 2022-09-01 00:00:00+00:00 --> 2022-09-15 23:00:00+00:00 (total duration:  14 days 23:00:00)
-    #              *time zone of the records: UTC
-    #              *Coordinates are available for all stations.
-
-    #     """
-    #     if n_gapsize is None:
-    #         n_gapsize = self.settings.gap["gaps_settings"]["gaps_finder"]["gapsize_n"]
-    #         if (
-    #             not self.metadf["assumed_import_frequency"]
-    #             .eq(self.metadf["dataset_resolution"])
-    #             .all()
-    #         ):
-    #             logger.info(
-    #                 f"The defenition of the gapsize (n_gapsize = {n_gapsize}) \
-    #                            will have another effect on the update of the gaps and missing \
-    #                                timestamps because coarsening is applied and the defenition \
-    #                                of the gapsize is not changed."
-    #             )
-
-    #     # combine to one dataframe
-    #     mergedf = self.combine_all_to_obsspace()
-    #     mergedf = xs_save(mergedf, obstype, level="obstype")
-
-    #     # ignore labels
-    #     possible_outlier_labels = [
-    #         vals["outlier_flag"] for vals in self.settings.qc["qc_checks_info"].values()
-    #     ]
-
-    #     # create groups when the final label changes
-    #     persistance_filter = ((mergedf["label"].shift() != mergedf["label"])).cumsum()
-    #     grouped = mergedf.groupby(["name", persistance_filter])
-
-    #     # locate new gaps by size of consecutive the same final label per station
-    #     group_sizes = grouped.size()
-    #     large_groups = group_sizes[group_sizes > n_gapsize]
-
-    #     # find only groups with final label as an outlier
-    #     gaps = []
-    #     # new_gapsdf = pd.DataFrame()
-    #     new_gaps_idx = init_multiindex()
-    #     for group_idx in large_groups.index:
-    #         groupdf = grouped.get_group(group_idx)
-    #         group_final_label = groupdf["label"].iloc[0]
-    #         if group_final_label not in possible_outlier_labels:
-    #             # no gap candidates
-    #             continue
-    #         else:
-    #             gap = Gap(
-    #                 name=groupdf.index.get_level_values("name")[0],
-    #                 startdt=groupdf.index.get_level_values("datetime").min(),
-    #                 enddt=groupdf.index.get_level_values("datetime").max(),
-    #             )
-
-    #             gaps.append(gap)
-    #             new_gaps_idx = new_gaps_idx.union(groupdf.index, sort=False)
-
-    #     # add all the outliers, that are not in the new gaps to the new missing obs
-    #     new_missing_obs = mergedf[mergedf["label"].isin(possible_outlier_labels)].index
-    #     new_missing_obs = new_missing_obs.drop(new_gaps_idx.to_numpy(), errors="ignore")
-
-    #     # to series
-    #     missing_obs_series = (
-    #         new_missing_obs.to_frame()
-    #         .reset_index(drop=True)
-    #         .set_index("name")["datetime"]
-    #     )
-    #     # Create missing obs
-    #     new_missing_collection = Missingob_collection(missing_obs_series)
-
-    #     # update self
-    #     self.gaps.extend(gaps)
-    #     self.missing_obs = self.missing_obs + new_missing_collection
-
-    #     # remove outliers that are converted to gaps
-    #     self.outliersdf = remove_gaps_from_outliers(
-    #         gaplist=gaps, outldf=self.outliersdf
-    #     )
-
-    #     # remove outliers that are converted to missing obs
-    #     self.outliersdf = self.missing_obs.remove_missing_from_outliers(self.outliersdf)
-
-    # =============================================================================
-    #   Gap Filling
-    # =============================================================================
-
-<<<<<<< HEAD
-=======
-    def fill_gaps_automatic(
-        self,
-        modeldata,
-        obstype="temp",
-        max_interpolate_duration_str=None,
-        overwrite_fill=False,
-    ):
-        """Fill the gaps by using linear interpolation or debiased modeldata.
-
-        This method serves as a triage to select the gaps to be filled with
-        linear interpolation and those to be filled using a diurnal debias
-        gapfill. When the duration of a gap is smaller or equal than
-        max_interpolation_duration, the linear interpolation method is applied
-        else the debiased modeldata method.
-
-        For a detailed description of these methods, we refer to the
-        corresponding metobs_toolkit.Dataset.fill_gaps_linear() and
-        metobs_toolkit.Dataset.fill_gaps_era5().
-
-        Parameters
-        ----------
-        modeldata : metobs_toolkit.Modeldata
-            The modeldata to use for the gapfill. This model data should the required
-            timeseries to fill all gaps present in the dataset.
-        obstype : String, optional
-            Name of the observationtype you want to apply gap filling on. The
-            modeldata must contain this observation type as well. The
-            default is 'temp'.
-        max_interpolate_duration_str : Timedelta or str, optional
-            Maximum duration to apply interpolation for gapfill when using the
-            automatic gapfill method. Gaps with longer durations will be filled
-            using debiased modeldata. The default is None.
-        overwrite_fill: bool, optional
-            If a gap has already filled values, the interpolation of this gap
-            is skipped if overwrite_fill is False. If set to True, the gapfill
-            values and info will be overwitten. The default is False.
-
-        Returns
-        -------
-        comb_df : pandas.DataFrame
-            A dataframe containing all the filled records.
-
-        Examples
-        --------
-        .. code-block:: python
-
-            import metobs_toolkit
-
-            your_dataset = metobs_toolkit.Dataset()
-            your_dataset.update_settings(
-                input_data_file=metobs_toolkit.demo_datafile, # path to the data file
-                input_metadata_file=metobs_toolkit.demo_metadatafile,
-                template_file=metobs_toolkit.demo_template,
-            )
-            # Specify the gap defenition
-            your_dataset.update_qc_settings(gapsize_in_records = 20)
-
-            #Update the gapsize BEFORE importing the data
-            your_dataset.import_data_from_file()
-
-            #Update the settings (definition of the period to calculate biases for)
-            your_dataset.update_gap_and_missing_fill_settings(
-                                                              gap_debias_prefered_leading_period_hours=24,
-                                                              gap_debias_prefered_trailing_period_hours=24,
-                                                              gap_debias_minimum_leading_period_hours=6,
-                                                              gap_debias_minimum_trailing_period_hours=6,
-                                                              )
-            #(As a demonstration, we will fill the gaps of a single station. The following functions can also be
-            # directly applied to the dataset.)
-            your_station = your_dataset.get_station('vlinder05')
-
-
-            #Get ERA5 modeldata at the location of your stations and period.
-            ERA5_modeldata = your_station.get_modeldata(modelname='ERA5_hourly',
-                                                        obstype='temp')
-
-            #Use the debias method to fill the gaps
-            gapfill_df = your_station.fill_gaps_automatic(modeldata=ERA5_modeldata,
-                                                          max_interpolate_duration_str='6H', # <6 hours will be interpolated
-                                                          obstype='temp')
-
-        """
-        #  ----------- Validate ----------------------------------------
-
-        # check if modeldata is available
-        if modeldata is None:
-            logger.warning(
-                "The dataset has no modeldate. Use the set_modeldata() function to add modeldata."
-            )
-            return None
-
-        # check if obstype is present in eramodel
-        assert (
-            obstype in modeldata.df.columns
-        ), f"{obstype} is not present in the modeldate: {modeldata}"
-
-        # check if all station are present in eramodeldata
-        # stations = self.gaps.to_df().index.unique().to_list()
-        stations = list(set([gap.name for gap in self.gaps]))
-        assert all(
-            [sta in modeldata.df.index.get_level_values("name") for sta in stations]
-        ), "Not all stations with gaps are in the modeldata!"
-
-        if max_interpolate_duration_str is None:
-            max_interpolate_duration_str = self.settings.gap["gaps_fill_settings"][
-                "automatic"
-            ]["max_interpolation_duration_str"]
-
-        #  ------------select the method to apply gapfill per gap ----------
-        interpolate_gaps = []
-        debias_gaps = []
-
-        for gap in self.gaps:
-            if gap.duration <= pd.to_timedelta(max_interpolate_duration_str):
-                interpolate_gaps.append(gap)
-            else:
-                debias_gaps.append(gap)
-
-        # 1   ---------------Fill by interpolation ---------------------
-
-        fill_settings_interp = self.settings.gap["gaps_fill_settings"]["linear"]
-
-        apply_interpolate_gaps(
-            gapslist=interpolate_gaps,
-            obsdf=self.df,
-            outliersdf=self.outliersdf,
-            dataset_res=self.metadf["dataset_resolution"],
-            gapfill_settings=self.settings.gap["gaps_fill_info"],
-            obstype=obstype,
-            method=fill_settings_interp["method"],
-            max_consec_fill=fill_settings_interp["max_consec_fill"],
-            overwrite_fill=overwrite_fill,
-        )
-
-        filldf_interp = make_gapfill_df(interpolate_gaps)
-
-        # 2  --------------  Fill by debias -----------------------------
-
-        fill_settings_debias = self.settings.gap["gaps_fill_settings"]["model_debias"]
-
-        apply_debias_era5_gapfill(
-            gapslist=debias_gaps,
-            dataset=self,
-            eraModelData=modeldata,
-            obstype=obstype,
-            debias_settings=fill_settings_debias,
-            overwrite_fill=overwrite_fill,
-        )
-
-        # add label column
-        filldf_debias = make_gapfill_df(debias_gaps)
-
-        # combine both fill df's
-        comb_df = concat_save([filldf_interp, filldf_debias])
-
-        # update attr
-        self.gapfilldf = comb_df
-
-        return comb_df
-
-    def fill_gaps_linear(self, obstype="temp", overwrite_fill=False):
-        """Fill the gaps using linear interpolation.
-
-        The gapsfilldf attribute of the Datasetinstance will be updated if
-        the gaps are not filled yet or if overwrite_fill is set to True.
-
-        Parameters
-        ----------
-        obstype : string, optional
-            Fieldname to visualise. This can be an observation or station
-            attribute. The default is 'temp'.
-        overwrite_fill: bool, optional
-            If a gap has already filled values, the interpolation of this gap
-            is skipped if overwrite_fill is False. If set to True, the gapfill
-            values and info will be overwitten. The default is False.
-
-        Returns
-        -------
-        gapfilldf : pandas.DataFrame
-            A dataframe containing all the filled records.
-
-        Notes
-        -----
-        A schematic description of the linear gap fill:
-
-        1. Iterate over all gaps.
-        2. The gap is converted into a set of missing records (depending on the time resolution of the observations).
-        3. Find a leading (the last observations before the gap) record and a trailing record (the last observation after the gap).
-        4. By using the leading and trailing record an interpolation is applied to fill the missing records. A maximum consecutive fill threshold is applied, if exceeded the fill values are Nan's.
-        5. The gap is updated with the interpolated values (metobs_toolkit.Gap.gapfill_df)
-
-        Examples
-        --------
-        .. code-block:: python
-
-            >>> import metobs_toolkit
-            >>>
-            >>> # Import data into a Dataset
-            >>> dataset = metobs_toolkit.Dataset()
-            >>> dataset.update_settings(
-            ...                         input_data_file=metobs_toolkit.demo_datafile,
-            ...                         input_metadata_file=metobs_toolkit.demo_metadatafile,
-            ...                         template_file=metobs_toolkit.demo_template,
-            ...                         )
-            >>> dataset.import_data_from_file()
-            >>> dataset.coarsen_time_resolution(freq='1H')
-            >>>
-            >>> # Apply quality control on the temperature observations
-            >>> dataset.apply_quality_control(obstype='temp') #Using the default QC settings
-            >>>
-            >>> # Interpret the outliers as missing/gaps
-            >>> dataset.update_gaps_and_missing_from_outliers(obstype='temp')
-            >>> dataset
-            Dataset instance containing:
-                 *28 stations
-                 *['temp', 'humidity', 'radiation_temp', 'pressure', 'pressure_at_sea_level', 'precip', 'precip_sum', 'wind_speed', 'wind_gust', 'wind_direction'] observation types
-                 *10080 observation records
-                 *235 records labeled as outliers
-                 *2 gaps
-                 *1473 missing observations
-                 *records range: 2022-09-01 00:00:00+00:00 --> 2022-09-15 23:00:00+00:00 (total duration:  14 days 23:00:00)
-                 *time zone of the records: UTC
-                 *Coordinates are available for all stations.
-            >>>
-            >>> #Update the gapfill settings (else the defaults are used)
-            >>> dataset.update_gap_and_missing_fill_settings(gap_interpolation_max_consec_fill=35)
-            >>>
-            >>> # Fill the gaps
-            >>> dataset.fill_gaps_linear(obstype='temp')
-                                                      temp   temp_final_label
-            name      datetime
-            vlinder05 2022-09-06 21:00:00+00:00  21.378710  gap_interpolation
-                      2022-09-06 22:00:00+00:00  21.357419  gap_interpolation
-                      2022-09-06 23:00:00+00:00  21.336129  gap_interpolation
-                      2022-09-07 00:00:00+00:00  21.314839  gap_interpolation
-                      2022-09-07 01:00:00+00:00  21.293548  gap_interpolation
-                      2022-09-07 02:00:00+00:00  21.272258  gap_interpolation
-                      2022-09-07 03:00:00+00:00  21.250968  gap_interpolation
-                      2022-09-07 04:00:00+00:00  21.229677  gap_interpolation
-                      2022-09-07 05:00:00+00:00  21.208387  gap_interpolation
-                      2022-09-07 06:00:00+00:00  21.187097  gap_interpolation
-                      2022-09-07 07:00:00+00:00  21.165806  gap_interpolation
-                      2022-09-07 08:00:00+00:00  21.144516  gap_interpolation
-                      2022-09-07 09:00:00+00:00  21.123226  gap_interpolation
-                      2022-09-07 10:00:00+00:00  21.101935  gap_interpolation
-                      2022-09-07 11:00:00+00:00  21.080645  gap_interpolation
-                      2022-09-07 12:00:00+00:00  21.059355  gap_interpolation
-                      2022-09-07 13:00:00+00:00  21.038065  gap_interpolation
-                      2022-09-07 14:00:00+00:00  21.016774  gap_interpolation
-                      2022-09-07 15:00:00+00:00  20.995484  gap_interpolation
-                      2022-09-07 16:00:00+00:00  20.974194  gap_interpolation
-                      2022-09-07 17:00:00+00:00  20.952903  gap_interpolation
-                      2022-09-07 18:00:00+00:00  20.931613  gap_interpolation
-                      2022-09-07 19:00:00+00:00  20.910323  gap_interpolation
-                      2022-09-07 20:00:00+00:00  20.889032  gap_interpolation
-                      2022-09-07 21:00:00+00:00  20.867742  gap_interpolation
-                      2022-09-07 22:00:00+00:00  20.846452  gap_interpolation
-                      2022-09-07 23:00:00+00:00  20.825161  gap_interpolation
-                      2022-09-08 00:00:00+00:00  20.803871  gap_interpolation
-                      2022-09-08 01:00:00+00:00  20.782581  gap_interpolation
-                      2022-09-08 02:00:00+00:00  20.761290  gap_interpolation
-                      2022-09-08 03:00:00+00:00  20.740000  gap_interpolation
-                      2022-09-08 04:00:00+00:00  20.718710  gap_interpolation
-                      2022-09-08 05:00:00+00:00  20.697419  gap_interpolation
-                      2022-09-08 06:00:00+00:00  20.676129  gap_interpolation
-                      2022-09-08 07:00:00+00:00  20.654839  gap_interpolation
-            >>> dataset.get_gaps_info()
-            Gap for vlinder05 with:...
-
-        """
-        # TODO logging
-        fill_settings = self.settings.gap["gaps_fill_settings"]["linear"]
-
-        # fill gaps
-        apply_interpolate_gaps(
-            gapslist=self.gaps,
-            obsdf=self.df,
-            outliersdf=self.outliersdf,
-            dataset_res=self.metadf["dataset_resolution"],
-            gapfill_settings=self.settings.gap["gaps_fill_info"],
-            obstype=obstype,
-            method=fill_settings["method"],
-            max_consec_fill=fill_settings["max_consec_fill"],
-            overwrite_fill=overwrite_fill,
-        )
-
-        # get gapfilldf
-        gapfilldf = make_gapfill_df(self.gaps)
-
-        # update attr
-        self.gapfilldf = gapfilldf
-
-        return gapfilldf
-
-    def fill_missing_obs_linear(self, obstype="temp"):
-        """Interpolate missing observations.
-
-        Fill in the missing observation rectords using interpolation. The
-        missing_fill_df attribute of the Dataset will be updated.
-
-        Parameters
-        ----------
-        obstype : string, optional
-            Fieldname to visualise. This can be an observation or station
-            attribute. The default is 'temp'.
-
-        Returns
-        -------
-        None.
-
-        Notes
-        -----
-        A schematic description of the linear fill of missing observations:
-
-        1. Iterate over all missing observations.
-        2. The missing observations are converted into a set of missing records (depending on the time resolution of the observations).
-        3. Find a leading (the last observations before the missing observation) record and a trailing record (the last observation after the missing observation).
-        4. By using the leading and trailing records, interpolation is applied to fill the missing records.
-        5. The missing record is updated with the interpolated values (metobs_toolkit.Gap.gapfill_df).
-
-        Examples
-        --------
-        .. code-block:: python
-
-            >>> import metobs_toolkit
-            >>>
-            >>> # Import data into a Dataset
-            >>> dataset = metobs_toolkit.Dataset()
-            >>> dataset.update_settings(
-            ...                         input_data_file=metobs_toolkit.demo_datafile,
-            ...                         input_metadata_file=metobs_toolkit.demo_metadatafile,
-            ...                         template_file=metobs_toolkit.demo_template,
-            ...                         )
-            >>> dataset.import_data_from_file()
-            >>> dataset.coarsen_time_resolution(freq='1H')
-            >>>
-            >>> # Apply quality control on the temperature observations
-            >>> dataset.apply_quality_control(obstype='temp') #Using the default QC settings
-            >>>
-            >>> # Interpret the outliers as missing/gaps
-            >>> dataset.update_gaps_and_missing_from_outliers(obstype='temp')
-            >>> dataset
-            Dataset instance containing:
-                 *28 stations
-                 *['temp', 'humidity', 'radiation_temp', 'pressure', 'pressure_at_sea_level', 'precip', 'precip_sum', 'wind_speed', 'wind_gust', 'wind_direction'] observation types
-                 *10080 observation records
-                 *235 records labeled as outliers
-                 *2 gaps
-                 *1473 missing observations
-                 *records range: 2022-09-01 00:00:00+00:00 --> 2022-09-15 23:00:00+00:00 (total duration:  14 days 23:00:00)
-                 *time zone of the records: UTC
-                 *Coordinates are available for all stations.
-            >>>
-            >>> # Fill the missing observations
-            >>> dataset.fill_missing_obs_linear(obstype='temp')
-            >>> dataset.missing_obs.get_info()
-            -------- Missing observations info --------
-            (Note: missing observations are defined on the frequency estimation of the native dataset.)
-              * 1473 missing observations
-              * For 28 stations
-              * Missing observations are filled with interpolate for:
-                temp:
-                                                       temp
-            name      datetime
-            vlinder01 2022-09-08 08:00:00+00:00  18.630303
-                      2022-09-07 23:00:00+00:00  17.512121
-                      2022-09-08 00:00:00+00:00  17.636364
-                      2022-09-08 02:00:00+00:00  17.884848
-                      2022-09-08 03:00:00+00:00  18.009091
-            ...
-
-        """
-        # TODO logging
-        fill_settings = self.settings.missing_obs["missing_obs_fill_settings"]["linear"]
-        fill_info = self.settings.missing_obs["missing_obs_fill_info"]
-
-        # fill missing obs
-        self.missing_obs.interpolate_missing(
-            obsdf=self.df,
-            resolutionseries=self.metadf["dataset_resolution"],
-            obstype=obstype,
-            method=fill_settings["method"],
-        )
-
-        missing_fill_df = self.missing_obs.fill_df
-
-        missing_fill_df[obstype + "_" + fill_info["label_columnname"]] = fill_info[
-            "label"
-        ]["linear"]
-
-        # Update attribute
-
-        self.missing_fill_df = missing_fill_df
-
-    def get_gaps_df(self):
-        """
-        List all gaps into an overview dataframe.
-
-        Returns
-        -------
-        pandas.DataFrame
-            A DataFrame with stationnames as index, and the start, end and duretion
-            of the gaps as columns.
-
-        Examples
-        --------
-        .. code-block:: python
-
-            >>> import metobs_toolkit
-            >>>
-            >>> # Import data into a Dataset
-            >>> dataset = metobs_toolkit.Dataset()
-            >>> dataset.update_settings(
-            ...                         input_data_file=metobs_toolkit.demo_datafile,
-            ...                         input_metadata_file=metobs_toolkit.demo_metadatafile,
-            ...                         template_file=metobs_toolkit.demo_template,
-            ...                         )
-            >>> dataset.import_data_from_file()
-            >>> dataset.coarsen_time_resolution(freq='1H')
-            >>>
-            >>> # Apply quality control on the temperature observations
-            >>> dataset.apply_quality_control(obstype='temp') #Using the default QC settings
-            >>>
-            >>> # Interpret the outliers as missing/gaps
-            >>> dataset.update_gaps_and_missing_from_outliers(obstype='temp')
-            >>> dataset
-            Dataset instance containing:
-                 *28 stations
-                 *['temp', 'humidity', 'radiation_temp', 'pressure', 'pressure_at_sea_level', 'precip', 'precip_sum', 'wind_speed', 'wind_gust', 'wind_direction'] observation types
-                 *10080 observation records
-                 *235 records labeled as outliers
-                 *2 gaps
-                 *1473 missing observations
-                 *records range: 2022-09-01 00:00:00+00:00 --> 2022-09-15 23:00:00+00:00 (total duration:  14 days 23:00:00)
-                 *time zone of the records: UTC
-                 *Coordinates are available for all stations.
-            >>> dataset.get_gaps_df()
-                                      start_gap                   end_gap        duration
-            name
-            vlinder05 2022-09-06 21:00:00+00:00 2022-09-13 06:00:00+00:00 6 days 09:00:00
-            vlinder05 2022-09-13 20:00:00+00:00 2022-09-15 23:00:00+00:00 2 days 03:00:00
-
-
-        """
-        return gaps_to_df(self.gaps)
-
->>>>>>> c5290ed7
     def get_gaps_info(self):
         """Print out detailed information of the gaps.
 
@@ -2228,146 +1620,6 @@
             data_template=self.data_template,
         )
 
-<<<<<<< HEAD
-=======
-    def fill_gaps_era5(
-        self, modeldata, method="debias", obstype="temp", overwrite_fill=False
-    ):
-        """Fill the gaps using a diurnal debiased modeldata approach.
-
-
-        Parameters
-        ----------
-        modeldata : metobs_toolkit.Modeldata
-            The modeldata to use for the gapfill. This model data should the required
-            timeseries to fill all gaps present in the dataset.
-        method : 'debias', optional
-            Specify which method to use. The default is 'debias'.
-        obstype : String, optional
-           Name of the observationtype you want to apply gap filling on. The
-           modeldata must contain this observation type as well. The
-           default is 'temp'.
-        overwrite_fill: bool, optional
-            If a gap has already filled values, the interpolation of this gap
-            is skipped if overwrite_fill is False. If set to True, the gapfill
-            values and info will be overwitten. The default is False.
-
-        Returns
-        -------
-        Gapfilldf : pandas.DataFrame
-            A dataframe containing all gap filled values and the use method.
-
-        Notes
-        -----
-        A schematic description of the fill_gaps_era5 method:
-
-        1. Modeldata is converted to the timezone of the observations.
-        2. Iterate over all gaps.
-            * The gap is converted into a set of missing records (depending on the time resolution of the observations).
-            * Find a leading and trailing period. These periods are a subset
-              of observations respectively before and after the gap. The size
-              of these subsets is set by a target size (in records) and a minimum
-              size (in records). If the subset of observations is smaller than
-              the corresponding minimum size, the gap cannot be filled.
-            * Modeldata, for the corresponding station and observation type, is extracted for the leading and trailing period.
-            * By comparing the model data with the observations of the
-              leading and trailing period, and grouping all records to their
-              timestamp (i.g. diurnal categories), biasses are computed.
-            * Modeldata for the missing records is extracted.
-            * Weights ([0;1]) are computed for each gap record, representing
-              the normalized distance (in time), to the beginning and end of
-              the gap.
-            * The modeldata at the missing records is then corrected by
-              a weighted sum of the leading and trailing biases at the
-              corresponding timestamp. In general, this means that the diurnal
-              trend of the observations is restored as well as possible.
-        3. The gap is updated with the interpolated values (metobs_toolkit.Gap.gapfill_df)
-
-        Note
-        -------
-        A scientific publication on the performance of this technique is expected.
-
-        Examples
-        --------
-        .. code-block:: python
-
-            import metobs_toolkit
-
-            your_dataset = metobs_toolkit.Dataset()
-            your_dataset.update_settings(
-                input_data_file=metobs_toolkit.demo_datafile, # path to the data file
-                input_metadata_file=metobs_toolkit.demo_metadatafile,
-                template_file=metobs_toolkit.demo_template,
-            )
-            # Specify the gap defenition
-            your_dataset.update_qc_settings(gapsize_in_records = 20)
-
-            #Update the gapsize BEFORE importing the data
-            your_dataset.import_data_from_file()
-
-            #Update the settings (definition of the period to calculate biases for)
-            your_dataset.update_gap_and_missing_fill_settings(
-                                                              gap_debias_prefered_leading_period_hours=24,
-                                                              gap_debias_prefered_trailing_period_hours=24,
-                                                              gap_debias_minimum_leading_period_hours=6,
-                                                              gap_debias_minimum_trailing_period_hours=6,
-                                                              )
-            #(As a demonstration, we will fill the gaps of a single station. The following functions can also be
-            # directly applied to the dataset.)
-            your_station = your_dataset.get_station('vlinder05')
-
-
-            #Get ERA5 modeldata at the location of your stations and period.
-            ERA5_modeldata = your_station.get_modeldata(modelname='ERA5_hourly',
-                                                        obstype='temp')
-
-            #Use the debias method to fill the gaps
-            gapfill_df = your_station.fill_gaps_era5(modeldata=ERA5_modeldata,
-                                                     obstype='temp')
-
-        """
-        # check if modeldata is available
-        if modeldata is None:
-            logger.warning(
-                "The dataset has no modeldate. Use the set_modeldata() function to add modeldata."
-            )
-            return None
-        # check if obstype is present in eramodel
-        assert (
-            obstype in modeldata.df.columns
-        ), f"{obstype} is not present in the modeldate: {modeldata}"
-        # check if all station are present in eramodeldata
-        # stations = self.gaps.to_df().index.unique().to_list()
-        stations = list(set([gap.name for gap in self.gaps]))
-        assert all(
-            [sta in modeldata.df.index.get_level_values("name") for sta in stations]
-        ), "Not all stations with gaps are in the modeldata!"
-
-        if method == "debias":
-            fill_settings_debias = self.settings.gap["gaps_fill_settings"][
-                "model_debias"
-            ]
-
-            apply_debias_era5_gapfill(
-                gapslist=self.gaps,
-                dataset=self,
-                eraModelData=modeldata,
-                obstype=obstype,
-                debias_settings=fill_settings_debias,
-                overwrite_fill=overwrite_fill,
-            )
-
-            # get fill df
-            filldf = make_gapfill_df(self.gaps)
-        else:
-            sys.exit(f"{method} not implemented yet")
-
-        # update attribute
-        self.gapfilldf = filldf
-
-        return filldf
-
->>>>>>> c5290ed7
     def write_to_csv(
         self,
         obstype=None,
@@ -3459,7 +2711,7 @@
         gapsdf = create_gaps_overview_df(gapslist=self.gaps)
         # Format columns
         gapsdf = gapsdf.rename(columns={"fill_value": "value"})
-        gapsdf = gapsdf[["value"]]
+        gapsdf = gapsdf[["value", "fill_method"]]
         gapsdf["toolkit_representation"] = "_to_be_filled"
         gapsdf["label"] = "to_be_filled"
 
@@ -3474,8 +2726,11 @@
         filled_idxs = gapsdf[~gapsdf["value"].isnull()].index
         gapsdf.loc[filled_idxs, "toolkit_representation"] = "gap fill"
         # TODO: check if label OK is okay?
-        gapsdf.loc[filled_idxs, "label"] = "gap_debiased_era5"
+        gapsdf.loc[filled_idxs, "label"] = gapsdf.loc[filled_idxs, "fill_method"]
+        # gapsdf.loc[filled_idxs, "label"] = "gap_debiased_era5"
         print("deze lijn hierboven klop niet !!")
+
+        gapsdf = gapsdf[["value", "label"]]
 
         # # add gapfill and remove the filled records from gaps
         # gapsfilldf = self.gapfilldf.copy()
