#!/usr/bin/env python3
# -*- coding: utf-8 -*-
"""
This module contains the Dataset class and all its methods.

A Dataset holds all observations and is at the center of the
MetObs-toolkit.
"""

import os
import copy
from datetime import datetime
import pytz
import logging
import pandas as pd
import numpy as np
import pickle



from metobs_toolkit.settings import Settings
from metobs_toolkit.data_import import (
    import_data_from_csv,
    import_data_from_db,
    template_to_package_space,
    import_metadata_from_csv,
)

from metobs_toolkit.printing import print_dataset_info
from metobs_toolkit.landcover_functions import (
    connect_to_gee,
    lcz_extractor,
    height_extractor,
    lc_fractions_extractor,
    _validate_metadf
)

from metobs_toolkit.plotting_functions import (
    geospatial_plot,
    timeseries_plot,
    qc_stats_pie,
    folium_plot,
    add_stations_to_folium_map,
)

from metobs_toolkit.qc_checks import (
    gross_value_check,
    persistance_check,
    repetitions_check,
    duplicate_timestamp_check,
    step_check,
    window_variation_check,
    invalid_input_check,
    titan_buddy_check,
    titan_sct_resistant_check
)


from metobs_toolkit.qc_statistics import get_freq_statistics
from metobs_toolkit.writing_files import write_dataset_to_csv

from metobs_toolkit.missingobs import Missingob_collection

from metobs_toolkit.gap import (
    Gap,
    remove_gaps_from_obs,
    remove_gaps_from_outliers,
    missing_timestamp_and_gap_check,
    get_gaps_indx_in_obs_space,
    get_station_gaps,
    apply_interpolate_gaps,
    make_gapfill_df,
    apply_debias_era5_gapfill,
    gaps_to_df,
)


from metobs_toolkit.df_helpers import (
    multiindexdf_datetime_subsetting,
    fmt_datetime_argument,
    init_multiindex,
    init_multiindexdf,
    init_triple_multiindexdf,
    metadf_to_gdf,
    conv_applied_qc_to_df,
    get_freqency_series,
    value_labeled_doubleidxdf_to_triple_idxdf,
    xs_save
)

from metobs_toolkit.analysis import Analysis
from metobs_toolkit.modeldata import Modeldata

from metobs_toolkit import observation_types


logger = logging.getLogger(__name__)


# =============================================================================
# Dataset class
# =============================================================================


class Dataset:
    def __init__(self):
        """
        Constructs all the necessary attributes for Dataset object.

        """
        logger.info("Initialise dataset")

        # Dataset with 'good' observations
        self.df = pd.DataFrame()

        # Dataset with outlier observations
        self.outliersdf = init_triple_multiindexdf()

        self.missing_obs = None  # becomes a Missingob_collection after import
        self.gaps = None  # becomes a list of gaps

        self.gapfilldf = init_multiindexdf()
        self.missing_fill_df = init_multiindexdf()

        # Dataset with metadata (static)
        self.metadf = pd.DataFrame()
        # dataframe containing all information on the description and mapping
        self.data_template = pd.DataFrame()

        self._istype = "Dataset"
        self._freqs = pd.Series(dtype=object)

        self._applied_qc = pd.DataFrame(columns=["obstype", "checkname"])
        self._qc_checked_obstypes = []  # list with qc-checked obstypes

        self.settings = copy.deepcopy(Settings())



    def __str__(self):
        if self.df.empty:
            if self._istype == 'Dataset':
                return f"Empty instance of a Dataset."
            else:
                return f"Empty instance of a Station."
        add_info = ''
        n_stations = self.df.index.get_level_values('name').unique().shape[0]
        n_obs_tot = self.df.shape[0]
        n_outl = self.outliersdf.shape[0]
        startdt = self.df.index.get_level_values('datetime').min()
        enddt = self.df.index.get_level_values('datetime').max()


        if ((not self.metadf['lat'].isnull().all()) &
            (not self.metadf['lon'].isnull().all())):
            add_info += '    *Coordinates are available for all stations. \n'


        return (f"Dataset instance containing: \n \
    *{n_stations} stations \n \
    *{self.df.columns.to_list()} observation types \n \
    *{n_obs_tot} observation records \n \
    *{n_outl} records labeled as outliers \n \
    *{len(self.gaps)} gaps \n \
    *{self.missing_obs.series.shape[0]} missing observations \n \
    *records range: {startdt} --> {enddt} (total duration:  {enddt - startdt}) \n \
    *time zone of the records: {self.settings.time_settings['timezone']} \n " + add_info)
    def __repr__(self):
        return self.__str__()


    def __add__(self, other, gapsize=None):

        # important !!!!!

        # the toolkit makes a new dataframe, and assumes the df from self and other
        # to be the input data.
        # This means that missing obs, gaps, invalid and duplicated records are
        # being looked for in the concatenation of both dataset, using their current
        # resolution !






        new = Dataset()


        self_obstypes = self.df.columns.to_list().copy()
        #  ---- df ----

        # check if observation of self are also in other
        assert all([(obs in other.df.columns) for obs in self_obstypes])
        # subset obstype of other to self
        other.df = other.df[self.df.columns.to_list()]
        
        #remove duplicate rows 
        common_indexes = self.df.index.intersection(other.df.index)
        other.df=other.df.drop(common_indexes)

        # set new df
        new.df = pd.concat([self.df, other.df])
        new.df = new.df.sort_index()
        

        #  ----- outliers df ---------


        other_outliers = other.outliersdf.reset_index()
        other_outliers = other_outliers[other_outliers['obstype'].isin(self_obstypes)]
        other_outliers = other_outliers.set_index(['name', 'datetime', 'obstype'])
        new.outliersdf = pd.concat([self.outliersdf, other_outliers])
        new.outliersdf = new.outliersdf.sort_index()

        #  ------- Gaps -------------
        # Gaps have to be recaluculated using a frequency assumtion from the
        # combination of self.df and other.df, thus NOT the native frequency if
        # their is a coarsening allied on either of them.
        new.gaps = []


        # ---------- missing ---------
        # Missing observations have to be recaluculated using a frequency assumtion from the
        # combination of self.df and other.df, thus NOT the native frequency if
        # their is a coarsening allied on either of them.
        new.missing_obs = None

        # ---------- metadf -----------
        # Use the metadf from self and add new rows if they are present in other
        new.metadf = pd.concat([self.metadf, other.metadf])
        new.metadf = new.metadf.drop_duplicates(keep='first')
        new.metadf = new.metadf.sort_index()

        # ------- specific attributes ----------

        # Template (units and descritpions) are taken from self
        new.data_template = self.data_template

        # Inherit Settings from self
        new.settings = copy.deepcopy(self.settings)


        # Applied qc:
        # TODO:  is this oke to do?
        new._applied_qc = pd.DataFrame(columns=["obstype", "checkname"])
        new._qc_checked_obstypes = []  # list with qc-checked obstypes


        # set init_dataframe to empty
        #NOTE: this is not necesarry but users will use this method when they
        # have a datafile that is to big. So storing and overloading a copy of
        # the very big datafile is invalid for these cases.
        new.input_df = pd.DataFrame()


        # ----- Apply IO QC ---------
        # Apply only checks that are relevant on records in between self and other
        # OR
        # that are dependand on the frequency (since the freq of the .df is used,
        # which is not the naitive frequency if coarsening is applied on either. )


        # missing and gap check
        if gapsize is None:
            gapsize =new.settings.gap["gaps_settings"]["gaps_finder"]["gapsize_n"]

        # note gapsize is now defined on the frequency of self
        new.missing_obs, new.gaps =  missing_timestamp_and_gap_check(
            df=new.df,
            gapsize_n=self.settings.gap["gaps_settings"]["gaps_finder"]["gapsize_n"],
        )


        # duplicate check
        new.df, dup_outl_df = duplicate_timestamp_check(
            df=new.df,
            checks_info=new.settings.qc["qc_checks_info"],
            checks_settings=new.settings.qc["qc_check_settings"],
        )

        if not dup_outl_df.empty:
            new.update_outliersdf(add_to_outliersdf=dup_outl_df)

        # update the order and which qc is applied on which obstype
        checked_obstypes = [obs for obs in new.df.columns if obs in observation_types]

        checknames = ["duplicated_timestamp"]  # KEEP order

        new._applied_qc = pd.concat(
            [
                new._applied_qc,
                conv_applied_qc_to_df(
                    obstypes=checked_obstypes, ordered_checknames=checknames
                ),
            ],
            ignore_index=True,
        )



        return new


    def save_dataset(self, outputfolder=None, filename='saved_dataset.pkl'):
        """
        Method to save a Dataset instance to a (pickle) file.

        Parameters
        ----------
        outputfolder : str or None, optional
            The path to the folder to save the file. If None, the outputfolder
            from the Settings is used. The default is None.
        filename : str, optional
            The name of the output file. The default is 'saved_dataset.pkl'.

        Returns
        -------
        None.

        """

        # check if outputfolder is known and exists
        if outputfolder is None:
            outputfolder = self.settings.IO['output_folder']
            assert not outputfolder is None, 'No outputfolder is given, and no outputfolder is found in the settings.'

        assert os.path.isdir(outputfolder), f'{outputfolder} is not a directory!'

        # check file extension in the filename:
        if filename[-4:] != '.pkl':
            filename += '.pkl'

        full_path = os.path.join(outputfolder, filename)

        # check if file exists
        assert not os.path.isfile(full_path), f'{full_path} is already a file!'

        with open(full_path, 'wb') as outp:
            pickle.dump(self, outp, pickle.HIGHEST_PROTOCOL)

        print(f'Dataset saved in {full_path}')


    def import_dataset(self, folder_path=None, filename='saved_dataset.pkl'):
        """
        Method to import a Dataset instance from a (pickle) file.

        Parameters
        ----------
        folder_path : str or None, optional
            The path to the folder to save the file. If None, the outputfolder
            from the Settings is used. The default is None.
        filename : str, optional
            The name of the output file. The default is 'saved_dataset.pkl'.

        Returns
        -------
        metobs_toolkit.Dataset
            The Dataset instance.

        """

        # check if folder_path is known and exists
        if folder_path is None:
            folder_path = self.settings.IO['output_folder']
            assert not folder_path is None, 'No folder_path is given, and no outputfolder is found in the settings.'

        assert os.path.isdir(folder_path), f'{folder_path} is not a directory!'

        full_path = os.path.join(folder_path, filename)

        # check if file exists
        assert os.path.isfile(full_path), f'{full_path} does not exist.'

        with open(full_path, 'rb') as inp:
            dataset = pickle.load(inp)

        return dataset




    def show_settings(self):
        """
        A function that prints out all the settings, structured per thematic.

        Returns
        -------
        None.

        """

        self.settings.show()

    def get_station(self, stationname):
        """
        Extract a metobs_toolkit.Station object from the dataset by name.

        Parameters
        ----------
        stationname : string
            The name of the station.

        Returns
        -------
        metobs_toolkit.Station
            The station object.

        """
        from metobs_toolkit.station import Station

        logger.info(f"Extract {stationname} from dataset.")

        # important: make shure all station attributes are of the same time as dataset.
        # so that all methods can be inherited.

        try:
            sta_df = self.df.xs(stationname, level="name", drop_level=False)
            sta_metadf = self.metadf.loc[stationname].to_frame().transpose()
        except KeyError:
            logger.warning(f"{stationname} not found in the dataset.")
            print(f"{stationname} not found in the dataset.")
            return None

        try:
            sta_outliers = self.outliersdf.xs(
                stationname, level="name", drop_level=False
            )
        except KeyError:
            sta_outliers = init_triple_multiindexdf()

        sta_gaps = get_station_gaps(self.gaps, stationname)
        sta_missingobs = self.missing_obs.get_station_missingobs(stationname)

        try:
            sta_gapfill = self.gapfilldf.xs(stationname, level="name", drop_level=False)
        except KeyError:
            sta_gapfill = init_multiindexdf()

        try:
            sta_missingfill = self.missing_fill_df.xs(stationname, level="name", drop_level=False)
        except KeyError:
            sta_missingfill = init_multiindexdf()

        return Station(
            name=stationname,
            df=sta_df,
            outliersdf=sta_outliers,
            gaps=sta_gaps,
            missing_obs=sta_missingobs,
            gapfilldf=sta_gapfill,
            missing_fill_df = sta_missingfill,
            metadf=sta_metadf,
            data_template=self.data_template,
            settings=self.settings,
            _qc_checked_obstypes=self._qc_checked_obstypes,
            _applied_qc=self._applied_qc,
        )

    def show(self):
        """
        A function to print out some overview information about the Dataset.

        Returns
        -------
        None.

        """

        logger.info("Show basic info of dataset.")

        try:
            gapsdf = self.gaps.to_df()
        except:
            gapsdf = init_multiindexdf()

        if self.missing_obs is None:
            missing_obs_series = pd.Series(dtype=object)
        else:
            missing_obs_series = self.missing_obs.series

        print_dataset_info(
            self.df,
            self.outliersdf,
            gapsdf,
            missing_obs_series,
            self.settings.app["print_fmt_datetime"],
        )

    def make_plot(
        self,
        stationnames=None,
        obstype="temp",
        colorby="name",
        starttime=None,
        endtime=None,
        title=None,
        y_label=None,
        legend=True,
        show_outliers=True,
        show_filled = True,
        _ax=None, #needed for GUI, not recommended use
    ):
        """
        This function creates a timeseries plot for the dataset. The variable observation type
        is plotted for all stationnames from a starttime to an endtime.

        All styling attributes are extracted from the Settings.

        Parameters
        ----------

        stationnames : list, optional
            A list with stationnames to include in the timeseries. If None is given, all the stations are used, defaults to None.
        obstype : string, optional
             Fieldname to visualise. This can be an observation or station
             attribute. The default is 'temp'.
        colorby : 'label' or 'name', optional
             Indicate how colors should be assigned to the lines. 'label' will color the lines by their quality control label. 'name' will color by each station, defaults to 'name'.
        starttime : datetime.datetime, optional
             Specifiy the start datetime for the plot. If None is given it will use the start datetime of the dataset, defaults to None.
        endtime : datetime.datetime, optional
             Specifiy the end datetime for the plot. If None is given it will use the end datetime of the dataset, defaults to None.
        title : string, optional
             Title of the figure, if None a default title is generated. The default is None.
        y_label : string, optional
             y-axes label of the figure, if None a default label is generated. The default is None.
        legend : bool, optional
             If True, a legend is added to the plot. The default is True.
        show_outliers : bool, optional
             If true the observations labeld as outliers will be included in
             the plot. This is only true when colorby == 'name'. The default
             is True.
        show_filled : bool, optional
             If true the filled values for gaps and missing observations will
             be included in the plot. This is only true when colorby == 'name'.
             The default is True.


        Returns
        -------
        axis : matplotlib.pyplot.axes
             The timeseries axes of the plot is returned.

        Note
        --------
        If a timezone unaware datetime is given as an argument, it is interpreted
        as if it has the same timezone as the observations.

        """

        if stationnames is None:
            logger.info(f"Make {obstype}-timeseries plot for all stations")
        else:
            logger.info(f"Make {obstype}-timeseries plot for {stationnames}")

        # combine all dataframes
        mergedf = self.combine_all_to_obsspace()

        # subset to obstype
        mergedf = xs_save(mergedf, obstype, level='obstype')

        # Subset on stationnames
        if not stationnames is None:
            mergedf = mergedf[mergedf.index.get_level_values('name').isin(stationnames)]


        # Subset on start and endtime
        starttime = fmt_datetime_argument(starttime, self.settings.time_settings['timezone'])
        endtime = fmt_datetime_argument(endtime, self.settings.time_settings['timezone'])

        mergedf = multiindexdf_datetime_subsetting(mergedf, starttime, endtime)

        # Get plot styling attributes
        if title is None:
            if stationnames is None:
                if self._istype == "Dataset":
                    title = (
                        self.data_template[obstype]["orig_name"]
                        + " for all stations. "
                    )
                elif self._istype == "Station":
                    title = (
                        self.data_template[obstype]["orig_name"]
                        + " of "
                        + self.name
                    )

            else:
                title = (
                    self.data_template[obstype]["orig_name"]
                    + " for stations: "
                    + str(stationnames)
                )
        # create y label
        if y_label is None:
            try:
                if isinstance(self.data_template[obstype]["description"], str):
                    description =self.data_template[obstype]["description"]
                else:
                    description =''

                y_label = f'{self.data_template[obstype]["orig_name"]} ({self.data_template[obstype]["units"]}) \n {description}'
            except KeyError:
                y_label = obstype

        # Make plot
        ax, _colmap = timeseries_plot(
            mergedf=mergedf,
            title=title,
            ylabel=y_label,
            colorby=colorby,
            show_legend=legend,
            show_outliers=show_outliers,
            show_filled=show_filled,
            settings = self.settings,
            _ax = _ax
        )

        return ax

    def make_geo_plot(
        self,
        variable="temp",
        title=None,
        timeinstance=None,
        legend=True,
        vmin=None,
        vmax=None,
        boundbox = []
    ):
        """
        This functions creates a geospatial plot for a field
        (observations or attributes) of all stations.

        If the field is timedepending, than the timeinstance is used to plot
        the field status at that datetime.

        If the field is categorical than the leged will have categorical
        values, else a colorbar is used.

        All styling attributes are extracted from the Settings.

        Parameters
        ----------
        variable : string, optional
            Fieldname to visualise. This can be an observation type or station
            or 'lcz'. The default is 'temp'.
        title : string, optional
            Title of the figure, if None a default title is generated. The default is None.
        timeinstance : datetime.datetime, optional
            Datetime moment of the geospatial plot. If None, the first occuring (not Nan) record is used. The default is None.
        legend : bool, optional
            I True, a legend is added to the plot. The default is True.
        vmin : numeric, optional
            The value corresponding with the minimum color. If None, the minimum of the presented observations is used. The default is None.
        vmax : numeric, optional
            The value corresponding with the maximum color. If None, the maximum of the presented observations is used. The default is None.
        boundbox : [lon-west, lat-south, lon-east, lat-north], optional
            The boundbox to indicate the domain to plot. The elemenst are numeric.
            If the list is empty, a boundbox is created automatically. The default
            is [].
        Returns
        -------
        axis : matplotlib.pyplot.geoaxes
            The geoaxes of the plot is returned.

        Note
        --------
        If a timezone unaware datetime is given as an argument, it is interpreted
        as if it has the same timezone as the observations.

        """

        # Load default plot settings
        # default_settings=Settings.plot_settings['spatial_geo']

        # get first (Not Nan) timeinstance of the dataset if not given
        timeinstance = fmt_datetime_argument(timeinstance, self.settings.time_settings['timezone'])
        if timeinstance is None:
            timeinstance = self.df.dropna(subset=['temp']).index[0][1]

        logger.info(f"Make {variable}-geo plot at {timeinstance}")


        # check coordinates if available
        if self.metadf['lat'].isnull().any():
            _sta = self.metadf[self.metadf['lat'].isnull()]['lat']
            print(f'Error: Stations without coordinates detected: {_sta}')
            return None
        if self.metadf['lon'].isnull().any():
            _sta = self.metadf[self.metadf['lon'].isnull()]['lon']
            print(f'Error: Stations without coordinates detected: {_sta}')
            return None

        if bool(boundbox):
            if len(boundbox) != 4:
                print(f'Error: The boundbox ({boundbox}) does not contain 4 elements! The default boundbox is used!')
                boundbox=[]

        # Check if LCZ if available
        if variable == 'lcz':
            if self.metadf['lcz'].isnull().any():
                _sta = self.metadf[self.metadf['lcz'].isnull()]['lcz']
                print(f'Error: Stations without lcz detected: {_sta}')
                return None


        # subset to timeinstance
        plotdf = xs_save(self.df, timeinstance, level="datetime")

        # merge metadata
        plotdf = plotdf.merge(
            self.metadf, how="left", left_index=True, right_index=True
        )

        axis = geospatial_plot(
            plotdf=plotdf,
            variable=variable,
            timeinstance=timeinstance,
            title=title,
            legend=legend,
            vmin=vmin,
            vmax=vmax,
            plotsettings=self.settings.app["plot_settings"],
            categorical_fields=self.settings.app["categorical_fields"],
            static_fields=self.settings.app["static_fields"],
            display_name_mapper=self.settings.app["display_name_mapper"],
            world_boundaries_map=self.settings.app["world_boundary_map"],
            data_template=self.data_template,
            boundbox = boundbox
        )

        return axis

    # =============================================================================
    #   Gap Filling
    # =============================================================================
    def get_modeldata(
        self, modelname="ERA5_hourly", modeldata=None, obstype='temp', stations=None, startdt=None, enddt=None
    ):
        """
        Make a metobs_toolkit.Modeldata object with modeldata at the locations
        of the stations present in the dataset.

        Parameters
        ----------
        modelname : str, optional
            Which dataset to download timeseries from. This is only used when
            no modeldata is provided. The default is 'ERA5_hourly'.
        modeldata : metobs_toolkit.Modeldata, optional
            Use the modelname attribute and the gee information stored in the
            modeldata instance to extract timeseries.
        stations : string or list of strings, optional
            Stationnames to subset the modeldata to. If None, all stations will be used. The default is None.
        startdt : datetime.datetime, optional
            Start datetime of the model timeseries. If None, the start datetime of the dataset is used. The default is None.
        enddt : datetime.datetime, optional
            End datetime of the model timeseries. If None, the last datetime of the dataset is used. The default is None.

        Returns
        -------
        Modl : metobs_toolkit.Modeldata
            The extracted modeldata for period and a set of stations.

        Note
        --------
        If a timezone unaware datetime is given as an argument, it is interpreted
        as if it has the same timezone as the observations.

        Note
        ------
        When extracting large amounts of data, the timeseries data will be
        writen to a file and saved on your google drive. In this case, you need
        to provide the Modeldata with the data using the .set_model_from_csv()
        method.

        Note
        ------
        Only 2mT extraction of ERA5 is implemented for all Modeldata instances.
        To extract other variables, one must create a Modeldata instance in
        advance, add or update a gee_dataset and give this Modeldata instance
        to this method.

        """
        if modeldata is None:
            Modl = Modeldata(modelname)
        else:
            Modl = modeldata
            modelname = Modl.modelname

        # Filters
        if startdt is None:
            startdt = self.df.index.get_level_values("datetime").min()
        else:
            startdt = fmt_datetime_argument(startdt, self.settings.time_settings['timezone'])

        if enddt is None:
            enddt = self.df.index.get_level_values("datetime").max()
        else:
            enddt = fmt_datetime_argument(enddt, self.settings.time_settings['timezone'])

        if not stations is None:
            if isinstance(stations, str):
                metadf = self.metadf.loc[[stations]]
            if isinstance(stations, list):
                metadf = self.metadf.iloc[self.metadf.index.isin(stations)]
        else:
            metadf = self.metadf

        # Convert to UTC

        startdt_utc = startdt.astimezone(pytz.utc)
        enddt_utc = enddt.astimezone(pytz.utc)

        # fill modell with data
        if modelname == "ERA5_hourly":
            Modl.get_ERA5_data(metadf=metadf,
                               startdt_utc = startdt_utc,
                               enddt_utc = enddt_utc,
                               obstype=obstype)

        else:
            Modl.get_gee_dataset_data(mapname=modelname,
                                      metadf=metadf,
                                      startdt_utc = startdt_utc,
                                      enddt_utc = enddt_utc,
                                      obstype=obstype)
        print(f'(When using the .set_model_from_csv() method, make shure the modelname of your Modeldata is {modelname})')
        return Modl

    def update_gaps_and_missing_from_outliers(self, obstype='temp', n_gapsize=None):
        """
        Interpret the outliers as missing observations. If there is a sequence
        of these outliers for a station, larger than n_gapsize than this will
        be interpreted as a gap.

        The outliers are not removed.

        Parameters
        ----------
        obstype : str, optional
            Use the outliers on this observation type to update the gaps and
            missing timestamps.The obstype should be an element of
            metobs_toolkit.observation_types. The default is 'temp'.
        n_gapsize : int, optional
            The minimum number of consecutive missing observations to define
            as a gap. If None, n_gapsize is taken from the settings defenition
            of gaps. The default is None.

        Returns
        -------
        None.

        Note
        -------
        Gaps and missing observations resulting from an outlier on a specific
        obstype, are assumed to be gaps/missing observation for all obstypes.

        Note
        ------
        Be aware that n_gapsize is used for the current resolution of the Dataset,
        this is different from the gap check applied on the inported data, if
        the dataset is coarsend.

        """
        if n_gapsize is None:
            n_gapsize = self.settings.gap['gaps_settings']['gaps_finder']['gapsize_n']
            if not self.metadf["assumed_import_frequency"].eq(self.metadf['dataset_resolution']).all():
                print(f'The defenition of the gapsize (n_gapsize = {n_gapsize}) \
                               will have another effect on the update of the gaps and missing \
                                   timestamps because coarsening is applied and the defenition \
                                   of the gapsize is not changed.')



        # combine to one dataframe
        mergedf = self.combine_all_to_obsspace()
        mergedf = xs_save(mergedf, obstype, level='obstype')


        # ignore labels
        possible_outlier_labels = [vals['outlier_flag'] for vals in self.settings.qc['qc_checks_info'].values()]


        # create groups when the final label changes
        persistance_filter = ((mergedf['label'].shift() != mergedf['label'])).cumsum()
        grouped = mergedf.groupby(['name', persistance_filter])

        #locate new gaps by size of consecutive the same final label per station
        group_sizes = grouped.size()
        large_groups = group_sizes[
            group_sizes > n_gapsize
        ]

        # find only groups with final label as an outlier
        gaps = []
        # new_gapsdf = pd.DataFrame()
        new_gaps_idx = init_multiindex()
        for group_idx in large_groups.index:
            groupdf = grouped.get_group(group_idx)
            group_final_label = groupdf['label'].iloc[0]
            if not group_final_label in possible_outlier_labels:
                #no gap candidates
                continue
            else:
                gap =Gap(name=groupdf.index.get_level_values('name')[0],
                         startdt=groupdf.index.get_level_values('datetime').min(),
                         enddt=groupdf.index.get_level_values('datetime').max())

                gaps.append(gap)
                # new_gapsdf = pd.concat([new_gapsdf,
                #                         pd.DataFrame(data={'start_gap': [groupdf.index.get_level_values('datetime').min()],
                #                                            'end_gap': [groupdf.index.get_level_values('datetime').max()]},
                #                                      index=[groupdf.index.get_level_values('name')[0]])])

                new_gaps_idx = new_gaps_idx.union(groupdf.index, sort=False)



        # add all the outliers, that are not in the new gaps to the new missing obs
        new_missing_obs = mergedf[mergedf['label'].isin(possible_outlier_labels)].index
        new_missing_obs = new_missing_obs.drop(new_gaps_idx.to_numpy(), errors='ignore')


        # to series
        missing_obs_series = new_missing_obs.to_frame().reset_index(drop=True).set_index('name')['datetime']
        # Create missing obs
        new_missing_collection = Missingob_collection(missing_obs_series)


        # update self
        self.gaps.extend(gaps)
        self.missing_obs = self.missing_obs + new_missing_collection

        # remove outliers that are converted to gaps
        self.outliersdf = remove_gaps_from_outliers(gaplist=gaps,
                                                    outldf = self.outliersdf)

        # remove outliers that are converted to missing obs
        self.outliersdf = self.missing_obs.remove_missing_from_outliers(self.outliersdf)


    # =============================================================================
    #   Gap Filling
    # =============================================================================



    def fill_gaps_automatic(self, modeldata, obstype='temp',
                            max_interpolate_duration_str=None,
                            overwrite_fill=False):
        """
        Fill the gaps by using linear interpolation or debiased modeldata. The
        method that is applied to perform the gapfill will be determined by the
        duration of the gap.

        When the duration of a gap is smaller or equal than
        max_interpolation_duration, the linear interpolation method is applied
        else the debiased modeldata method.


        Parameters
        ----------
        modeldata : metobs_toolkit.Modeldata
            The modeldata to use for the gapfill. This model data should the required
            timeseries to fill all gaps present in the dataset.
        obstype : String, optional
            Name of the observationtype you want to apply gap filling on. The
            modeldata must contain this observation type as well. The
            default is 'temp'.
        max_interpolate_duration_str : Timedelta or str, optional
            Maximum duration to apply interpolation for gapfill when using the
            automatic gapfill method. Gaps with longer durations will be filled
            using debiased modeldata. The default is None.
        overwrite_fill: bool, optional
            If a gap has already filled values, the interpolation of this gap
            is skipped if overwrite_fill is False. If set to True, the gapfill
            values and info will be overwitten. The default is False.

        Returns
        -------
        comb_df : TYPE
            gapfilldf : pandas.DataFrame
                A dataframe containing all the filled records.

        """



        #  ----------- Validate ----------------------------------------

        # check if modeldata is available
        if modeldata is None:
            print(
                "The dataset has no modeldate. Use the set_modeldata() function to add modeldata."
            )
            return None

        # check if obstype is present in eramodel
        assert (
            obstype in modeldata.df.columns
        ), f"{obstype} is not present in the modeldate: {modeldata}"

        # check if all station are present in eramodeldata
        # stations = self.gaps.to_df().index.unique().to_list()
        stations = list(set([gap.name for gap in self.gaps]))
        assert all(
            [sta in modeldata.df.index.get_level_values("name") for sta in stations]
        ), f"Not all stations with gaps are in the modeldata!"



        if max_interpolate_duration_str is None:
            max_interpolate_duration_str = self.settings.gap["gaps_fill_settings"]["automatic"]["max_interpolation_duration_str"]

        fill_info = self.settings.gap["gaps_fill_info"]

        #  ------------select the method to apply gapfill per gap ----------
        interpolate_gaps = []
        debias_gaps = []

        for gap in self.gaps:
            if gap.duration <= pd.to_timedelta(max_interpolate_duration_str):
                interpolate_gaps.append(gap)
            else:
                debias_gaps.append(gap)

        #1   ---------------Fill by interpolation ---------------------

        fill_settings_interp = self.settings.gap["gaps_fill_settings"]["linear"]


        apply_interpolate_gaps(
                            gapslist=interpolate_gaps,
                            obsdf=self.df,
                            outliersdf=self.outliersdf,
                            dataset_res=self.metadf["dataset_resolution"],
                            gapfill_settings=self.settings.gap['gaps_fill_info'],
                            obstype=obstype,
                            method=fill_settings_interp["method"],
                            max_consec_fill=fill_settings_interp["max_consec_fill"],
                            overwrite_fill=overwrite_fill,
                            )

        filldf_interp = make_gapfill_df(interpolate_gaps)

        #2  --------------  Fill by debias -----------------------------

        fill_settings_debias = self.settings.gap["gaps_fill_settings"]["model_debias"]


        apply_debias_era5_gapfill(gapslist=debias_gaps,
                                        dataset=self,
                                        eraModelData=modeldata,
                                        obstype=obstype,
                                        debias_settings=fill_settings_debias,
                                        overwrite_fill=overwrite_fill)

        # add label column
        filldf_debias = make_gapfill_df(debias_gaps)


        # combine both fill df's
        comb_df = pd.concat([filldf_interp, filldf_debias])

        # update attr
        self.gapfilldf = comb_df

        return comb_df


    def fill_gaps_linear(self, obstype="temp", overwrite_fill=False):
        """
        Fill the gaps using linear interpolation.

        The gapsfilldf attribute of the Datasetinstance will be updated if
        the gaps are not filled yet or if overwrite_fill is set to True.

        Parameters
        ----------
        obstype : string, optional
            Fieldname to visualise. This can be an observation or station
            attribute. The default is 'temp'.
        overwrite_fill: bool, optional
            If a gap has already filled values, the interpolation of this gap
            is skipped if overwrite_fill is False. If set to True, the gapfill
            values and info will be overwitten. The default is False.

        Returns
        -------
        gapfilldf : pandas.DataFrame
            A dataframe containing all the filled records.


        """


        # TODO logging
        fill_settings = self.settings.gap["gaps_fill_settings"]["linear"]
        fill_info = self.settings.gap["gaps_fill_info"]

        # fill gaps
        apply_interpolate_gaps(
                gapslist=self.gaps,
                obsdf=self.df,
                outliersdf=self.outliersdf,
                dataset_res=self.metadf["dataset_resolution"],
                gapfill_settings=self.settings.gap['gaps_fill_info'],
                obstype=obstype,
                method=fill_settings["method"],
                max_consec_fill=fill_settings["max_consec_fill"],
                overwrite_fill = overwrite_fill,
        )

        # get gapfilldf
        gapfilldf = make_gapfill_df(self.gaps)

        # update attr
        self.gapfilldf = gapfilldf

        return gapfilldf


    def fill_missing_obs_linear(self, obstype='temp'):
        # TODO logging
        fill_settings = self.settings.missing_obs['missing_obs_fill_settings']['linear']
        fill_info = self.settings.missing_obs['missing_obs_fill_info']



        # fill missing obs
        self.missing_obs.interpolate_missing(
                                            obsdf=self.df,
                                            resolutionseries=self.metadf["dataset_resolution"],
                                            obstype=obstype,
                                            method=fill_settings["method"],
        )
        missing_fill_df = self.missing_obs.fill_df
        missing_fill_df[obstype+'_' + fill_info["label_columnname"]] = fill_info["label"]["linear"]

        # Update attribute

        self.missing_fill_df = missing_fill_df

    def get_gaps_df(self):
        """
        List all gaps into an overview dataframe.

        Returns
        -------
        pandas.DataFrame
            A DataFrame with stationnames as index, and the start, end and duretion
            of the gaps as columns.

        """
        return gaps_to_df(self.gaps)

    def get_gaps_info(self):
        """
        Print out detailed information of the gaps.

        Returns
        -------
        None.

        """


        if bool(self.gaps):
            # there are gaps
            for gap in self.gaps:
                gap.get_info()
        else:
            # no gaps
            print('There are no gaps.')


    def get_missing_obs_info(self):
        """
        Print out detailed information of the missing observations.

        Returns
        -------
        None.

        """
        # empty obs protector in the .get_info method.
        self.missing_obs.get_info()




    def get_analysis(self):
        """
        Create a MetObs_toolkit.Analysis instance from the Dataframe

        Returns
        -------
        metobs_toolkit.Analysis
            The Analysis instance of the Dataset.

        """

        return Analysis(obsdf = self.df,
                        metadf = self.metadf,
                        settings = self.settings,
                        data_template=self.data_template)


    def fill_gaps_era5(
        self, modeldata, method="debias", obstype="temp", overwrite_fill=False
    ):
        """
        Fill the gaps using a metobs_toolkit.Modeldata object.


        Parameters
        ----------
        modeldata : metobs_toolkit.Modeldata
            The modeldata to use for the gapfill. This model data should the required
            timeseries to fill all gaps present in the dataset.
        method : 'debias', optional
            Specify which method to use. The default is 'debias'.
        obstype : String, optional
           Name of the observationtype you want to apply gap filling on. The
           modeldata must contain this observation type as well. The
           default is 'temp'.
        overwrite_fill: bool, optional
            If a gap has already filled values, the interpolation of this gap
            is skipped if overwrite_fill is False. If set to True, the gapfill
            values and info will be overwitten. The default is False.

        Returns
        -------
        Gapfilldf : pandas.DataFrame
            A dataframe containing all gap filled values and the use method.

        """

        fill_info = self.settings.gap["gaps_fill_info"]

        # check if modeldata is available
        if modeldata is None:
            print(
                "The dataset has no modeldate. Use the set_modeldata() function to add modeldata."
            )
            return None
        # check if obstype is present in eramodel
        assert (
            obstype in modeldata.df.columns
        ), f"{obstype} is not present in the modeldate: {modeldata}"
        # check if all station are present in eramodeldata
        # stations = self.gaps.to_df().index.unique().to_list()
        stations = list(set([gap.name for gap in self.gaps]))
        assert all(
            [sta in modeldata.df.index.get_level_values("name") for sta in stations]
        ), f"Not all stations with gaps are in the modeldata!"


        if method == "debias":

            fill_settings_debias = self.settings.gap["gaps_fill_settings"]["model_debias"]


            apply_debias_era5_gapfill(gapslist=self.gaps,
                                            dataset=self,
                                            eraModelData=modeldata,
                                            obstype=obstype,
                                            debias_settings=fill_settings_debias,
                                            overwrite_fill=overwrite_fill)

            # get fill df
            filldf = make_gapfill_df(self.gaps)
        else:
            print("not implemented yet")

        # update attribute
        self.gapfilldf = filldf

        return filldf

    def write_to_csv(
        self,
        obstype=None,
        filename=None,
        include_outliers=True,
        include_fill_values=True,
        add_final_labels=True,
        use_tlk_obsnames=True,
        overwrite_outliers_by_gaps_and_missing=True,
        seperate_metadata_file = True
    ):
        """
        Write the dataset to a file where the observations, metadata and
        (if available) the quality labels per observation type are merged
        together.

        A final qualty control label for each
        quality-controlled-observation type can be added in the outputfile.

        The file will be writen to the outputfolder specified in the settings.

        Parameters
        ----------
        obstype : string, optional
            Specify an observation type to subset all observations to. If None,
            all available observation types are writen to file. The default is
            None.
        filename : string, optional
            The name of the output csv file. If none, a standard-filename
            is generated based on the period of data. The default is None.
        include_outliers : bool, optional
            If True, the outliers will be present in the csv file. The default is True.
        include_fill_values : bool, optional
            If True, the filled gap and missing observation values will be
            present in the csv file. The default is True.
        add_final_labels : bool, optional
            If True, a column is added containing the final label of an observation. The default is True.
        use_tlk_obsnames : bool, optional
            If True, the standard naming of the metobs_toolkit is used, else
            the original names for obstypes is used. The default is True.
        overwrite_outliers_by_gaps_and_missing : bool, optional
            If the gaps and missing observations are updated using outliers,
            interpret these records as gaps/missing outliers if True. Else these
            will be interpreted as outliers. The default is True.
        seperate_metadata_file : bool, optional
            If true, the metadat is writen to a seperate file, else the metadata
            is merged to the observation in one file. The default is True.
        Returns
        -------
        None.

        """

        logger.info("Writing the dataset to a csv file")

        assert (
            not self.settings.IO["output_folder"] is None
        ), "Specify Settings.output_folder in order to export a csv."

        assert os.path.isdir(
            self.settings.IO["output_folder"]
        ), f'The outputfolder: \
            {self.settings.IO["output_folder"]} is not found. '

        # combine all dataframes
        mergedf = self.combine_all_to_obsspace(
            overwrite_outliers_by_gaps_and_missing=overwrite_outliers_by_gaps_and_missing)  # with outliers
        # Unstack mergedf
        # remove duplicates
        mergedf = mergedf[~mergedf.index.duplicated(keep='first')]

        # drop outliers if required
        if not include_outliers:
            outlier_labels = [var['outlier_flag'] for var in self.settings.qc['qc_checks_info']]
            mergedf = mergedf[~mergedf['label'].isin(outlier_labels)]


        # drop fill values if required
        if not include_fill_values:
            fill_labels = ['gap fill', 'missing observation fill'] #toolkit representation labels
            mergedf = mergedf[~mergedf['toolkit_representation'].isin(fill_labels)]

        if not obstype is None:
            mergedf = xs_save(mergedf, obstype, level='obstype', drop_level=False)



        # Map obstypes columns
        if not use_tlk_obsnames:
            mapper = self.data_template.transpose()['orig_name'].to_dict()
            mergedf = mergedf.reset_index()
            mergedf['new_names'] = mergedf['obstype'].map(mapper)
            mergedf = mergedf.drop(columns=['obstype'])
            mergedf = mergedf.rename(columns={'new_names': 'obstype'})
            mergedf = mergedf.set_index(['name', 'datetime', 'obstype'])


        mergedf = mergedf.unstack('obstype')

        # to one level for the columns
        mergedf.columns = [' : '.join(col).strip() for col in mergedf.columns.values]



        # columns to write
        write_dataset_to_csv(
            df=mergedf,
            metadf=self.metadf,
            filename=filename,
            outputfolder=self.settings.IO["output_folder"],
            location_info=self.settings.app["location_info"],
            seperate_metadata_file=seperate_metadata_file,
        )


    # =============================================================================
    #     Quality control
    # =============================================================================

    def apply_quality_control(
        self,
        obstype="temp",
        gross_value=True,
        persistance=True,
        repetitions=True,
        step=True,
        window_variation=True,
        # internal_consistency=True,
    ):
        """
         Apply quality control methods to the dataset.

         The default settings are used, and can be changed in the
         settings_files/qc_settings.py

         The checks are performed in a sequence: gross_vallue -->
         persistance --> ..., Outliers by a previous check are ignored in the
         following checks!

         The dataset is updated inline.

         Parameters
         ----------
         obstype : String, optional
             Name of the observationtype you want to apply the checks on. The
             default is 'temp'.
         gross_value : Bool, optional
             If True the gross_value check is applied if False not. The default
             is True.
         persistance : Bool, optional
            If True the persistance check is applied if False not. The default
            is True.. The default is True.
         step : Bool, optional
            If True the step check is applied if False not. The default is True.
         internal_consistency : Bool, optional
            If True the internal consistency check is applied if False not. The
            default is True.
         qc_info: Bool, optional
            If True info about the quality control is printed if False not. The
            default is True.
         ignore_val : numeric, optional
             Values to ignore in the quality checks. The default is np.nan.

         Returns
         ---------

         None.

        """




        if repetitions:
            print("Applying the repetitions-check.")
            logger.info("Applying repetitions check.")
            apliable = _can_qc_be_applied(self._applied_qc, obstype, "repetitions")

            if apliable:

                obsdf, outl_df = repetitions_check(
                    obsdf=self.df,
                    obstype=obstype,
                    checks_info=self.settings.qc["qc_checks_info"],
                    checks_settings=self.settings.qc["qc_check_settings"],
                )

                # update the dataset and outliers
                self.df = obsdf
                if not outl_df.empty:
                    self.outliersdf = pd.concat([self.outliersdf, outl_df])

                # add this check to the applied checks
                self._applied_qc = pd.concat(
                    [
                        self._applied_qc,
                        conv_applied_qc_to_df(
                            obstypes=obstype, ordered_checknames="repetitions"
                        ),
                    ],
                    ignore_index=True,
                )
            else:
                print(f'ERROR: The repetitions check can NOT be applied on {obstype} because it was already applied on this observation type!')

        if gross_value:
            print("Applying the gross-value-check.")
            logger.info("Applying gross value check.")

            apliable = _can_qc_be_applied(self._applied_qc, obstype, "gross_value")

            if apliable:

                obsdf, outl_df = gross_value_check(
                    obsdf=self.df,
                    obstype=obstype,
                    checks_info=self.settings.qc["qc_checks_info"],
                    checks_settings=self.settings.qc["qc_check_settings"],
                )

                # update the dataset and outliers
                self.df = obsdf
                if not outl_df.empty:
                    self.outliersdf = pd.concat([self.outliersdf, outl_df])

                # add this check to the applied checks
                self._applied_qc = pd.concat(
                    [
                        self._applied_qc,
                        conv_applied_qc_to_df(
                            obstypes=obstype, ordered_checknames="gross_value"
                        ),
                    ],
                    ignore_index=True,
                )

            else:
                print(f'ERROR: The gross_value check can NOT be applied on {obstype} because it was already applied on this observation type!')

        if persistance:
            print("Applying the persistance-check.")
            logger.info("Applying persistance check.")

            apliable = _can_qc_be_applied(self._applied_qc, obstype, "persistance")

            if apliable:

                obsdf, outl_df = persistance_check(
                    station_frequencies=self.metadf["dataset_resolution"],
                    obsdf=self.df,
                    obstype=obstype,
                    checks_info=self.settings.qc["qc_checks_info"],
                    checks_settings=self.settings.qc["qc_check_settings"],
                )

                # update the dataset and outliers
                self.df = obsdf
                if not outl_df.empty:
                    self.outliersdf = pd.concat([self.outliersdf, outl_df])

                # add this check to the applied checks
                self._applied_qc = pd.concat(
                    [
                        self._applied_qc,
                        conv_applied_qc_to_df(
                            obstypes=obstype, ordered_checknames="persistance"
                        ),
                    ],
                    ignore_index=True,
                )

            else:
                 print(f'ERROR: The persistance check can NOT be applied on {obstype} because it was already applied on this observation type!')

        if step:
            print("Applying the step-check.")
            logger.info("Applying step-check.")

            apliable = _can_qc_be_applied(self._applied_qc, obstype, "step")

            if apliable:

                obsdf, outl_df = step_check(
                    obsdf=self.df,
                    obstype=obstype,
                    checks_info=self.settings.qc["qc_checks_info"],
                    checks_settings=self.settings.qc["qc_check_settings"],
                )

                # update the dataset and outliers
                self.df = obsdf
                if not outl_df.empty:
                    self.outliersdf = pd.concat([self.outliersdf, outl_df])

                # add this check to the applied checks
                self._applied_qc = pd.concat(
                    [
                        self._applied_qc,
                        conv_applied_qc_to_df(obstypes=obstype, ordered_checknames="step"),
                    ],
                    ignore_index=True,
                )

            else:
                 print(f'ERROR: The step check can NOT be applied on {obstype} because it was already applied on this observation type!')

        if window_variation:
            print("Applying the window variation-check.")
            logger.info("Applying window variation-check.")

            apliable = _can_qc_be_applied(self._applied_qc, obstype, "window_variation")
            if apliable:

                obsdf, outl_df = window_variation_check(
                    station_frequencies=self.metadf["dataset_resolution"],
                    obsdf=self.df,
                    obstype=obstype,
                    checks_info=self.settings.qc["qc_checks_info"],
                    checks_settings=self.settings.qc["qc_check_settings"],
                )

                # update the dataset and outliers
                self.df = obsdf
                if not outl_df.empty:
                    self.outliersdf = pd.concat([self.outliersdf, outl_df])

                # add this check to the applied checks
                self._applied_qc = pd.concat(
                    [
                        self._applied_qc,
                        conv_applied_qc_to_df(
                            obstypes=obstype, ordered_checknames="window_variation"
                        ),
                    ],
                    ignore_index=True,
                )

            else:
                 print(f'ERROR: The window_variation check can NOT be applied on {obstype} because it was already applied on this observation type!')


        self._qc_checked_obstypes.append(obstype)
        self._qc_checked_obstypes = list(set(self._qc_checked_obstypes))
        self.outliersdf = self.outliersdf.sort_index()

    def apply_titan_buddy_check(self, obstype='temp', use_constant_altitude=False):
        """
        Apply the TITAN buddy check on the observations.

        The buddy check compares an observation against its neighbours (i.e. buddies). The check looks for
        buddies in a neighbourhood specified by a certain radius. The buddy check flags observations if the
        (absolute value of the) difference between the observations and the average of the neighbours
        normalized by the standard deviation in the circle is greater than a predefined threshold.

        See the [titanlib documentation on the buddy check](https://github.com/metno/titanlib/wiki/Buddy-check)
        for futher details.

        The observation and outliers attributes will be updated accordingly.

        Parameters
        ----------
        obstype : String, optional
            Name of the observationtype you want to apply the checks on. The
            default is 'temp'.
        use_constant_altitude : bool, optional
            Use a constant altitude for all stations. The default is False.

        Returns
        -------
        None.

        Note
        -------
        To update the check settings, use the update_titan_qc_settings method
        of the Dataset class.

        """

        print("Applying the titan buddy check")
        logger.info("Applying the titan buddy check")

        checkname = 'titan_buddy_check'

        # 1. coordinates are available?
        if self.metadf['lat'].isnull().any():
            print(f'ERROR: Not all coordinates are available, the {checkname} cannot be executed!')
            return
        if self.metadf['lon'].isnull().any():
            print(f'ERROR: Not all coordinates are available, the {checkname} cannot be executed!')
            return


        # set constant altitude if needed:

        # if altitude is already available, save it to restore it after this check
        restore_altitude = False
        if (use_constant_altitude):
            if ('altitulde' in self.metadf.columns):
                self.metadf['altitude_backup'] = self.metadf['altitude']
                restore_altitude=True

            self.metadf['altitude'] = 2. #absolut value does not matter


        # 2. altitude available?
        if ((not use_constant_altitude) & ('altitude' not in self.metadf.columns)):
            print(f'ERROR: The altitude is not known for all stations. The {checkname} cannot be executed!')
            print('(To resolve this error you can: \n *Use the Dataset.get_altitude() method \n *Set use_constant_altitude to True \n update the "altitude" column in the metadf attribute of your Dataset.')
            return
        if ((not use_constant_altitude) & (self.metadf['altitude'].isnull().any())):
            print(f'ERROR: The altitude is not known for all stations. The {checkname} cannot be executed!')
            print('(To resolve this error you can: \n *Use the Dataset.get_altitude() method \n *Set use_constant_altitude to True \n *Update the "altitude" column in the metadf attribute of your Dataset.)')
            return

        apliable = _can_qc_be_applied(self._applied_qc, obstype, checkname)
        if apliable:
            obsdf, outliersdf = titan_buddy_check(obsdf = self.df,
                                               metadf = self.metadf,
                                               obstype = obstype,
                                               checks_info = self.settings.qc["qc_checks_info"],
                                               checks_settings = self.settings.qc['titan_check_settings'][checkname][obstype],
                                               titan_specific_labeler = self.settings.qc['titan_specific_labeler'][checkname])


            # update the dataset and outliers
            self.df = obsdf
            if not outliersdf.empty:
                self.outliersdf = pd.concat([self.outliersdf, outliersdf])

            # add this check to the applied checks
            self._applied_qc = pd.concat(
                [
                    self._applied_qc,
                    conv_applied_qc_to_df(
                        obstypes=obstype, ordered_checknames=checkname
                    ),
                ],
                ignore_index=True,
            )

        else:
            print(f'ERROR: The {checkname} can NOT be applied on {obstype} because it was already applied on this observation type!')


        # Revert artificial data that has been added if needed
        if restore_altitude: #altitude was overwritten, thus revert it
            self.metadf['altitude'] = self.metadf["altitude_backup"]
            self.metadf = self.metadf.drop(columns=['altitude_backup'])

        elif (use_constant_altitude):
            # when no alitude was available apriori, remove the fake constant altitude column
            self.metadf = self.metadf.drop(columns=['altitude'])





    def apply_titan_sct_resistant_check(self, obstype='temp'):
        """
        Apply the TITAN spatial consistency test (resistant) on the observations.

        The SCT resistant check is a spatial consistency check which compares each observations to what is expected given the other observations in the
        nearby area. If the deviation is large, the observation is removed. The SCT uses optimal interpolation
        (OI) to compute an expected value for each observation. The background for the OI is computed from
        a general vertical profile of observations in the area.

        See the [titanlib documentation on the buddy check](https://github.com/metno/titanlib/wiki/Spatial-consistency-test-resistant)
        for futher details.

        The observation and outliers attributes will be updated accordingly.


        Parameters
        ----------
        obstype : String, optional
            Name of the observationtype you want to apply the checks on. The
            default is 'temp'.

        Returns
        -------
        None.

        Note
        -------
        To update the check settings, use the update_titan_qc_settings method
        of the Dataset class.

        Warning
        -------
        This method is a python wrapper on titanlib c++ scripts, and it is prone
        to segmentation faults. The perfomance of this check is thus not
        guaranteed!

        """


        print("Applying the titan SCT check")
        logger.info("Applying the titan SCT check")


        checkname ='titan_sct_resistant_check'
        # check if required metadata is available:

        # 1. coordinates are available?
        if self.metadf['lat'].isnull().any():
            print(f'ERROR: Not all coordinates are available, the {checkname} cannot be executed!')
            return
        if self.metadf['lon'].isnull().any():
            print(f'ERROR: Not all coordinates are available, the {checkname} cannot be executed!')
            return


        # 2. altitude available?
        if ('altitude' not in self.metadf.columns):
            print(f'ERROR: The altitude is not known for all stations. The {checkname} cannot be executed!')
            print('(To resolve this error you can: \n *Use the Dataset.get_altitude() method \n *Set use_constant_altitude to True \n update the "altitude" column in the metadf attribute of your Dataset.')
            return
        if (self.metadf['altitude'].isnull().any()):
            print(f'ERROR: The altitude is not known for all stations. The {checkname} cannot be executed!')
            print('(To resolve this error you can: \n *Use the Dataset.get_altitude() method \n *Set use_constant_altitude to True \n *Update the "altitude" column in the metadf attribute of your Dataset.)')
            return

        apliable = _can_qc_be_applied(self._applied_qc, obstype, checkname)
        if apliable:

            obsdf, outliersdf = titan_sct_resistant_check(obsdf = self.df,
                                               metadf = self.metadf,
                                               obstype = obstype,
                                               checks_info = self.settings.qc["qc_checks_info"],
                                               checks_settings = self.settings.qc['titan_check_settings'][checkname][obstype],
                                               titan_specific_labeler = self.settings.qc['titan_specific_labeler'][checkname])

            # update the dataset and outliers
            self.df = obsdf
            if not outliersdf.empty:
                self.outliersdf = pd.concat([self.outliersdf, outliersdf])

            # add this check to the applied checks
            self._applied_qc = pd.concat(
                [
                    self._applied_qc,
                    conv_applied_qc_to_df(
                        obstypes=obstype, ordered_checknames=checkname
                    ),
                ],
                ignore_index=True,
            )


        else:
            print(f'ERROR: The {checkname} can NOT be applied on {obstype} because it was already applied on this observation type!')




    def combine_all_to_obsspace(self, repr_outl_as_nan=False,
                                overwrite_outliers_by_gaps_and_missing=True):

        """
         Combine all observations, outliers, missing observations and gaps into
         one Dataframe. All observation types are combined an a label is added
         in a serperate column.

         When gaps and missing records are updated from outliers one has to choice
         to represent these records as outliers or gaps. There can not be duplicates
         in the return dataframe.

         By default the observation values of the outliers are saved, one can
         choice to use these values or NaN's.
         following checks!



         Parameters
         ----------
         repr_outl_as_nan : bool, optional
             If True, Nan's are use for the values of the outliers. The
             default is False.
         overwrite_outliers_by_gaps_and_missing : Bool, optional
             If True, records that are labeld as gap/missing and outlier are
             labeled as gaps/missing. This has only effect when the gaps/missing
             observations are updated from the outliers. The default
             is True.

         Returns
         ---------
         combdf : pandas.DataFrame()
            A dataframe containing a continious time resolution of records, where each
            record is labeld.

        """




        # TODO: label values from settings not hardcoding

        # =============================================================================
        # Stack outliers
        # =============================================================================

        outliersdf = self.outliersdf.copy()
        outliersdf['toolkit_representation'] = 'outlier'
        # TODO: use the repr_outl_as_nan argumenten here
        # =============================================================================
        # Stack observations
        # =============================================================================
        df = self.df
        # better save than sorry
        present_obstypes = [col for col in df if col in observation_types]
        df = df[present_obstypes]


        # to tripple index
        df = df.stack(dropna=False).reset_index().rename(columns={'level_2': 'obstype', 0: 'value'}).set_index(['name', 'datetime', 'obstype'])

        df['label'] = 'ok'
        df['toolkit_representation'] = 'observation'

        # remove outliers from the observations
        df = df[~ df.index.isin(outliersdf.index)]


        # =============================================================================
        # Stack gaps
        # =============================================================================


        # add gapfill and remove the filled records from gaps
        gapsfilldf = self.gapfilldf.copy()

        # to triple index
        gapsfilldf = value_labeled_doubleidxdf_to_triple_idxdf(gapsfilldf)
        gapsfilldf['toolkit_representation'] = 'gap fill'

        gapsidx = get_gaps_indx_in_obs_space(gapslist=self.gaps,
                                             obsdf = self.df,
                                             outliersdf = self.outliersdf,
                                             resolutionseries=self.metadf["dataset_resolution"])

        gapsdf = pd.DataFrame(index=gapsidx, columns=present_obstypes)
        gapsdf = gapsdf.stack(dropna=False).reset_index().rename(columns={'level_2': 'obstype', 0: 'value'}).set_index(['name', 'datetime', 'obstype'])

        gapsdf['label'] = self.settings.gap['gaps_info']['gap']['outlier_flag']
        gapsdf['toolkit_representation'] = 'gap'


        # Remove gaps from df
        df = df[~ df.index.isin(gapsdf.index)]

        if overwrite_outliers_by_gaps_and_missing:
            outliersdf = outliersdf.drop(index=gapsdf.index, errors='ignore')


        # Remove gapfill values records from the gaps
        gapsdf = gapsdf.drop(index=gapsfilldf.index)



        # =============================================================================
        # Stack missing
        # =============================================================================

        missingfilldf = self.missing_fill_df.copy()
        missingfilldf = value_labeled_doubleidxdf_to_triple_idxdf(missingfilldf)
        missingfilldf['toolkit_representation'] = 'missing observation fill'

        # add missing observations if they occure in observation space
        missingidx = self.missing_obs.get_missing_indx_in_obs_space(
            self.df, self.metadf["dataset_resolution"]
        )

        missingdf = pd.DataFrame(index=missingidx, columns=present_obstypes)


        missingdf = missingdf.stack(dropna=False).reset_index().rename(columns={'level_2': 'obstype', 0: 'value'}).set_index(['name', 'datetime', 'obstype'])

        missingdf['label'] = self.settings.gap['gaps_info']['missing_timestamp']['outlier_flag']
        missingdf['toolkit_representation'] = 'missing observation'

        # Remove missing from df
        df = df[~ df.index.isin(missingdf.index)]

        if overwrite_outliers_by_gaps_and_missing:
            outliersdf = outliersdf.drop(index=missingdf.index, errors='ignore')

        # Remove missingfill values records from the missing
        missingdf = missingdf.drop(index=missingfilldf.index)


        # =============================================================================
        # combine all
        # =============================================================================

        combdf = pd.concat([df, outliersdf, gapsdf, gapsfilldf, missingdf, missingfilldf]).sort_index()
        combdf.index.names = ['name', 'datetime', 'obstype']
        # To be shure?
        combdf = combdf[~combdf.index.duplicated(keep='first')]
        return combdf




    def get_qc_stats(self, obstype="temp", stationname=None, make_plot=True):
        """
        Compute frequency statistics on the qc labels for an observationtype.
        The output is a dataframe containing the frequency statistics presented
        as percentages.

        These frequencies can also be presented as a collection of piecharts
        per check.

        With stationnames you can subset the data to one ore multiple stations.

        Parameters

        obstype : str, optional
            Observation type to analyse the QC labels on. The default is
            'temp'.
        stationname : str, optional
            Stationname to subset the quality labels on. If None, all
            stations are used. The default is None.
        make_plot : Bool, optional
            If True, a plot with piecharts is generated. The default is True.

        Returns

        dataset_qc_stats : pandas.DataFrame
            A table containing the label frequencies per check presented
            as percentages0.

        """

        # cobmine all and get final label
        comb_df = self.combine_all_to_obsspace()

        # subset to relevant columnt
        comb_df = xs_save(comb_df, obstype, level='obstype')[['label']]

        # subset to stationnames
        if not stationname is None:
            assert stationname in comb_df.index.get_level_values('name'), f' stationnames: {stationname} is not a list.'

            comb_df = comb_df.loc[stationname]



        # compute freq statistics
        final_freq, outl_freq, specific_freq = get_freq_statistics(
            comb_df=comb_df,
            obstype=obstype,
            checks_info=self.settings.qc["qc_checks_info"],
            gaps_info=self.settings.gap["gaps_info"],
            applied_qc_order=self._applied_qc,
        )

        if any([stat is None for stat in [final_freq, outl_freq, specific_freq]]):
            return None

        # make title
        if stationname is None:
            title='Label frequency statistics on all stations.'
        else:
            title=f'Label frequency statistics for {stationname}'


        if make_plot:
            # make pie plots
            qc_stats_pie(
                final_stats=final_freq,
                outlier_stats=outl_freq,
                specific_stats=specific_freq,
                plot_settings=self.settings.app["plot_settings"],
                qc_check_info=self.settings.qc["qc_checks_info"],
                title=title,
            )

        return (final_freq, outl_freq, specific_freq)

    def update_outliersdf(self, add_to_outliersdf):
        """V5"""

        self.outliersdf = pd.concat([self.outliersdf, add_to_outliersdf])

    # =============================================================================
    #     importing data
    # =============================================================================

    def coarsen_time_resolution(
        self, origin=None, origin_tz=None, freq=None, method=None, limit=None
    ):
        """
        Resample the observations to coarser timeresolution. The assumed
        dataset resolution (stored in the metadf attribute) will be updated.

        Parameters
        ----------
        origin : datetime.datetime, optional
            Define the origin (first timestamp) for the obervations. The origin
            is timezone naive, and is assumed to have the same timezone as the
            obervations. If None, the earliest occuring timestamp is used as
            origin. The default is None.
        origin_tz : str, optional
            Timezone string of the input observations. Element of
            pytz.all_timezones. If None, the timezone from the settings is
            used. The default is None.
        freq : DateOffset, Timedelta or str, optional
            The offset string or object representing target conversion.
            Ex: '15T' is 15 minuts, '1H', is one hour. If None, the target time
            resolution of the dataset.settings is used. The default is None.
        method : 'nearest' or 'bfill', optional
            Method to apply for the resampling. If None, the resample method of
            the dataset.settings is used. The default is None.
        limit : int, optional
            Limit of how many values to fill with one original observations. If
            None, the target limit of the dataset.settings is used. The default
            is None.

        Returns
        -------
        None.

        """

        if freq is None:
            freq = self.settings.time_settings["target_time_res"]
        if method is None:
            method = self.settings.time_settings["resample_method"]
        if limit is None:
            limit = int(self.settings.time_settings["resample_limit"])
        if origin_tz is None:
            origin_tz = self.settings.time_settings["timezone"]

        logger.info(
            f"Coarsening the timeresolution to {freq} using \
                    the {method}-method (with limit={limit})."
        )

        # test if coarsening the resolution is valid for the dataset
        # 1. If resolution-dep-qc is applied --> coarsening is not valid and will result in a broken dataset

        if self._applied_qc[~self._applied_qc['checkname']
                            .isin(["duplicated_timestamp", "invalid_input"])
                            ].shape[0] > 0:
            print('WARNING: Coarsening time resolution is not possible because quality control checks that are resolution depening are already performed on the Dataset.')
            print('(Apply coarsening_time_resolution BEFORE applying quality control.)')
            return


        # TODO: implement buffer method
        df = self.df.reset_index()

        if origin is None:
            # find earlyest timestamp, if it is on the hour, use it else use the following hour
            tstart = df["datetime"].min()

            if tstart.minute != 0 or tstart.second != 0 or tstart.microsecond != 0:
                # Round up to nearest hour
                tstart = tstart.ceil(freq=freq)
        else:
            origin_tz_aware = pytz.timezone(origin_tz).localize(origin)
            tstart = origin_tz_aware.astimezone(
                pytz.timezone(self.settings.time_settings["timezone"])
            )

        # Coarsen timeresolution

        if method == "nearest":
            df = (
                df.set_index("datetime")
                .groupby("name")
                .resample(freq, origin=tstart)
                .nearest(limit=limit)
            )

        elif method == "bfill":
            df = (
                df.set_index("datetime")
                .groupby("name")
                .resample(freq, origin=tstart)
                .bfill(limit=limit)
            )

        else:
            print(f"The coarsening method: {method}, is not implemented yet.")
            df = df.set_index(["name", "datetime"])

        if "name" in df.columns:
            df = df.drop(columns=["name"])

        # Update resolution info in metadf
        self.metadf["dataset_resolution"] = pd.to_timedelta(freq)
        # update df
        self.df = df

        # Remove gaps and missing from the observatios
        # most gaps and missing are already removed but when increasing timeres,
        # some records should be removed as well.
        self.df = remove_gaps_from_obs(gaplist = self.gaps, obsdf=self.df)
        self.df = self.missing_obs.remove_missing_from_obs(obsdf=self.df)


    def sync_observations(self, tollerance, verbose=True):
        """
        Simplify and syncronize the observation timestamps along different stations.

        To simplify the resolution (per station), a tollerance is use to shift timestamps. The tollerance indicates the
        maximum translation in time that can be applied to an observation.

        The sycronisation tries to group stations that have an equal simplified resolution, and syncronize them. The origin
        of the sycronized timestamps will be set to round hours, round 10-minutes or round-5 minutes if possible given the tollerance.

        The observations present in the input file are used.

        After syncronization, the IO outliers, missing observations and gaps are recomputed.

        Parameters
        ----------
        tollerance, Timedelta or str
            The tollerance string or object representing the maximum translation in time.
            Ex: '5T' is 5 minuts, '1H', is one hour.
        verbose : bool, optional
            If True, a dataframe illustrating the mapping from original datetimes to simplified and syncronized is returned. The default is True.

        Note
        --------
        Keep in mind that this method will overwrite the df, outliersdf, missing timestamps and gaps.

        Note
        --------
        Because the used observations are from the input file, previously coarsend timeresolutions are ignored.


        Returns
        -------
        pandas.DataFrame (if verbose is True)
            A dataframe containing the original observations with original timestamps and the corresponding target timestamps.

        """

        # get columns pressent in metadf, because the input df can have columns
        # that does not have to be mapped to the toolkit

<<<<<<< HEAD
        assert not self.input_df.empty, f'To syncronize a dataset, the (pure) input dataframe cannot be empty.'
=======
        init_meta_cols = self.metadf.columns.copy()

>>>>>>> 76df034b
        df = self.input_df

        self.df = init_multiindexdf()
        self.outliersdf = init_triple_multiindexdf()
        self.gapfilldf = init_multiindexdf()
        self.missing_obs = None
        self.gaps = None

        # find simplified resolution
        simplified_resolution = get_freqency_series(
            df=df, method="median", simplify=True, max_simplify_error=tollerance
        )

        occuring_resolutions = simplified_resolution.unique()

        df = df.reset_index()

        def find_simple_origin(tstart, tollerance):
            if tstart.minute == 0 and tstart.second == 0 and tstart.microsecond == 0:
                return tstart  # already a round hour

            # try converting to a round hour
            tstart_round_hour = tstart.round("60min")
            if abs(tstart - tstart_round_hour) <= pd.to_timedelta(tollerance):
                return tstart_round_hour

            # try converting to a tenfold in minutes
            tstart_round_tenfold = tstart.round("10min")
            if abs(tstart - tstart_round_tenfold) <= pd.to_timedelta(tollerance):
                return tstart_round_tenfold

            # try converting to a fivefold in minutes
            tstart_round_fivefold = tstart.round("5min")

            if abs(tstart - tstart_round_fivefold) <= pd.to_timedelta(tollerance):
                return tstart_round_fivefold

            # no suitable conversion found
            return tstart

        merged_df = pd.DataFrame()
        _total_verbose_df = pd.DataFrame()
        for occur_res in occuring_resolutions:
            group_stations = simplified_resolution[
                simplified_resolution == occur_res
            ].index.to_list()
            print(
                f" Grouping stations with simplified resolution of {pd.to_timedelta(occur_res)}: {group_stations}"
            )
            groupdf = df[df["name"].isin(group_stations)]

            tstart = groupdf["datetime"].min()
            tend = groupdf["datetime"].max()

            # find a good origin point
            origin = find_simple_origin(tstart=tstart, tollerance=tollerance)

            # Create records index
            target_records = pd.date_range(
                start=origin, end=tend, freq=pd.Timedelta(occur_res)
            ).to_series()

            target_records.name = "target_datetime"
            # convert records to new target records, station per station

            for sta in group_stations:
                stadf = groupdf[groupdf["name"] == sta]
                # Drop all nan values! these will be added later from the outliersdf
                stadf = stadf.set_index(["name", "datetime"])
                stadf = stadf.dropna(axis=0, how="all")
                stadf = stadf.reset_index()

                mergedstadf = pd.merge_asof(
                    left=stadf.sort_values("datetime"),
                    right=target_records.to_frame(),
                    right_on="target_datetime",
                    left_on="datetime",
                    direction="nearest",
                    tolerance=pd.Timedelta(tollerance),
                )

                # possibility 1: record is mapped crrectly
                correct_mapped = mergedstadf[~mergedstadf["target_datetime"].isnull()]


                # possibility2: records that ar not mapped to target
                # not_mapped_records =mergedstadf[mergedstadf['target_datetime'].isnull()]


                # possibilyt 3 : no suitable candidates found for the target
                # these will be cached by the missing and gap check
                # no_record_candidates = target_records[~target_records.isin(mergedstadf['target_datetime'])].values


                merged_df = pd.concat([merged_df, correct_mapped])
                if verbose:
                    _total_verbose_df = pd.concat([_total_verbose_df, mergedstadf])

        # overwrite the df with the synced observations
        merged_df = (
            merged_df.rename(
                columns={"datetime": "original_datetime", "target_datetime": "datetime"}
            )
            .set_index(["name", "datetime"])
            .drop(["original_datetime"], errors="ignore", axis=1)
            .sort_index()
        )
        # self.df = merged_df

        # Recompute the dataset attributes, apply qc, gap and missing searches, etc.
        self._construct_dataset(
            df=merged_df,
            freq_estimation_method="highest",
            freq_estimation_simplify=False,
            freq_estimation_simplify_error=None,
            fixed_freq_series=simplified_resolution,
            update_full_metadf=False,
        )  # Do not overwrite full metadf, only the frequencies

        self.metadf = self.metadf[[col for col in self.metadf.columns if col in init_meta_cols]]

        if verbose:
            _total_verbose_df = _total_verbose_df.rename(
                columns={"datetime": "original_datetime", "target_datetime": "datetime"}
            ).set_index(["name", "datetime"])
            return _total_verbose_df



    def import_data_from_file(
        self,
        long_format=True,
        obstype=None,

        obstype_dtype = None,
        obstype_unit = None,
        obstype_description = None,

        freq_estimation_method=None,
        freq_estimation_simplify=None,
        freq_estimation_simplify_error=None,
        kwargs_data_read = {},
        kwargs_metadata_read = {},
    ):

        """
        Read observations from a csv file as defined in the
        Settings.input_file. The input file columns should have a template
        that is stored in Settings.template_list.

        If the metadata is stored in a seperate file, and the
        Settings.input_metadata_file is correct, than this metadata is also
        imported (if a suitable template is in the Settings.template_list.)

        The dataset is by default assumed to be in long-format (each column represent an observation type, one column indicates the stationname).
        Wide-format can be used if 'long_format' is set to False and if the observation type is specified by obstype.

        An estimation of the observational frequency is made per station. This is used
        to find missing observations and gaps.


        The Dataset attributes are set and the following checks are executed:
                * Duplicate check
                * Invalid input check
                * Find missing observations
                * Find gaps


        Parameters
        ----------
        long_format : bool, optional
            True if the inputdata has a long-format, False if it has a wide-format. The default is True.
        obstype : str, optional
            If the dataformat is wide, specify which observation type the
            observations represent. The obstype should be an element of
            metobs_toolkit.observation_types. The default is None.
        freq_estimation_method : 'highest' or 'median', optional
            Select wich method to use for the frequency estimation. If
            'highest', the highest apearing frequency is used. If 'median', the
            median of the apearing frequencies is used. If None, the method
            stored in the
            Dataset.settings.time_settings['freq_estimation_method'] is used.
            The default is None.
        freq_estimation_simplify : bool, optional
            If True, the likely frequency is converted to round hours, or round minutes.
            The "freq_estimation_simplify_error' is used as a constrain. If the constrain is not met,
            the simplification is not performed. If None, the method
            stored in the
            Dataset.settings.time_settings['freq_estimation_simplify'] is used.
            The default is None.
        freq_estimation_simplify_error : Timedelta or str, optional
            The tollerance string or object representing the maximum translation in time to form a simplified frequency estimation.
            Ex: '5T' is 5 minuts, '1H', is one hour. If None, the method
            stored in the
            Dataset.settings.time_settings['freq_estimation_simplify_error'] is
            used. The default is None.
        kwargs_data_read : dict, optional
            Keyword arguments collected in a dictionary to pass to the
            pandas.read_csv() function on the data file. The default is {}.
        kwargs_metadata_read : dict, optional
            Keyword arguments collected in a dictionary to pass to the
            pandas.read_csv() function on the metadata file. The default is {}.

        Returns
        -------
        None.

        """

        print("Settings input data file: ", self.settings.IO["input_data_file"])
        logger.info(f'Importing data from file: {self.settings.IO["input_data_file"]}')

        if freq_estimation_method is None:

            freq_estimation_method = self.settings.time_settings[
                "freq_estimation_method"
            ]
        if freq_estimation_simplify is None:
            freq_estimation_simplify = self.settings.time_settings[
                "freq_estimation_simplify"
            ]
        if freq_estimation_simplify_error is None:
            freq_estimation_simplify_error = self.settings.time_settings[
                "freq_estimation_simplify_error"
            ]

        # check if obstype is valid
        if not obstype is None:
            assert (
                obstype in observation_types
            ), f'{obstype} is not a default obstype. Use one of: {self.settings.app["observation_types"]}'

        # Read observations into pandas dataframe

        df, template = import_data_from_csv(
            input_file=self.settings.IO["input_data_file"],
            template_file=self.settings.templates["data_template_file"],
            long_format=long_format,
            obstype=obstype,  # only relevant in wide format
            obstype_units = obstype_unit, # only relevant in wide format
            obstype_description = obstype_description, # only relevant in wide format
            kwargs_data_read = kwargs_data_read
        )



        # Set timezone information
        df.index = df.index.tz_localize(
            tz=self.settings.time_settings["timezone"],
            ambiguous="infer",
            nonexistent="shift_forward",
        )

        logger.debug(
            f'Data from {self.settings.IO["input_data_file"]} \
                     imported to dataframe.'
        )

        # drop Nat datetimes if present
        df = df.loc[pd.notnull(df.index)]



        if self.settings.IO["input_metadata_file"] is None:
            print(
                "WARNING: No metadata file is defined.\
                  Add your settings object."
            )
            logger.warning(
                "No metadata file is defined,\
                    no metadata attributes can be set!"
            )

            # if no metadata is given, and no stationname found, assume one station
            # with default name
            if not "name" in df.columns:
                logger.warning(
                    f'No station names find in the observations! \
                               Assume the dataset is for ONE station with the \
                             default name: {self.settings.app["default_name"]}.'
                )
                df["name"] = str(self.settings.app["default_name"])

        else:
            logger.info(
                f'Importing metadata from file:\
                        {self.settings.IO["input_metadata_file"]}'
            )
            meta_df = import_metadata_from_csv(
                input_file=self.settings.IO["input_metadata_file"],
                template_file=self.settings.templates["metadata_template_file"],
                kwargs_metadata_read = kwargs_metadata_read,
            )


            # in dataset of one station, the name is most often not present!
            if not "name" in df.columns:
                logger.warning(f'No station names find in the observations!' )

                # If there is ONE name in the metadf, than we use that name for
                # the df, else we use the default name
                if (('name' in meta_df.columns) & (meta_df.shape[0] == 1)):
                    name = meta_df['name'].iloc[0]
                    df['name'] = name
                    logger.warning(f'One stationname found in the metadata: {name}, this name is used for the data.')
                else:
                    df["name"] = str(self.settings.app["default_name"])
                    # for later merging, we add the name column with the default
                    # also in the metadf
                    meta_df['name'] =str(self.settings.app["default_name"])
                    logger.warning(
                        f'Assume the dataset is for ONE station with the \
                        default name: {self.settings.app["default_name"]}.')


            # merge additional metadata to observations
            meta_cols = [
                colname for colname in meta_df.columns if not colname.startswith("_")
            ]
            additional_meta_cols = list(set(meta_cols).difference(df.columns))

            if bool(additional_meta_cols):
                logger.debug(
                    f"Merging metadata ({additional_meta_cols})\
                             to dataset data by name."
                )
                additional_meta_cols.append("name")  # merging on name
                # merge deletes datetime index somehow? so add it back.
                df_index = df.index
                df = df.merge(
                    right=meta_df[additional_meta_cols], how="left", on="name"
                )
                df.index = df_index

        # update dataset object
        self.data_template = pd.DataFrame().from_dict(template)

        # convert dataframe to multiindex (datetime - name)
        df = df.set_index(["name", df.index])

        # dataframe with all data of input file
        self.input_df = df.sort_index()

        self._construct_dataset(
            df=df,
            freq_estimation_method=freq_estimation_method,
            freq_estimation_simplify=freq_estimation_simplify,
            freq_estimation_simplify_error=freq_estimation_simplify_error,
        )

    # def import_data_from_database(
    #     self, start_datetime=None, end_datetime=None, coarsen_timeres=False
    # ):
    #     """
    #     Function to import data directly from the framboos database and
    #     updating the network and station objects.


    #     Parameters
    #     ----------

    #     start_datetime : datetime, optional
    #         Start datetime of the observations. The default is None and using
    #         yesterday's midnight.
    #     end_datetime : datetime, optional
    #         End datetime of the observations. The default is None and using
    #         todays midnight.
    #     coarsen_timeres : Bool, optional
    #         If True, the observations will be interpolated to a coarser
    #         time resolution as is defined in the Settings. The default
    #         is False.

    #     Returns
    #     ----------

    #     None.

    #     Note
    #     ----------
    #     A Ugent VPN connection must be present, as well as the username and password
    #     stored in the settings.

    #     """
    #     if start_datetime is None:
    #         start_datetime = datetime.date.today() - datetime.timedelta(days=1)
    #     if end_datetime is None:
    #         end_datetime = datetime.date.today()

    #     # Read observations into pandas dataframe
    #     df = import_data_from_db(
    #         self.settings.db, start_datetime=start_datetime, end_datetime=end_datetime
    #     )

    #     if df.empty:  # No data has, probably connection error
    #         return

    #     # Make data template
    #     self.data_template = pd.DataFrame().from_dict(
    #         template_to_package_space(self.settings.db["vlinder_db_obs_template"])
    #     )

    #     # convert dataframe to multiindex (datetime - name)
    #     df = df.set_index(["name", df.index])
    #     df = df.sort_index()

    #     # If an ID has changed or not present in the metadatafile,
    #     # the stationname and metadata is Nan
    #     # These observations will be removed
    #     unknown_obs = df[df.index.get_level_values("name").isnull()]
    #     if not unknown_obs.empty:
    #         logger.warning(
    #             "There is an unknown station in the dataset \
    #                        (probaply due to an ID that is not present in \
    #                        the metadata file). This will be removed from the dataset."
    #         )
    #         df = df[~df.index.get_level_values("name").isnull()]
    #     self._construct_dataset(df)


    def _construct_dataset(
        self,
        df,
        freq_estimation_method,
        freq_estimation_simplify,
        freq_estimation_simplify_error,
        fixed_freq_series=None,
        update_full_metadf=True,
    ):

        """
        Helper function to construct the Dataset class from a IO dataframe.

        The df, metadf, outliersdf, gaps and missing timestamps attributes are set.

        Qc on IO is applied (duplicated check and invalid check) + gaps and missing
        values are defined by assuming a frequency per station.

        Parameters
        ----------
        df : pandas.dataframe
            The dataframe containing the input observations and metadata.
        freq_estimation_method : 'highest' or 'median'
            Select wich method to use for the frequency estimation. If
            'highest', the highest apearing frequency is used. If 'median', the
            median of the apearing frequencies is used.
        freq_estimation_simplify : bool
            If True, the likely frequency is converted to round hours, or round minutes.
            The "freq_estimation_simplify_error' is used as a constrain. If the constrain is not met,
            the simplification is not performed.
        freq_estimation_simplify_error : Timedelta or str, optional
            The tollerance string or object representing the maximum translation in time to form a simplified frequency estimation.
            Ex: '5T' is 5 minuts, '1H', is one hour.
        fixed_freq_series : pandas.series or None, optional
            If you do not want the frequencies to be recalculated, one can pass the
            frequency series to update the metadf["dataset_resolution"]. If None, the frequencies will be estimated. The default is None.
        update_full_metadf : bool, optional
            If True, the full Dataset.metadf will be updated. If False, only the frequency columns in the Dataset.metadf will be updated. The default is True.


        Returns
        -------
        None.

        """


        # Convert dataframe to dataset attributes
        self._initiate_df_attribute(dataframe=df, update_metadf=update_full_metadf)

        # Apply quality control on Import resolution
        self._apply_qc_on_import()


        if fixed_freq_series is None:
            freq_series = get_freqency_series(
                df=self.df,
                method=freq_estimation_method,
                simplify=freq_estimation_simplify,
                max_simplify_error=freq_estimation_simplify_error,
            )

            freq_series_import = freq_series

        else:
            if "assumed_import_frequency" in self.metadf.columns:
                freq_series_import = self.metadf[
                    "assumed_import_frequency"
                ]  # No update
            else:
                freq_series_import = fixed_freq_series
            freq_series = fixed_freq_series


        # add import frequencies to metadf (after import qc!)
        self.metadf["assumed_import_frequency"] = freq_series_import

        self.metadf["dataset_resolution"] = freq_series

        # Remove gaps and missing from the observations AFTER timecoarsening
        self.df = remove_gaps_from_obs(gaplist = self.gaps, obsdf=self.df)
        self.df = self.missing_obs.remove_missing_from_obs(obsdf=self.df)


    def _initiate_df_attribute(self, dataframe, update_metadf=True):
        logger.info(
            f"Updating dataset by dataframe with shape:\
                    {dataframe.shape}."
        )

        # Create dataframe with fixed order of observational columns
        obs_col_order = [col for col in observation_types if col in dataframe.columns]

        self.df = dataframe[obs_col_order].sort_index()

        if update_metadf:
            # create metadataframe with fixed number and order of columns
            metadf = dataframe.reindex(columns=self.settings.app["location_info"])
            metadf.index = metadf.index.droplevel("datetime")  # drop datetimeindex
            # drop dubplicates due to datetime
            metadf = metadf[~metadf.index.duplicated(keep="first")]

            self.metadf = metadf_to_gdf(metadf)





    def _apply_qc_on_import(self):
        # if the name is Nan, remove these records from df, and metadf (before)
        # they end up in the gaps and missing obs
        if np.nan in self.df.index.get_level_values('name'):
            print(f'WARNING: following observations are not linked to a station name and will be removed: {xs_save(self.df, np.nan, "name")}')
            self.df = self.df[~self.df.index.get_level_values('name').isna()]
        if np.nan in self.metadf.index:
            print(f'WARNING: following station will be removed from the Dataset {self.metadf[self.metadf.index.isna()]}')
            self.metadf = self.metadf[~self.metadf.index.isna()]

        # find missing obs and gaps, and remove them from the df
        self.missing_obs, self.gaps = missing_timestamp_and_gap_check(
            df=self.df,
            gapsize_n=self.settings.gap["gaps_settings"]["gaps_finder"]["gapsize_n"],
        )

        # Create gaps and missing obs objects
        # self.gaps = gaps_list
        # self.missing_obs = Missingob_collection(missing_obs)

        # Perform QC checks on original observation frequencies
        self.df, dup_outl_df = duplicate_timestamp_check(
            df=self.df,
            checks_info=self.settings.qc["qc_checks_info"],
            checks_settings=self.settings.qc["qc_check_settings"],
        )
        if not dup_outl_df.empty:
            self.update_outliersdf(add_to_outliersdf=dup_outl_df)

        self.df, nan_outl_df = invalid_input_check(
            self.df, checks_info=self.settings.qc["qc_checks_info"]
        )
        if not nan_outl_df.empty:
            self.update_outliersdf(nan_outl_df)

        self.outliersdf = self.outliersdf.sort_index()

        # update the order and which qc is applied on which obstype
        checked_obstypes = [obs for obs in self.df.columns if obs in observation_types]

        checknames = ["duplicated_timestamp", "invalid_input"]  # KEEP order

        self._applied_qc = pd.concat(
            [
                self._applied_qc,
                conv_applied_qc_to_df(
                    obstypes=checked_obstypes, ordered_checknames=checknames
                ),
            ],
            ignore_index=True,
        )

    # =============================================================================
    # Physiography extractions
    # =============================================================================

    def get_lcz(self):
        """
        Function to extract the Local CLimate zones (LCZ) from the
        wudapt global LCZ map on the Google engine for all stations.

        A 'LCZ' column will be added to the metadf, and series is returned.

        Returns
        -------
        lcz_series : pandas.Series()
            A series with the stationnames as index and the LCZ as values.

        """





        # connect to gee
        connect_to_gee()

        # Extract LCZ for all stations
        lcz_series = lcz_extractor(
            metadf=self.metadf,
            mapinfo=self.settings.gee["gee_dataset_info"]["global_lcz_map"],
        )

        # drop column if it was already present
        if "lcz" in self.metadf:
            self.metadf = self.metadf.drop(columns=["lcz"])

        # update metadata
        self.metadf = self.metadf.merge(
            lcz_series.to_frame(), how="left", left_index=True, right_index=True
        )
        return lcz_series

    def get_altitude(self):
        # connect to gee
        connect_to_gee()

        # Extract LCZ for all stations
        altitude_series = height_extractor(
            metadf=self.metadf, mapinfo=self.settings.gee["gee_dataset_info"]["DEM"]
        )

        # drop column if it was already present
        if "altitude" in self.metadf:
            self.metadf = self.metadf.drop(columns=["altitude"])

        # update metadata
        self.metadf = self.metadf.merge(
            altitude_series.to_frame(), how="left", left_index=True, right_index=True
        )
        return altitude_series

    def get_landcover(self, buffers=[100], aggregate=True, overwrite=True, gee_map='worldcover'):
        """
        Extract the landcover fractions in a buffer with a specific radius for
        all stations. If an aggregation scheme is define, one can choose to
        aggregate the landcoverclasses.

        The landcover fractions will be added to the Dataset.metadf if overwrite
        is True. Presented as seperate columns where each column represent the
        landcovertype and corresponding buffer.




        Parameters
        ----------
        buffers : num, optional
            The list of buffer radia in dataset units (meters for ESA worldcover) . The default is 100.
        aggregate : bool, optional
            If True, the classes will be aggregated with the corresponding
            aggregation scheme. The default is True.
        overwrite : bool, optional
            If True, the Datset.metadf will be updated with the generated
            landcoverfractions. The default is True.
        gee_map : str, optional
            The name of the dataset to use. This name should be present in the
            settings.gee['gee_dataset_info']. If aggregat is True, an aggregation
            scheme should included as well. The default is 'worldcover'

        Returns
        -------
        frac_df : pandas.DataFrame
            A Dataframe with index: name, buffer_radius and the columns are the
            fractions.

        """
        # connect to gee
        connect_to_gee()

        df_list = []
        for buffer in buffers:

            print(f'Extracting landcover from {gee_map} with buffer radius = {buffer}')
            # Extract landcover fractions for all stations
            lc_frac_df, buffer = lc_fractions_extractor(
                metadf=self.metadf,
                mapinfo=self.settings.gee["gee_dataset_info"][gee_map],
                buffer=buffer,
                agg=aggregate,
            )

            # add buffer to the index
            lc_frac_df['buffer_radius'] = buffer
            lc_frac_df = lc_frac_df.reset_index().set_index(['name', 'buffer_radius'])
            lc_frac_df = lc_frac_df.sort_index()

            # add to the list
            df_list.append(lc_frac_df)


        # concat all df for different buffers to one
        frac_df = pd.concat(df_list)
        frac_df = frac_df.sort_index()


        if overwrite:

            for buf in frac_df.index.get_level_values('buffer_radius').unique():
                buf_df = xs_save(frac_df, buf, level='buffer_radius')
                buf_df.columns= [col + f'_{int(buf)}m' for col in buf_df.columns]

                # overwrite the columns or add them if they did not exist
                self.metadf[buf_df.columns] = buf_df

        return frac_df
    def fairness_coordinates_for_alaro_25_csv_creator(self, outputfolder=None,
                    filename='summerschool_modeldata_metadata.csv',
                    lat_min=None, lon_min=None,
                    lat_max=None, lon_max=None):
        """
        This is for the participants of the Cost FAIRNESS Summerschool in Ghent.
        It will create a small csv file with the locations and names of your stations.
        This information is needed to extract timeseries of Alaro 2.5km modeldata.

        A spatial plot will be provided aswell. If no bounding box coordinates are given,
        a boundingboux is create to encapsulate your stations.

        A csv file will be saved in the outputfolder. Email this file to mivieijra@meteo.be.

        Parameters
        ----------
        outputfolder : string, optional
            The autput folder to store the csv file. If None, the default
            autputfolder will be used. The default is None.
        filename : string, optional
            Name of the csv file. The default is
            'summerschool_modeldata_metadata.csv'.
        lat_min : num, optional
            Minimum latitude of the bounding box. If None, a boundingbox will
            be computed that fits your stations. The default is None.
        lon_min : num, optional
            Minimum longitude of the bounding box. If None, a boundingbox will
            be computed that fits your stations. The default is None.
        lat_max : num, optional
            Maximum latitude of the bounding box. If None, a boundingbox will
            be computed that fits your stations. The default is None.
        lon_max : num, optional
            Maximum longitude of the bounding box. If None, a boundingbox will
            be computed that fits your stations. The default is None.

        Returns
        -------
        None.

        """

        # checks
        # check if metadata is available
        if self.metadf['lat'].isnull().all():
            print('Error: No coordinates are found in the metadata. A csv cannot be created.')
            return

        if self.metadf['lon'].isnull().all():
            print('Error: No coordinates are found in the metadata. A csv cannot be created.')
            return

        if ((outputfolder is None) & (self.settings.IO['output_folder'] is None)):
            print('Error: No outputfolder is specified.')
            return


        if outputfolder is None:
            outputfolder =self. settings.IO['output_folder']

        user_bounds = [lat_min, lon_min, lat_max, lon_max]
        if any([x is None for x in user_bounds]):
            # use default bounds
            make_bounds=True
            print('Info: Since not (all) bounds are given, the bounds are the total bounds of the present stations.')
        else:
            make_bounds=False


        metadf = self.metadf.copy()
        metadf= metadf[metadf['lat'].notna()]
        metadf= metadf[metadf['lon'].notna()]


        if make_bounds:
            # lonmin, latmin, lonmax, latmax
            bounds = tuple(metadf.total_bounds)
        else:
            bounds = tuple([float(lon_min), float(lat_min),
                            float(lon_max), float(lat_max)])


        # add bounds as a column (avoid creating two files with data, and readin in problems in R)
        metadf['bbox'] = [bounds for _ in range(len(metadf))]
        # reset index so no problems in R
        metadf = metadf.reset_index()
        # subset to relevant columns
        savedf = metadf[['name', 'lat', 'lon', 'bbox']]


        # Write to a csv file
        if not filename.endswith('.csv'):
            filename += '.csv'

        filepath = os.path.join(outputfolder, filename)
        savedf.to_csv(filepath,
                      sep=',',
                      index=False,
                      decimal='.')
        print(f'\n File is writen to : {filepath}. \n')
        print('Download the file (as a .csv), and send it by email to:  mivieijra@meteo.be.')
        return



    def make_gee_plot(self, gee_map, show_stations=True, save=False):
        """
        Make an interactive plot of a google earth dataset. The location of the
        stations can be plotted on top of it.

        Parameters
        ----------
        gee_map : str, optional
            The name of the dataset to use. This name should be present in the
            settings.gee['gee_dataset_info']. If aggregat is True, an aggregation
            scheme should included as well. The default is 'worldcover'
        show_stations : bool, optional
            If True, the stations will be plotted as markers. The default is True.
        show : bool, optional
            Display the plot. (Not all consoles support this) The default is True.
        save : bool, optional
            If True, the map will be saved as an html file in the output_folder
            as defined in the settings. The default is False.

        Returns
        -------
        Map : geemap.foliumap.Map
            The folium Map instance.


        Warning
        ---------
        To display the interactive map a graphical backend is required, which
        is often missing on (free) cloud platforms. Therefore it is better to
        set save=True, and open the .html in your browser

        """

        # Connect to GEE
        connect_to_gee()

        # get the mapinfo
        mapinfo = self.settings.gee["gee_dataset_info"][gee_map]


        #Read in covers, numbers and labels
        covernum = list(mapinfo['colorscheme'].keys())
        colors =list(mapinfo['colorscheme'].values())
        covername = [mapinfo['categorical_mapper'][covnum] for covnum in covernum]


        # create visparams
        vis_params ={
            'min': min(covernum),
            'max': max(covernum),
            'palette': colors #hex colors!
            }

        if 'band_of_use' in mapinfo:
            band=mapinfo['band_of_use']
        else:
            band=None

        Map = folium_plot(mapinfo = mapinfo,
                          band = band,
                          vis_params = vis_params,
                          labelnames = covername,
                          layername = gee_map,
                          legendname=f'{gee_map} covers',
                          # showmap = show,
                          )
        if show_stations:
            if not _validate_metadf(self.metadf):
                print('Not enough coordinates information is provided to plot the stations.')
            else:
                Map = add_stations_to_folium_map(Map = Map,
                                                 metadf = self.metadf)




        # Save if needed
        if save:
            if self.settings.IO['output_folder'] is None:
                print('WARNING: The outputfolder is not set up, use the update_settings to specify the output_folder.')

            else:
                filename = f'gee_{gee_map}_figure.html'
                filepath = os.path.join(self.settings.IO['output_folder'], filename)
                print(f'Gee Map will be save at {filepath}')
                Map.save(filepath)


def _can_qc_be_applied(applied_df, obstype, checkname):
    """ test if the check is already performed on self """
    return not applied_df[(applied_df['obstype'] == obstype) & (applied_df['checkname'] == checkname)].shape[0] > 0<|MERGE_RESOLUTION|>--- conflicted
+++ resolved
@@ -194,15 +194,15 @@
         assert all([(obs in other.df.columns) for obs in self_obstypes])
         # subset obstype of other to self
         other.df = other.df[self.df.columns.to_list()]
-        
-        #remove duplicate rows 
+
+        #remove duplicate rows
         common_indexes = self.df.index.intersection(other.df.index)
         other.df=other.df.drop(common_indexes)
 
         # set new df
         new.df = pd.concat([self.df, other.df])
         new.df = new.df.sort_index()
-        
+
 
         #  ----- outliers df ---------
 
@@ -2224,12 +2224,10 @@
         # get columns pressent in metadf, because the input df can have columns
         # that does not have to be mapped to the toolkit
 
-<<<<<<< HEAD
+
         assert not self.input_df.empty, f'To syncronize a dataset, the (pure) input dataframe cannot be empty.'
-=======
+
         init_meta_cols = self.metadf.columns.copy()
-
->>>>>>> 76df034b
         df = self.input_df
 
         self.df = init_multiindexdf()
