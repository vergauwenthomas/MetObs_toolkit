--- conflicted
+++ resolved
@@ -984,11 +984,7 @@
 
     def get_gaps_info(self):
         """
-<<<<<<< HEAD
-        Print out all the information of the gaps.
-=======
         Print out detailed information of the gaps.
->>>>>>> 6b880ff9
 
         Returns
         -------
@@ -1005,8 +1001,7 @@
             # no gaps
             print('There are no gaps.')
 
-<<<<<<< HEAD
-=======
+
     def get_missing_obs_info(self):
         """
         Print out detailed information of the missing observations.
@@ -1020,8 +1015,6 @@
         self.missing_obs.get_info()
 
 
-
->>>>>>> 6b880ff9
 
 
     def get_analysis(self):
