--- conflicted
+++ resolved
@@ -681,15 +681,9 @@
         ]
 
         # update details
-<<<<<<< HEAD
         self._extra_info.loc[
             self.records.notna()
         ] = f"Successful raw modeldata fill using {modeltimeseries} (but converted to {self.obstype.std_unit}) of {modeltimeseries.modelID}"
-=======
-        self._extra_info.loc[self.records.notna()] = (
-            f"Successful raw modeldata fill using {modeltimeseries.modelvariable} (but converted to {self.obstype.std_unit}) of {modeltimeseries.modelname}"
-        )
->>>>>>> 7baca694
         self._extra_info.loc[self.records.isna()] = "Unsuccessful raw modeldata fill."
 
     def interpolate(
