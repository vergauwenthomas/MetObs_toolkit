import os
import logging
import concurrent.futures
from math import radians, cos, sin, asin, sqrt
from typing import Union, List, Dict, Tuple

import numpy as np
import pandas as pd

from metobs_toolkit.backend_collection.df_helpers import to_timedelta

logger = logging.getLogger("<metobs_toolkit>")


def _calculate_distance_matrix_with_haverine(metadf: pd.DataFrame) -> pd.DataFrame:
    """
    Calculate a distance matrix between points using the Haversine formula.

    This function computes the great circle distance between all pairs of
    geographical points in the given DataFrame using the Haversine formula.
    The distances are returned in a pandas DataFrame.

    Parameters
    ----------
    metadf : pandas.DataFrame
        DataFrame containing metadata for geographical points. Each row
        represents a point, and the `geometry` column must contain shapely
        Point objects with `x` (longitude) and `y` (latitude) attributes.

    Returns
    -------
    pandas.DataFrame
        DataFrame representing the distance matrix. The rows and columns
        are indexed by the same station identifiers as in `metadf`, and the
        values represent the distances (in meters) between the corresponding
        points.

    Notes
    -----
    The radius of the Earth is assumed to be 6,367,000 meters.
    The Haversine formula calculates the great circle distance, which is
    the shortest distance over the Earth's surface.
    """
    logger.debug("Entering _calculate_distance_matrix_with_haverine")

    def haversine(lon1: float, lat1: float, lon2: float, lat2: float) -> float:
        """Calculate the great circle distance between two points."""
        # convert decimal degrees to radians
        lon1, lat1, lon2, lat2 = map(radians, [lon1, lat1, lon2, lat2])

        # haversine formula
        dlon = lon2 - lon1
        dlat = lat2 - lat1
        a = sin(dlat / 2) ** 2 + cos(lat1) * cos(lat2) * sin(dlon / 2) ** 2
        c = 2 * asin(sqrt(a))
        r = 6367000  # Radius of earth in meter.
        return c * r

    distance_matrix = {}
    for sta1, row1 in metadf.iterrows():
        distance_matrix[sta1] = {}
        for sta2, row2 in metadf.iterrows():
            distance_matrix[sta1][sta2] = haversine(
                row1.geometry.x, row1.geometry.y, row2.geometry.x, row2.geometry.y
            )
    return pd.DataFrame(distance_matrix)


def synchronize_series(
    series_list: List[pd.Series], max_shift: pd.Timedelta
) -> Tuple[pd.DataFrame, Dict]:
    """
    Synchronize a list of pandas Series with datetime indexes.

    The target timestamps are defined by:

     * freq: the highest frequency present in the input series
     * origin: the earliest timestamp found, rounded down by the freq
     * closing: the latest timestamp found, rounded up by the freq.

    Parameters
    ----------
    series_list : list of pandas.Series
        List of pandas Series with datetime indexes.
    max_shift : pandas.Timedelta
        Maximum shift in time that can be applied to each timestamp
        in synchronization.

    Returns
    -------
    pandas.DataFrame
        DataFrame with synchronized Series.
    dict
        Dictionary mapping each synchronized timestamp to its
        original timestamp.
    """
    logger.debug("Entering synchronize_series")

    # find highest frequency
    frequencies = [to_timedelta(s.index.inferred_freq) for s in series_list]
    trg_freq = min(frequencies)

    # find origin and closing timestamp (earliest/latest)
    origin = min([s.index.min() for s in series_list]).floor(trg_freq)
    closing = max([s.index.max() for s in series_list]).ceil(trg_freq)

    # Create target datetime axes
    target_dt = pd.date_range(start=origin, end=closing, freq=trg_freq)

    # Synchronize (merge with tolerance) series to the common index
    synchronized_series = []
    timestamp_mapping = {}
    for s in series_list:
        targetdf = (
            s.to_frame()
            .assign(orig_datetime=s.index)
            .reindex(
                index=pd.DatetimeIndex(target_dt),
                method="nearest",
                tolerance=max_shift,
                limit=1,
            )
        )

        # extract the mapping (new -> original)
        orig_timestampseries = targetdf["orig_datetime"]
        orig_timestampseries.name = "original_timestamp"
        timestamp_mapping[s.name] = orig_timestampseries

        synchronized_series.append(s)

    return pd.concat(synchronized_series, axis=1), timestamp_mapping


def _find_LCZ_buddies(
    metadf: pd.DataFrame, max_dist: Union[int, float], distance_df: pd.DataFrame
) -> Dict:
    """
    Get neighbouring stations using both LCZ class and spatial distance.

    Parameters
    ----------
    metadf : pandas.DataFrame
        DataFrame containing metadata for stations. Must include an 'LCZ' column.
    max_dist : int or float
        Maximum distance (in meters) to consider as a LCZ buddy.
    distance_df : pandas.DataFrame
        DataFrame containing distances between stations.

    Returns
    -------
    dict
        Dictionary mapping each station to a list of its LCZ buddies that are also within the specified distance.

    Notes
    -----
    - LCZ buddies are stations with the same LCZ class as the reference station.
    - The final buddies are the intersection of LCZ buddies and spatial buddies within `max_dist`.
    """

    LCZ_buddies = {}
    # Find buddies by LCZ
    for refstation in metadf.index:
        ref_LCZ = metadf.loc[refstation, "LCZ"]
        ref_buddies = metadf.loc[metadf["LCZ"] == ref_LCZ].index.to_list()
        LCZ_buddies[refstation] = ref_buddies

    # Find buddies by distance
    spatial_buddies = _find_spatial_buddies(distance_df, max_dist)

    # Crossection of both buddy defenitions
    final_buddies = {}
    for refstation in LCZ_buddies.keys():
        final_buddies[refstation] = list(
            set(LCZ_buddies[refstation]).intersection(set(spatial_buddies[refstation]))
        )

    return final_buddies


def _find_spatial_buddies(
    distance_df: pd.DataFrame, buddy_radius: Union[int, float]
) -> Dict:
    """
    Get neighbouring stations using buddy radius.

    Parameters
    ----------
    distance_df : pandas.DataFrame
        DataFrame containing distances between stations.
    buddy_radius : int or float
        Maximum distance (in meters) to consider as a buddy.

    Returns
    -------
    dict
        Dictionary mapping each station to a list of its buddies.
    """
    logger.debug("Entering _find_spatial_buddies")
    if not isinstance(distance_df, pd.DataFrame):
        raise TypeError("distance_df must be a pandas.DataFrame")
    if not isinstance(buddy_radius, (int, float)):
        raise TypeError("buddy_radius must be an int or float")

    buddies = {}
    for refstation, distances in distance_df.iterrows():
        bud_stations = distances[distances <= buddy_radius].index.to_list()
        bud_stations.remove(refstation)
        buddies[refstation] = bud_stations

    return buddies


def _filter_to_altitude_buddies(
<<<<<<< HEAD
    buddies: Dict, altitudes: pd.Series, max_altitude_diff: Union[int, float]
=======
    spatial_buddies: Dict, altitudes: pd.Series, max_altitude_diff: Union[int, float]
>>>>>>> 29bfa2b7
) -> Dict:
    """
    Filter neighbours by maximum altitude difference.

    Parameters
    ----------
    buddies : dict
        Dictionary mapping each station to a list of its spatial buddies.
    altitudes : pandas.Series
        Series containing altitudes for each station.
    max_altitude_diff : int or float
        Maximum allowed altitude difference.

    Returns
    -------
    dict
        Dictionary mapping each station to a list of altitude-filtered buddies.
    """
    logger.debug("Entering _filter_to_altitude_buddies")

    alt_buddies_dict = {}
    for refstation, buddylist in buddies.items():
        alt_diff = abs((altitudes.loc[buddylist]) - altitudes.loc[refstation])

        alt_buddies = alt_diff[alt_diff <= max_altitude_diff].index.to_list()
        alt_buddies_dict[refstation] = alt_buddies
    return alt_buddies_dict


def _filter_to_minimum_samplesize(buddydict: Dict, min_sample_size: int) -> Dict:
    """
    Filter stations that are too isolated using minimum sample size.

    Parameters
    ----------
    buddydict : dict
        Dictionary mapping each station to a list of its buddies.
    min_sample_size : int
        Minimum number of buddies required.

    Returns
    -------
    dict
        Dictionary mapping each station to a list of buddies meeting the
        minimum sample size.
    """
    logger.debug("Entering _filter_to_minimum_samplesize")

    to_check_stations = {}
    for refstation, buddies in buddydict.items():
        if len(buddies) < min_sample_size:
            # not enough buddies
            to_check_stations[refstation] = []  # remove buddies
        else:
            to_check_stations[refstation] = buddies
    return to_check_stations


def create_groups_of_buddies(buddydict: Dict) -> List[Tuple]:
    """
    Create unique groups of buddies from a buddy dictionary.

    Parameters
    ----------
    buddydict : dict
        Dictionary mapping each station to a list of its buddies.

    Returns
    -------
    list of tuple
        List of tuples, each containing a group of station names.
    """
    logger.debug("Entering create_groups_of_buddies")

    grouped_stations = []
    groups = []
    for refstation, buddies in buddydict.items():
        if not bool(buddies):
            continue
        if refstation in grouped_stations:
            continue
        group = tuple([refstation, *buddies])

        grouped_stations.extend([*group])
        groups.append(group)

    return groups


def toolkit_buddy_check(
    dataset: "Dataset",  # noqa: F821
    obstype: str,
    spatial_buddy_radius: Union[int, float],
    spatial_min_sample_size: int,
    max_alt_diff: Union[int, float, None],
    min_std: Union[int, float],
    spatial_z_threshold: Union[int, float],
    N_iter: int,
    instantaneous_tolerance: pd.Timedelta,
    # LCZ safety net
    max_LCZ_buddy_dist: Union[int, float, None],
    min_LCZ_safetynet_sample_size: Union[int, None],
    safetynet_z_threshold: Union[int, float, None],
    use_LCZ_safetynet: bool = False,
    # Technical
    lapserate: Union[float, None] = None,  # -0.0065 for temperature
    use_mp: bool = True,
) -> Tuple[list, dict]:
    """
    Spatial buddy check.

    The buddy check compares an observation against its neighbors
<<<<<<< HEAD
    (i.e. spatial buddies). The check loops over all the groups, which are stations
    within a radius of each other. For each group, the z-value of the reference
    observation is computed given the sample of spatial buddies. If one (or more)
    exceeds the `spatial_z_threshold`, the most extreme (=baddest) observation of
=======
    (i.e. buddies). The check loops over all the groups, which are stations
    within a radius of each other. For each group, the absolute value of
    the difference with the group mean, normalized by the standard
    deviation (with a defined minimum), is computed. If one (or more)
    exceeds the std_threshold, the most extreme (=baddest) observation of
>>>>>>> 29bfa2b7
    that group is labeled as an outlier.

    Multiple iterations of this checks can be done using the N_iter.

<<<<<<< HEAD
    Optional a LCZ-safetynet can be applied.
    If so, the (potential) outliers, per iteration, are tested with another
    sample. This sample contains the LCZ-buddies, that are stations with the
    same LCZ as the reference station, and with a maximum distance of
    `max_LCZ_buddy_dist`. If a `max_alt_diff` is specified, a altitude-difference
    filtering is applied on these buddies aswell.  If a test is sucsesfull, that
    is if the z-value is smaller than the `safetynet_z_threshold`, then the
    outlier is saved. It will be removed from the outliers, and will pass to the
    next iteration or the end of this function.

    A schematic step-by-step description of the buddy check:

    #. A distance matrix is constructed for all interdistances between
       the stations. This is done using the haversine approximation.
    #. Groups of spatial buddies (neighbours) are created by using the
       `spatial_buddy_radius.` These groups are further filtered by:

       * removing stations from the groups that differ to much in altitude
         (based on the `max_alt_diff`)
       * removing groups of buddies that are too small (based on the
         `min_sample_size`)

    #. Observations per group are synchronized in time (using the
       `instantaneous_tolerance` for allignment).
    #. If a `lapsrate` is specified, the observations are corrected for
       altitude differences.
    #. The following steps are repeated for `N-iter` iterations:

       #. The values of outliers flaged by a previous iteration are converted to
          NaN's. Therefore they are not used in any following score or sample.
       #. For each buddy group:

          * The mean, standard deviation (std), and sample size are computed.
          * If the std is lower than the `minimum_std`, it is replaced by the
            minimum std.
          * Chi values are calculated for all records.
          * For each timestamp the record with the highest Chi is tested if
            it is larger then spatial_z_threshold.
            If so, that record is flagged as an outlier. It will be ignored
            in the next iteration.

       #. If `use_LCZ_safetynet` is True, the following steps are applied on
          the outliers flagged by the current iteration.

          * The LCZ-buddy sample is tested in size (samplesize must be bigger
            then `min_LCZ_safetynet_sample_size`). If the condition is not met,
            the safetynet test is not applied.
          * The safetynet test is applied:

            * The mean and std are computed of the LCZ-buddy sample. If the
              std is smaller then `min_std`, then the latter is used.
            * The z-value is computed for the target record (= flagged outlier).
            * If the z-value is smaller than `safetynet_z_threshold`, the
              tested outlier is "saved", and is removed from the set of outliers
              for the current iteration.
=======
    A schematic step-by-step description of the buddy check:

      1. A distance matrix is constructed for all interdistances between
        the stations. This is done using the haversine approximation.
      2. Groups of buddies (neighbours) are created by using the
        buddy_radius. These groups are further filtered by:

        * removing stations from the groups that differ to much in altitude
          (based on the max_alt_diff)
        * removing groups of buddies that are too small (based on the
          min_sample_size)

      3. Observations per group are synchronized in time (using the
        max_shift as tolerance for allignment).
      4. If a lapsrate is specified, the observations are corrected for
        altitude differences.
      5. For each buddy group:

        * The mean, standard deviation (std), and sample size are computed.
        * If the std is lower than the minimum std, it is replaced by the
          minimum std.
        * Chi values are calculated for all records.
        * For each timestamp the record with the highest Chi is tested if
          it is larger then std_threshold.
          If so, that record is flagged as an outlier. It will be ignored
            in the next iteration.
        * This is repeated N_iter times.

>>>>>>> 29bfa2b7

    Parameters
    ----------
    dataset : Dataset
        The dataset to apply the buddy check on.
    obstype : str
        The observation type that has to be checked.
<<<<<<< HEAD
    spatial_buddy_radius : int or float
        The radius to define spatial neighbors in meters.
    spatial_min_sample_size : int
        The minimum sample size to calculate statistics on used by
        spatial-buddy samples.
=======
    buddy_radius : int or float
        The radius to define spatial neighbors in meters.
    min_sample_size : int
        The minimum sample size to calculate statistics on.
>>>>>>> 29bfa2b7
    max_alt_diff : int, float, or None
        The maximum altitude difference allowed for buddies. If None,
        no altitude filter is applied.
    min_std : int or float
        The minimum standard deviation for sample statistics. This should
        represent the accuracy of the observations.
<<<<<<< HEAD
    spatial_z_threshold : int or float
        The threshold, tested with z-scores, for flagging observations as outliers.
    N_iter : int
        The number of iterations to perform the buddy check.
    instantaneous_tolerance : pandas.Timedelta
        The maximum time difference allowed for synchronizing observations.
    max_LCZ_buddy_dist:  int or float or None
        The radius to look for LCZ buddies (= same LCZ as a reference station).
        Typically this is set larger than the buddy_radius (= radius used for
        spatial buddies). This parameter is only used when use_LCZ_safetynet is
        True. The default is None.
    min_LCZ_safetynet_sample_size: int or None
        The minimum samplesize for the LCZ safetynet test. If a sample is to
        small, the safetynet test is not applied. The default is None.
    safetynet_z_threshold: int or float or None
        The threshold for a succesfull safety net test. If the z-value is
        less than `safetynet_z_threshold`, the test is succesfull and the
        outlier is "saved". It can proceed as a regular observation in the next
        iteration.
    use_LCZ_safetynet: bool
        If True, the LCZ safetynet test is applied on the stations flagged as
        outlier by the spatial buddies in each iteration. The default is False.
=======
    std_threshold : int or float
        The threshold (std units) for flagging observations as outliers.
    N_iter : int
        The number of iterations to perform the buddy check.
    instantanious_tolerance : pandas.Timedelta
        The maximum time difference allowed for synchronizing observations.
>>>>>>> 29bfa2b7
    lapserate : float or None, optional
        Describes how the obstype changes with altitude (in meters). If
        None, no altitude correction is applied. For temperature, a
        common value is -0.0065.
    use_mp : bool, optional
        Use multiprocessing to speed up the buddy check.

    Returns
    -------
    list
        A list of tuples containing the outlier station, timestamp,
        and detail message. Each tuple is in the form (station_name,
        timestamp, message).
    dict
        A dictionary mapping each synchronized timestamp to its original
          timestamp.

    Notes
    -----
<<<<<<< HEAD

    * The altitude of the stations can be extracted from GEE by using the
      `Dataset.get_altitude()` method.
    * The LCZ of the stations can be extracted from GEE by using the
      `Dataset.get_LCZ()` method.

=======
    The altitude of the stations can be extracted from GEE by using the
    `Dataset.get_altitude()` method.
>>>>>>> 29bfa2b7

    """

    # -----  Part 1: construct buddy groups ------
    # compute distance metric
    metadf = dataset.metadf
    dist_matrix = _calculate_distance_matrix_with_haverine(metadf)

    # find potential buddies by distance
<<<<<<< HEAD
    spatial_buddies = _find_spatial_buddies(
        distance_df=dist_matrix, buddy_radius=spatial_buddy_radius
    )

    if use_LCZ_safetynet:
        LCZ_buddies = _find_LCZ_buddies(
            metadf=metadf, max_dist=max_LCZ_buddy_dist, distance_df=dist_matrix
        )
=======
    buddies = _find_spatial_buddies(distance_df=dist_matrix, buddy_radius=buddy_radius)
>>>>>>> 29bfa2b7

    # filter buddies by altitude difference
    if max_alt_diff is not None:
        if metadf["altitude"].isna().any():
            raise ValueError(
                "At least one station has a NaN \
value for 'altitude'"
            )
        # Filter by altitude difference
        spatial_buddies = _filter_to_altitude_buddies(
            buddies=spatial_buddies,
            altitudes=metadf["altitude"],
            max_altitude_diff=max_alt_diff,
        )
        if use_LCZ_safetynet:
            LCZ_buddies = _filter_to_altitude_buddies(
                buddies=LCZ_buddies,
                altitudes=metadf["altitude"],
                max_altitude_diff=max_alt_diff,
            )

    # Filter by sample size (based on the number of buddy stations)
    spatial_buddies = _filter_to_minimum_samplesize(
        buddydict=spatial_buddies, min_sample_size=spatial_min_sample_size
    )

    # create unique groups of buddies (list of tuples)
    buddygroups = create_groups_of_buddies(spatial_buddies)

    # ---- Part 2: Preparing the records  -----

    # construct a wide observation dataframe
    concatlist = []
    for sta in dataset.stations:
        if obstype in sta.sensordata.keys():
            records = sta.get_sensor(obstype).series
            records.name = sta.name
            concatlist.append(records)

    # synchronize the timestamps
    combdf, timestamp_map = synchronize_series(
        series_list=concatlist, max_shift=instantaneous_tolerance
    )

    # lapse rate correction
    if lapserate is not None:
        # get altitude dataframe
        altdict = {sta.name: sta.site.altitude for sta in dataset.stations}
        altseries = pd.Series(altdict)
        altcorrectionseries = (altseries - altseries.min()) * lapserate
        combdf = combdf - altcorrectionseries  # Correct for altitude

    # ---- Part 3 : Apply buddy check on each group,
    #  rejecting the most extreme outlier

    outliersbin = []
    for i in range(N_iter):
        # convert values to NaN, if they are labeled as outlier in
        #  previous iteration
        if bool(outliersbin):
            for outlier_station, outlier_time, _msg in outliersbin:
                if outlier_station in combdf.columns:
                    combdf.loc[outlier_time, outlier_station] = np.nan

        if use_mp:
            # Use multiprocessing generator (parallelization)
            num_cpus = os.cpu_count()
            # since this check is an instantaneous check -->
            # perfect for splitting the dataset in chunks in time
            chunks = np.array_split(combdf, num_cpus)

            # create inputargs for each buddygroup, and for each chunk in time
            inputargs = [
                (
                    buddygroup,
                    chunk,
                    spatial_min_sample_size,
                    min_std,
                    spatial_z_threshold,
                )
                for buddygroup in buddygroups
                for chunk in chunks
            ]

            with concurrent.futures.ProcessPoolExecutor() as executor:
                outliers = executor.map(find_buddy_group_outlier, inputargs)
            outliers = list(outliers)

        else:
            # create inputargs for each buddygroup, and for each chunk in time
            inputargs = [
                (
                    buddygroup,
                    combdf,
                    spatial_min_sample_size,
                    min_std,
                    spatial_z_threshold,
                )
                for buddygroup in buddygroups
            ]

            outliers = list(map(find_buddy_group_outlier, inputargs))

        # unpack double nested list
        outliers = [item for sublist in outliers for item in sublist]

        # apply LCZ safety net
        if use_LCZ_safetynet:
            outliers = apply_LCZ_safety_net(
                outliers=outliers,
                LCZ_buddies=LCZ_buddies,
                wideobsds=combdf,
                safety_std_threshold=safetynet_z_threshold,
                min_sample_size=min_LCZ_safetynet_sample_size,
                min_std=min_std,
            )
            # NOTE: The records that were saved by the safety net, will be tested
            # again in the following iteration. (A different result can occure
            # if the spatial-/savetynet-sample is changed in the next iteration.

        outliersbin.extend(outliers)
        i += 1

    return outliersbin, timestamp_map


def apply_LCZ_safety_net(
    outliers: list,  # list of tuples
    LCZ_buddies: dict,
    wideobsds: pd.DataFrame,
    safety_std_threshold: Union[int, float],
    min_sample_size: int,
    min_std: Union[int, float],
) -> list:
    """
    Apply the LCZ (Local Climate Zone) safety net to outliers detected by the spatial buddy check.

    For each outlier, this function checks whether the value can be "saved" by comparison
    with its LCZ buddies (stations with the same LCZ and within a certain distance).
    If the outlier's value is within the specified z-threshold when compared to its LCZ buddies,
    it is not considered an outlier for this iteration.

    Parameters
    ----------
    outliers : list of tuple
        List of detected outliers, each as a tuple (station_name, timestamp, message).
    LCZ_buddies : dict
        Dictionary mapping each station to a list of its LCZ buddies.
    wideobsds : pandas.DataFrame
        Wide-format DataFrame with stations as columns and timestamps as index.
    safety_std_threshold : int or float
        Z-value threshold for saving an outlier using the LCZ safety net.
    min_sample_size : int
        Minimum number of LCZ buddies required to apply the safety net.
    min_std : int or float
        Minimum standard deviation to use for z-value calculation.

    Returns
    -------
    list of tuple
        List of outliers that were not saved by the LCZ safety net, each as a tuple
        (station_name, timestamp, message). Outliers that are "saved" are not included
        in the returned list.

    Notes
    -----
    - The LCZ safety net is only applied if there are enough LCZ buddies and non-NaN values.
    - Outliers from previous iterations are already set to NaN in `wideobsds` and are not considered.
    - The function appends a message to the outlier if the safety net is not applied or not passed.
    """

    checked_outliers = []
    for outl in outliers:
        outlstation, outltimestamp, outl_msg = outl

        outl_value = wideobsds.loc[outltimestamp, outlstation]
        outl_LCZ_buddies = LCZ_buddies[outlstation]

        # check if samplesize is suffcient
        if len(outl_LCZ_buddies) < min_sample_size:
            msg = f"Too few LCZ buddies to apply a safety net check ({len(outl_LCZ_buddies)} < {min_sample_size})"
            logger.debug(
                f"skip LCZ-safety net for {outlstation}, too few LCZ buddies({len(outl_LCZ_buddies)} < {min_sample_size})."
            )
            checked_outliers.append((outlstation, outltimestamp, outl_msg + msg))
            continue

        # get LCZ safetynet samples
        # NOTE: The sample is constructd using the wideobsds, thus outliers
        # from the current iteration of the spatial buddy check are not taken into account !!
        # Outliers from the previous iterations are taken into account, since
        # wideobsdf is alterd (nan's are placed at outlier records) in the beginning
        # of each iteration.
        savetynet_samples = wideobsds.loc[outltimestamp][LCZ_buddies[outlstation]]

        # Compute scores
        sample_mean = savetynet_samples.mean()
        sample_std = savetynet_samples.std()
        sample_non_nan_count = savetynet_samples.notna().sum()

        # instantanious sample size check
        if sample_non_nan_count < min_sample_size:
            msg = f"Too few non-nan LCZ buddies to apply a safety net check ({sample_non_nan_count} < {min_sample_size})"
            logger.debug(
                f"skip LCZ-safety net for {outlstation}, too few non-nan LCZ buddies({sample_non_nan_count} < {min_sample_size})."
            )
            checked_outliers.append((outlstation, outltimestamp, outl_msg + msg))
            continue

        # apply min std
        if sample_std < min_std:
            sample_std = min_std  # set minimum std

        # Check if saved
        z_value = abs(((outl_value) - sample_mean) / sample_std)
        if z_value <= safety_std_threshold:
            # is saved
            logger.debug(
                f"{outlstation} at {outltimestamp} is saved by the LCZ safetynet with a z={z_value}."
            )
            # Do not append the current outl to the checked

        else:
            # not saved by the savety net
            msg = f"LCZ safety net check applied but not saved (since z= {z_value} > {safety_std_threshold})"
            checked_outliers.append((outlstation, outltimestamp, outl_msg + msg))
            continue
    logger.debug(
        f"A total of {len(outliers) - len(checked_outliers)} records are saved by the LCZ safety net."
    )
    return checked_outliers


def find_buddy_group_outlier(inputarg: Tuple) -> List[Tuple]:
    """
    Apply a buddy check on a group to identify outliers.

    Parameters
    ----------
    inputarg : tuple
        A tuple containing:

        * buddygroup : list
            List of station names that form the buddy group.
        * combdf : pandas.DataFrame
            DataFrame containing the combined data for all stations.
        * min_sample_size : int
            Minimum number of non-NaN values required in the buddy group for a
            valid comparison.
        * min_std : float
            Minimum standard deviation to use when calculating z-scores.
        * outlier_threshold : float
            Threshold for identifying outliers in terms of z-scores.

    Returns
    -------
    list of tuple
        Each tuple contains:

        * str : The station name of the most extreme outlier.
        * pandas.Timestamp : The timestamp of the outlier.
        * str : A detailed message describing the outlier.

    Notes
    -----
    This function performs the following steps:

    1. Subsets the data to the buddy group.
    2. Calculates the mean, standard deviation, and count of non-NaN values
       for each timestamp.
    3. Filters out timestamps with insufficient data.
    4. Replaces standard deviations below the minimum threshold with the
       minimum value.
    5. Converts station values to z-scores.
    6. Identifies timestamps with at least one outlier.
    7. Locates the most extreme outlier for each timestamp.
    8. Generates a detailed message for each outlier.

    """
    logger.debug("Entering find_buddy_group_outlier")
    if not isinstance(inputarg, tuple):
        raise TypeError("inputarg must be a tuple")
    buddygroup, combdf = inputarg[0], inputarg[1]
    min_sample_size, min_std, outlier_threshold = inputarg[2:]
    if not isinstance(buddygroup, (list, tuple)):
        raise TypeError("buddygroup must be a list or tuple")
    if not isinstance(combdf, pd.DataFrame):
        raise TypeError("combdf must be a pandas.DataFrame")
    if not isinstance(min_sample_size, int):
        raise TypeError("min_sample_size must be an int")
    if not isinstance(min_std, (int, float)):
        raise TypeError("min_std must be an int or float")
    if not isinstance(outlier_threshold, (int, float)):
        raise TypeError("outlier_threshold must be an int or float")

    # subset to the buddies
    buddydf = combdf[[*buddygroup]]

    # calculate std and mean row wise
    buddydf["mean"] = buddydf[[*buddygroup]].mean(axis=1)
    buddydf["std"] = buddydf[[*buddygroup]].std(axis=1)
    buddydf["non_nan_count"] = buddydf[[*buddygroup]].notna().sum(axis=1)

    # subset to samples with enough members (check for each timestamp
    # specifically)
    buddydf = buddydf.loc[buddydf["non_nan_count"] >= min_sample_size]

    # replace std by minimum, if needed
    buddydf.loc[buddydf["std"] < min_std, "std"] = np.float32(min_std)

    # Convert values to sigmas
    for station in buddygroup:
        buddydf[station] = (buddydf[station] - buddydf["mean"]).abs() / buddydf["std"]

    # Drop rows for which all values are smaller than the threshold
    # (speed up the last step)
    buddydf["timestamp_with_outlier"] = buddydf[[*buddygroup]].apply(
        lambda row: any(row > outlier_threshold), axis=1
    )
    buddydf = buddydf.loc[buddydf["timestamp_with_outlier"]]

    # locate the most extreme outlier per timestamp
    buddydf["is_the_most_extreme_outlier"] = buddydf[[*buddygroup]].idxmax(axis=1)

    def msgcreator(row):
        retstr = f"Outlier at {row['is_the_most_extreme_outlier']}"
        retstr += f" with chi value \
{row[row['is_the_most_extreme_outlier']]:.2f},"
        retstr += f" is part of {buddygroup}, with mean: {row['mean']:.2f}, \
std: {row['std']:.2f}. "
        return retstr

    # detail info string
    buddydf["detail_msg"] = buddydf.apply(
        lambda row: msgcreator(row), axis=1, result_type="reduce"
    )

    return list(
        zip(
            buddydf["is_the_most_extreme_outlier"], buddydf.index, buddydf["detail_msg"]
        )
    )<|MERGE_RESOLUTION|>--- conflicted
+++ resolved
@@ -12,6 +12,7 @@
 logger = logging.getLogger("<metobs_toolkit>")
 
 
+def _calculate_distance_matrix_with_haverine(metadf: pd.DataFrame) -> pd.DataFrame:
 def _calculate_distance_matrix_with_haverine(metadf: pd.DataFrame) -> pd.DataFrame:
     """
     Calculate a distance matrix between points using the Haversine formula.
@@ -62,6 +63,7 @@
         for sta2, row2 in metadf.iterrows():
             distance_matrix[sta1][sta2] = haversine(
                 row1.geometry.x, row1.geometry.y, row2.geometry.x, row2.geometry.y
+                row1.geometry.x, row1.geometry.y, row2.geometry.x, row2.geometry.y
             )
     return pd.DataFrame(distance_matrix)
 
@@ -73,6 +75,7 @@
     Synchronize a list of pandas Series with datetime indexes.
 
     The target timestamps are defined by:
+
 
      * freq: the highest frequency present in the input series
      * origin: the earliest timestamp found, rounded down by the freq
@@ -212,11 +215,7 @@
 
 
 def _filter_to_altitude_buddies(
-<<<<<<< HEAD
     buddies: Dict, altitudes: pd.Series, max_altitude_diff: Union[int, float]
-=======
-    spatial_buddies: Dict, altitudes: pd.Series, max_altitude_diff: Union[int, float]
->>>>>>> 29bfa2b7
 ) -> Dict:
     """
     Filter neighbours by maximum altitude difference.
@@ -246,6 +245,7 @@
     return alt_buddies_dict
 
 
+def _filter_to_minimum_samplesize(buddydict: Dict, min_sample_size: int) -> Dict:
 def _filter_to_minimum_samplesize(buddydict: Dict, min_sample_size: int) -> Dict:
     """
     Filter stations that are too isolated using minimum sample size.
@@ -327,25 +327,17 @@
 ) -> Tuple[list, dict]:
     """
     Spatial buddy check.
+    Spatial buddy check.
 
     The buddy check compares an observation against its neighbors
-<<<<<<< HEAD
     (i.e. spatial buddies). The check loops over all the groups, which are stations
     within a radius of each other. For each group, the z-value of the reference
     observation is computed given the sample of spatial buddies. If one (or more)
     exceeds the `spatial_z_threshold`, the most extreme (=baddest) observation of
-=======
-    (i.e. buddies). The check loops over all the groups, which are stations
-    within a radius of each other. For each group, the absolute value of
-    the difference with the group mean, normalized by the standard
-    deviation (with a defined minimum), is computed. If one (or more)
-    exceeds the std_threshold, the most extreme (=baddest) observation of
->>>>>>> 29bfa2b7
     that group is labeled as an outlier.
 
     Multiple iterations of this checks can be done using the N_iter.
 
-<<<<<<< HEAD
     Optional a LCZ-safetynet can be applied.
     If so, the (potential) outliers, per iteration, are tested with another
     sample. This sample contains the LCZ-buddies, that are stations with the
@@ -357,6 +349,7 @@
     next iteration or the end of this function.
 
     A schematic step-by-step description of the buddy check:
+    A schematic step-by-step description of the buddy check:
 
     #. A distance matrix is constructed for all interdistances between
        the stations. This is done using the haversine approximation.
@@ -401,36 +394,6 @@
             * If the z-value is smaller than `safetynet_z_threshold`, the
               tested outlier is "saved", and is removed from the set of outliers
               for the current iteration.
-=======
-    A schematic step-by-step description of the buddy check:
-
-      1. A distance matrix is constructed for all interdistances between
-        the stations. This is done using the haversine approximation.
-      2. Groups of buddies (neighbours) are created by using the
-        buddy_radius. These groups are further filtered by:
-
-        * removing stations from the groups that differ to much in altitude
-          (based on the max_alt_diff)
-        * removing groups of buddies that are too small (based on the
-          min_sample_size)
-
-      3. Observations per group are synchronized in time (using the
-        max_shift as tolerance for allignment).
-      4. If a lapsrate is specified, the observations are corrected for
-        altitude differences.
-      5. For each buddy group:
-
-        * The mean, standard deviation (std), and sample size are computed.
-        * If the std is lower than the minimum std, it is replaced by the
-          minimum std.
-        * Chi values are calculated for all records.
-        * For each timestamp the record with the highest Chi is tested if
-          it is larger then std_threshold.
-          If so, that record is flagged as an outlier. It will be ignored
-            in the next iteration.
-        * This is repeated N_iter times.
-
->>>>>>> 29bfa2b7
 
     Parameters
     ----------
@@ -438,25 +401,17 @@
         The dataset to apply the buddy check on.
     obstype : str
         The observation type that has to be checked.
-<<<<<<< HEAD
     spatial_buddy_radius : int or float
         The radius to define spatial neighbors in meters.
     spatial_min_sample_size : int
         The minimum sample size to calculate statistics on used by
         spatial-buddy samples.
-=======
-    buddy_radius : int or float
-        The radius to define spatial neighbors in meters.
-    min_sample_size : int
-        The minimum sample size to calculate statistics on.
->>>>>>> 29bfa2b7
     max_alt_diff : int, float, or None
         The maximum altitude difference allowed for buddies. If None,
         no altitude filter is applied.
     min_std : int or float
         The minimum standard deviation for sample statistics. This should
         represent the accuracy of the observations.
-<<<<<<< HEAD
     spatial_z_threshold : int or float
         The threshold, tested with z-scores, for flagging observations as outliers.
     N_iter : int
@@ -479,14 +434,6 @@
     use_LCZ_safetynet: bool
         If True, the LCZ safetynet test is applied on the stations flagged as
         outlier by the spatial buddies in each iteration. The default is False.
-=======
-    std_threshold : int or float
-        The threshold (std units) for flagging observations as outliers.
-    N_iter : int
-        The number of iterations to perform the buddy check.
-    instantanious_tolerance : pandas.Timedelta
-        The maximum time difference allowed for synchronizing observations.
->>>>>>> 29bfa2b7
     lapserate : float or None, optional
         Describes how the obstype changes with altitude (in meters). If
         None, no altitude correction is applied. For temperature, a
@@ -503,20 +450,24 @@
     dict
         A dictionary mapping each synchronized timestamp to its original
           timestamp.
+    Returns
+    -------
+    list
+        A list of tuples containing the outlier station, timestamp,
+        and detail message. Each tuple is in the form (station_name,
+        timestamp, message).
+    dict
+        A dictionary mapping each synchronized timestamp to its original
+          timestamp.
 
     Notes
     -----
-<<<<<<< HEAD
 
     * The altitude of the stations can be extracted from GEE by using the
       `Dataset.get_altitude()` method.
     * The LCZ of the stations can be extracted from GEE by using the
       `Dataset.get_LCZ()` method.
 
-=======
-    The altitude of the stations can be extracted from GEE by using the
-    `Dataset.get_altitude()` method.
->>>>>>> 29bfa2b7
 
     """
 
@@ -526,7 +477,6 @@
     dist_matrix = _calculate_distance_matrix_with_haverine(metadf)
 
     # find potential buddies by distance
-<<<<<<< HEAD
     spatial_buddies = _find_spatial_buddies(
         distance_df=dist_matrix, buddy_radius=spatial_buddy_radius
     )
@@ -535,13 +485,14 @@
         LCZ_buddies = _find_LCZ_buddies(
             metadf=metadf, max_dist=max_LCZ_buddy_dist, distance_df=dist_matrix
         )
-=======
-    buddies = _find_spatial_buddies(distance_df=dist_matrix, buddy_radius=buddy_radius)
->>>>>>> 29bfa2b7
 
     # filter buddies by altitude difference
     if max_alt_diff is not None:
         if metadf["altitude"].isna().any():
+            raise ValueError(
+                "At least one station has a NaN \
+value for 'altitude'"
+            )
             raise ValueError(
                 "At least one station has a NaN \
 value for 'altitude'"
@@ -606,6 +557,7 @@
             # Use multiprocessing generator (parallelization)
             num_cpus = os.cpu_count()
             # since this check is an instantaneous check -->
+            # since this check is an instantaneous check -->
             # perfect for splitting the dataset in chunks in time
             chunks = np.array_split(combdf, num_cpus)
 
@@ -781,14 +733,20 @@
         A tuple containing:
 
         * buddygroup : list
+
+        * buddygroup : list
             List of station names that form the buddy group.
         * combdf : pandas.DataFrame
+        * combdf : pandas.DataFrame
             DataFrame containing the combined data for all stations.
+        * min_sample_size : int
         * min_sample_size : int
             Minimum number of non-NaN values required in the buddy group for a
             valid comparison.
         * min_std : float
+        * min_std : float
             Minimum standard deviation to use when calculating z-scores.
+        * outlier_threshold : float
         * outlier_threshold : float
             Threshold for identifying outliers in terms of z-scores.
 
@@ -801,20 +759,28 @@
         * pandas.Timestamp : The timestamp of the outlier.
         * str : A detailed message describing the outlier.
 
+        * str : The station name of the most extreme outlier.
+        * pandas.Timestamp : The timestamp of the outlier.
+        * str : A detailed message describing the outlier.
+
     Notes
     -----
     This function performs the following steps:
 
+
     1. Subsets the data to the buddy group.
     2. Calculates the mean, standard deviation, and count of non-NaN values
        for each timestamp.
+       for each timestamp.
     3. Filters out timestamps with insufficient data.
     4. Replaces standard deviations below the minimum threshold with the
+       minimum value.
        minimum value.
     5. Converts station values to z-scores.
     6. Identifies timestamps with at least one outlier.
     7. Locates the most extreme outlier for each timestamp.
     8. Generates a detailed message for each outlier.
+
 
     """
     logger.debug("Entering find_buddy_group_outlier")
@@ -842,6 +808,7 @@
     buddydf["non_nan_count"] = buddydf[[*buddygroup]].notna().sum(axis=1)
 
     # subset to samples with enough members (check for each timestamp
+    # subset to samples with enough members (check for each timestamp
     # specifically)
     buddydf = buddydf.loc[buddydf["non_nan_count"] >= min_sample_size]
 
@@ -851,7 +818,9 @@
     # Convert values to sigmas
     for station in buddygroup:
         buddydf[station] = (buddydf[station] - buddydf["mean"]).abs() / buddydf["std"]
-
+        buddydf[station] = (buddydf[station] - buddydf["mean"]).abs() / buddydf["std"]
+
+    # Drop rows for which all values are smaller than the threshold
     # Drop rows for which all values are smaller than the threshold
     # (speed up the last step)
     buddydf["timestamp_with_outlier"] = buddydf[[*buddygroup]].apply(
@@ -860,6 +829,7 @@
     buddydf = buddydf.loc[buddydf["timestamp_with_outlier"]]
 
     # locate the most extreme outlier per timestamp
+    buddydf["is_the_most_extreme_outlier"] = buddydf[[*buddygroup]].idxmax(axis=1)
     buddydf["is_the_most_extreme_outlier"] = buddydf[[*buddygroup]].idxmax(axis=1)
 
     def msgcreator(row):
@@ -878,5 +848,6 @@
     return list(
         zip(
             buddydf["is_the_most_extreme_outlier"], buddydf.index, buddydf["detail_msg"]
+            buddydf["is_the_most_extreme_outlier"], buddydf.index, buddydf["detail_msg"]
         )
     )