#!/usr/bin/env python3
# -*- coding: utf-8 -*-
"""
This module contains the Modeldata class and all its methods.

A Modeldata holds all timeseries coming from a model and methods to use them.
"""

import pandas as pd
import logging

from metobs_toolkit.df_helpers import init_multiindexdf, conv_tz_multiidxdf, xs_save, multiindexdf_datetime_subsetting

from metobs_toolkit.landcover_functions import connect_to_gee, gee_extract_timeseries

from metobs_toolkit.plotting_functions import model_timeseries_plot, timeseries_plot

from metobs_toolkit.convertors import convert_to_toolkit_units, standard_tlk_units

from metobs_toolkit.settings import Settings

logger = logging.getLogger(__name__)

# =============================================================================
# Class Model data (collection of external model data)
# =============================================================================


class Modeldata:
    def __init__(self, modelname):
        self.df = init_multiindexdf
        self.modelname = modelname

        self._settings = Settings()
        self.mapinfo = self._settings.gee["gee_dataset_info"]
        self.mapinfo.update(self._settings.alaro['info'])

        self._df_units = {} #the units of the data stored in the df
        self.df_tz = 'UTC'# the timezone of the datetimes stored in the df

        self._is_alaro25=False


    def __str__(self):
        if self.df.empty:
            return f'Empty Modeldata instance.'
        n_stations = self.df.index.get_level_values('name').unique().shape[0]
        obstypes = self.df.columns.to_list()
        startdt = self.df.index.get_level_values('datetime').min()
        enddt = self.df.index.get_level_values('datetime').max()

        return (f"Modeldata instance containing: \n \
    * Modelname: {self.modelname} \n \
    * {n_stations} timeseries \n \
    * The following obstypes are available: {obstypes} \n \
    * Data has these units: {self._df_units} \n \
    * From {startdt} --> {enddt} (with tz={self.df_tz}) \n \n (Data is stored in the .df attribute)")

    def __repr__(self):
        return self.__str__()


    def add_gee_dataset(self, mapname, gee_location, obstype, bandname, units,
                        scale, time_res='1H', is_image=False, is_numeric=True, credentials=''):
        """
        Method to add a new gee dataset to the available gee datasets.


        Parameters
        ----------
        mapname : str
            Mapname of choice for the GEE dataset to add.
        gee_location : str
            Location of the gee dataset (like "ECMWF/ERA5_LAND/HOURLY" for ERA5).
        obstype : str
            The observation type the band corresponds to.
        bandname : str
            Name of the dataset band as stored on the GEE.
        units : str
            The units of the band.
        scale : int
            The scale to represent the dataset in. (This is a GEE concept that
            is similar to the resolution in meters).
        time_res : timedelta string, optional
            Time reoslution of the dataset, if is_image == False. The default is '1H'.
        is_image : bool, optional
            If True, the dataset is a ee.Image, else it is assumed to be an
            ee.ImageCollection. The default is False.
        is_numeric : bool, optional
            If True, the bandvalues are interpreted as numerical values rather
            than categorical.. The default is True.
        credentials : str, optional
            Extra credentials of the dataset. The default is ''.

        Returns
        -------
        None.

        Note
        -------
        To list all available gee dataset, use the .list_gee_dataset() method.

        Note
        -------
        Currently no unit conversion is perfomed automatically other than K -->
        Celcius. This will be implemented in the futur.

        """
        # check if mapname exists
        if mapname in self.mapinfo.keys():
            print(f'{mapname} is found in the list of known gee datasets: {list(self.mapinfo.keys())}, choose a different mapname.')
            return



        if is_numeric:
            val_typ='numeric'
        else:
            val_typ = 'categorical'

        if is_image:
            im_bool=True
        else:
            im_bool=False



        new_info = {
            mapname: {
                'location': f'{gee_location}',
                'usage': 'user defined addition',
                'band_of_use' :
                    {f'{obstype}':
                         {'name': f'{bandname}',
                          'units': f'{units}'}
                         },
                        'value_type': val_typ,
                        'dynamical': not bool(is_image),
                        'scale': int(scale),
                        'is_image':bool(is_image),
                        'is_imagecollection': not bool(is_image),
                        'credentials' : f'{credentials}',
                        }
                }

        if not is_image:
            new_info[mapname]['time_res'] = f'{time_res}'

        self.mapinfo.update(new_info)
        print(f'{mapname} is added to the list of available gee dataset with: {new_info}')
        return




    def add_band_to_gee_dataset(self, bandname, obstype, units, overwrite=False):
        """
        A method to add a new band to the current gee dataset (by .modelname attribute).


        Parameters
        ----------

        bandname : str
            Name of the dataset band as stored on the GEE.
        obstype : str
            The observation type the band corresponds to.
        units : str
            The units of the band.
        overwrite : bool, optional
            If True, verwrite the exising bandname when the corresponding
            obstype is already mapped to a bandname. The default is False.

        Returns
        -------
        None.

        Note
        -------
        To list all available gee dataset, use the .list_gee_dataset() method.

        Note
        -------
        Currently no unit conversion is perfomed automatically other than K -->
        Celcius. This will be implemented in the futur.

        """
        mapname = self.modelname

        # check if mapname exists
        if mapname not in self.mapinfo.keys():
            print(f'{mapname} is not found in the list of known gee datasets: {list(self.mapinfo.keys())}')
            return

        if self.mapinfo[mapname]['is_image']:
            print(f'{mapname} is found as a Image. No bandnames can be added to it.')
            return


        # check if obstype is already mapped if multiple bands exist
        if not isinstance(self.mapinfo[mapname]['band_of_use'], str):
            if obstype in self.mapinfo[mapname]['band_of_use'].keys():
                if not overwrite:
                    print(f'{obstype} already mapped to a bandname for dataset: {mapname}.')
                    return


        # update the dict
        new_info = {obstype: {'name' : bandname,
                              'units' : units}}
        self.mapinfo[mapname]['band_of_use'].update(new_info)

        print(f'{new_info} is added to the {mapname} bands of use.')
        return



    def list_gee_datasets(self):
        """
        Print out all the available gee datasets

        Returns
        -------
        None.

        """
        print(f'The following datasets are found: ')
        for geename, info in self.mapinfo.items():
            print('\n --------------------------------')
            print(f'{geename} : \n')
            print(f'{info}')


    def _conv_to_timezone(self, tzstr):
        """
        Convert the timezone of the datetime index of the df attribute.

        Parameters
        ----------
        tzstr : str
            TImezonstring from the pytz module.

        Returns
        -------
        None.

        """
        # get tzstr by datetimindex.tz.zone


        df=self.df
        df['datetime_utc'] = df.index.get_level_values('datetime').tz_convert(tzstr)
        df = df.reset_index()
        df = df.drop(columns=['datetime'])
        df = df.rename(columns={'datetime_utc': 'datetime'})
        df = df.set_index(['name', 'datetime'])
        self.df = df
        self.df_tz = tzstr

    def convert_units_to_tlk(self, obstype, target_unit_name='Celsius',
                      conv_expr=None):
        """
        Method to convert the model data of one observation to the standard
        units as used by the metobs_toolkit.

        If No standard unit is present, you can give a conversion expression.

        The data attributes will be updated.

        Parameters
        ----------
        obstype : str
            Observation type to convert to standard units.
        target_unit_name : str, optional
            Target unit name to convert to. The default is 'Celsius'.
        conv_expr : str, optional
            If the target_unit_name is not a default, you can add the
            conversion expression here (i.g. "x - 273.15"). The default is None.

        Returns
        -------
        None.

        Note
        -------
        All possible mathematical operations for the conv_expr are [+, -, *, /].
        x represent the value in the current units. So "x - 273.15" represents
        the conversion from Kelvin to Celcius.

        """



        # chech if data is available
        if self.df.empty:
            print('Warning: No data to set units for.')
            return
        if not obstype in self.df.columns:
            print('ERROR: {obstype} not found as observationtype in the Modeldata.')
            return

        if not conv_expr is None:
            new_unit_def = {target_unit_name:{
                                self._df_units[obstype] : f'{conv_expr}'}}
        else:
            new_unit_def={}

        new_data, new_unit = convert_to_toolkit_units(data=self.df[obstype],
                                                    data_unit=self._df_units[obstype],
                                                    new_units=new_unit_def)

        print(f'{obstype} are converted from {self._df_units[obstype]} --> {new_unit}.')

        self.df[obstype] = new_data
        self._df_units[obstype] = new_unit



    def get_gee_dataset_data(self, mapname, metadf,
                             startdt_utc, enddt_utc, obstype='temp',
                             target_unit_name='new unit', conv_expr=None):

        """
        Extract timeseries of a gee dataset. The extraction can only be done
        if the gee dataset bandname (and units) corresponding to the obstype
        is known.

        The units are converted to the toolkit standard units.


        Parameters
        ----------
        mapname : str
            Mapname of choice of the GEE dataset to extract data from.
        metadf : pandas.DataFrame
            A dataframe with a 'name' index and  'lat', 'lon' columns.
            Timeseries are extracted for these locations.
        startdt_utc : datetime.datetime
            Start datetime of the timeseries in UTC.
        enddt_utc : datetime.datetime
            Last datetime of the timeseries in UTC.
        obstype : str, optional
            Toolkit observation type to extract data from. There should be a
            bandname mapped to this obstype for the gee map. The default is
            'temp'.
        target_unit_name : str, optional
            If there is on standard unit for your obstype, or if you do not
            want to convert to the standard unit, you can specify the name of
            the unit you whant to convert to. This will only be used when a
            conversion expression is provided using the conv_expr argument. The
            default is 'new unit'.
        conv_expr : str, optional
            If the target_unit_name is not a default, you can add the
            conversion expression here (i.g. "x - 273.15"). The default is None.


        Returns
        -------
        None.

        Note
        ------
        When extracting large amounts of data, the timeseries data will be
        writen to a file and saved on your google drive. In this case, you need
        to provide the Modeldata with the data using the .set_model_from_csv()
        method.

        Note
        -------
        All possible mathematical operations for the conv_expr are [+, -, *, /].
        x represent the value in the current units. So "x - 273.15" represents
        the conversion from Kelvin to Celcius.

        """

        # ====================================================================
        # Test input
        # ====================================================================
        if metadf.empty:
            print(f'ERROR: The metadf is empty!')
            return

        # Subset metadf to stations with coordinates
        no_coord_meta = metadf[metadf[['lat','lon']].isna().any(axis=1)]
        if not no_coord_meta.empty:
            print(f'WARNING. Following stations do not have coordinates, and thus no modeldata extraction is possible: {no_coord_meta.index.to_list()}')
            metadf = metadf[~metadf[['lat','lon']].isna().any(axis=1)]

        # is mapinfo available
        if mapname not in self.mapinfo.keys():
            print(f'ERROR: {mapname} is not a known gee dataset.')
            return

        geeinfo = self.mapinfo[mapname]

        # does dataset contain time evolution
        if not geeinfo['dynamical']:
            print(f'ERROR:{mapname} is a static dataset, this method does not work on static datasets')
            return

        # is obstype mapped?
        if not obstype in geeinfo['band_of_use'].keys():
            print(f'ERROR: {obstype} is not yet mapped to a bandname in the {mapname} dataset.')
            return

        # can observation be converted to standaard units?
        try:
            convert_to_toolkit_units(data = [10,20,30],
                                     data_unit = geeinfo['band_of_use'][obstype]['units'])
        except:
            print(f"Error: The {geeinfo['band_of_use'][obstype]['units']} cannot be converted to standard toolkit units: ")
            # this prints more details
            convert_to_toolkit_units(data = [10,20,30],
                                     data_unit = geeinfo['band_of_use'][obstype]['units'])


        # ====================================================================
        # GEE api extraction
        # ====================================================================

        # Connect to Gee
        connect_to_gee()

        # Get data using GEE
        df = gee_extract_timeseries(
                                    metadf=metadf,
                                    mapinfo=geeinfo,
                                    startdt=startdt_utc,
                                    enddt=enddt_utc,
                                    obstype=obstype,
                                    latcolname="lat",
                                    loncolname="lon",
                                    )



        if not df.empty:
            self._df_units[obstype] = geeinfo['band_of_use'][obstype]['units']
            if conv_expr is None:
                # use standard units
                self.convert_units_to_tlk(obstype=obstype,
                                      target_unit_name=standard_tlk_units[obstype],
                                      )
            else:
                self.convert_units_to_tlk(obstype=obstype,
                                      target_unit_name=target_unit_name,
                                      conv_expr=conv_expr
                                      )

            self.df_tz='UTC'
        else:
            self._data_stored_at_drive=True

        self.df = df
        self.modelname = mapname



    def get_ERA5_data(self, metadf, startdt_utc, enddt_utc, obstype='temp'):
        """
        Extract timeseries of the ERA5_hourly dataset.

        The units are converted to the toolkit standard units.

        (This method is a specific ERA5_hourly wrapper on the
         get_gee_dataset_data() method)

        Parameters
        ----------

        metadf : pandas.DataFrame
            A dataframe with a 'name' index and  'lat', 'lon' columns.
            Timeseries are extracted for these locations.
        startdt_utc : datetime.datetime
            Start datetime of the timeseries in UTC.
        enddt_utc : datetime.datetime
            Last datetime of the timeseries in UTC.
        obstype : str, optional
            Toolkit observation type to extract data from. There should be a
            bandname mapped to this obstype for the gee map. The default is
            'temp'.


        Returns
        -------
        None.

        Note
        ------
        When extracting large amounts of data, the timeseries data will be
        writen to a file and saved on your google drive. In this case, you need
        to provide the Modeldata with the data using the .set_model_from_csv()
        method.

        """

        self.get_gee_dataset_data(mapname='ERA5_hourly',
                                  metadf=metadf,
                                  startdt_utc=startdt_utc,
                                  enddt_utc=enddt_utc,
                                  obstype=obstype)


    def set_alaro_25_model_from_csv(self, csvpath):
        """
        (This is for the participants of the Cost FAIRNESS Summerschool in Ghent.)

        This method will import the data from the ALARO model, that was send
        to you.


        Parameters
        ----------
        csvpath : str
            Path to the datafile with ALARO timeseries. (This file was send
            to you by email).

        Returns
        -------
        None.

        """

        # update name
        if self.modelname != 'ALARO_2.5':
            print(f'Info: Converting modelname: {self.modelname} --> ALARO_2.5')
            self.modelname ='ALARO_2.5'


        info = self.mapinfo['ALARO_2.5']


        # read in file
        df = pd.read_csv(csvpath, sep=",")

        # Subset to columns in the template
        keep_cols = [val['name'] for val in info['band_of_use'].values()]
        keep_cols.append(info['other_mapping']['datetime']['name'])
        keep_cols.append(info['other_mapping']['name']['name'])
        df = df[keep_cols]


        # rename columns to 'defaults'
        rename_dict = {val['name'] : key for key, val in info['band_of_use'].items()}
        rename_dict[info['other_mapping']['datetime']['name']] = 'datetime'
        rename_dict[info['other_mapping']['name']['name']] = 'name'
        df = df.rename(columns=rename_dict)

        # unit conversion
        for col in info['conversions'].keys():
            df[col] = df[col] * info['conversions'][col]


        # format datatime
        df["datetime"] = pd.to_datetime(df["datetime"],
                                        format=info['other_mapping']['datetime']['fmt'])

        df["datetime"] = df["datetime"].dt.tz_localize(info['other_mapping']['datetime']['tz'])


        # Make multiidx structure:
        df = df.set_index(['name', 'datetime'])

        # 3. update attributes
        self.df = df
        self.df_tz = info['other_mapping']['datetime']['tz']

        unit_dict = {key: val['units'] for key, val in info['band_of_use'].items() if 'units' in val}
        self._df_units.update(unit_dict)

        self._is_alaro25=True




    def set_model_from_csv(self, csvpath):
        """
        This method loads timeseries data that is stored in a csv file.
        The name of the gee dataset the timeseries are coming from must be the
        same as the .modelname attribute of the Modeldata.


        The timeseries will be formatted and converted to standard toolkit
        units.

        Parameters
        ----------
        csvpath : str
            Path of the csv file containing the modeldata timeseries.

        Returns
        -------
        None.

        """

        # tests ----
        if not self.modelname in self.mapinfo.keys():
            print(f'ERROR: {self.modelname} is not found in the gee datasets.')
            return

        # 1. Read csv and set timezone
        df = pd.read_csv(csvpath, sep=",")
        # format datetime
        df["datetime"] = pd.to_datetime(df["datetime"], format="%Y%m%d%H%M%S")
        # (assume all gee dataset are in UTC)
        df["datetime"] = df["datetime"].dt.tz_localize('UTC')
        # self.df_tz='UTC'

        # 2. Format dataframe
        # format index
        df = df.set_index(["name", "datetime"])
        df = df.sort_index()

        # rename to values to toolkit space

        bandname = df.columns[0] #assume only one column
        # scan to the geeinfo to found which obstype and unit the bandname represents
        geeinfo = self.mapinfo[self.modelname]
        obstype = [obs for obs, val in geeinfo['band_of_use'].items() if val['name'] == bandname][0]
        cur_unit = [val['units'] for obs, val in geeinfo['band_of_use'].items() if val['name'] == bandname][0]

        df = df.rename(columns={bandname: obstype})


        # 3. update attributes
        self.df = df[[obstype]]
        self.df_tz = 'UTC'
        self._df_units[obstype] = cur_unit


        # 4. Convert units
        self.convert_units_to_tlk(obstype=obstype,
                                  target_unit_name=standard_tlk_units[obstype])




    def interpolate_modeldata(self, to_multiidx, obstype="temp"):
        """
        Interpolate the modeldata timeseries, of an obstype, to a
        given name-datetime multiindex.

        The modeldata will be converted to the timezone of the multiindex.

        If no interpolation can be done, Nan values are used.

        Parameters
        ----------
        to_multiidx : pandas.MultiIndex
            A name - datetime (tz-aware) multiindex to interpolate the
            modeldata timeseries to.
        obstype : str, optional
            Observation type of the timeseries. obstype must be a column in the
            Modeldata.df. The default is "temp".

        Returns
        -------
        returndf : pandas.DataFrame
            A dataframe with to_multiidx as an index and obstype as a column.
            The values are the interpolated values.

        """
        returndf = init_multiindexdf()

        recordsdf = init_multiindexdf()
        recordsdf.index = to_multiidx
        # iterate over stations check to avoid extrapolation is done per stations
        for sta in recordsdf.index.get_level_values("name").unique():
            sta_recordsdf = xs_save(recordsdf, sta, level="name", drop_level=False)
            sta_moddf = xs_save(self.df, sta, level="name", drop_level=False)

            # convert modeldata to timezone of observations
            sta_moddf = conv_tz_multiidxdf(
                df=sta_moddf,
                timezone=sta_recordsdf.index.get_level_values("datetime").tz,
            )

            # check if modeldata is will not be extrapolated !
            if min(sta_recordsdf.index.get_level_values("datetime")) < min(
                sta_moddf.index.get_level_values("datetime")
            ):
                print("Warning: Modeldata will be extrapolated")
            if max(sta_recordsdf.index.get_level_values("datetime")) > max(
                sta_moddf.index.get_level_values("datetime")
            ):
                print("Warning: Modeldata will be extrapolated")

            # combine model and records
            mergedf = sta_recordsdf.merge(
                sta_moddf, how="outer", left_index=True, right_index=True
            )

            # reset index for time interpolation
            mergedf = mergedf.reset_index().set_index("datetime").sort_index()

            # interpolate missing modeldata
            mergedf[obstype].interpolate(
                method="time", limit_area="inside", inplace=True
            )
            # convert back to multiindex
            mergedf = mergedf.reset_index().set_index(["name", "datetime"]).sort_index()
            # filter only records
            mergedf = mergedf.loc[sta_recordsdf.index]

            returndf = pd.concat([returndf, mergedf])
        return returndf

    def make_plot(self, obstype_model="temp", dataset = None,
                  obstype_dataset=None, stationnames=None,
                  starttime=None, endtime=None, title=None, show_outliers=True,
                  show_filled=True, legend=True,
                  _ax=None, #needed for GUI, not recommended use
                  ):

        """
        This function creates a timeseries plot for the Modeldata. When a
        metobs_toolkit.Dataset is provided, it is plotted in the same figure.

        The line colors represent the timesries for different locations.



        Parameters
        ----------
        obstype_model : string, optional
             Fieldname of the Modeldata to visualise. The default is 'temp'.
        dataset : metobs_toolkit.Dataset, optional
            A Dataset instance with observations plotted in the same figure.
            Observations are represented by solid line and modeldata by dashed
            lines. The default is None.
        obstype_dataset : string, optional
            Fieldname of the Dataset to visualise. Only relevent when a dataset
            is provided. If None, obsype_dataset = obstype_model. The default
            is None.
        stationnames : list, optional
            A list with stationnames to include in the timeseries. If None is
            given, all the stations are used, defaults to None.
        starttime : datetime.datetime, optional
             Specifiy the start datetime for the plot. If None is given it will
             use the start datetime of the dataset, defaults to None.
        endtime : datetime.datetime, optional
             Specifiy the end datetime for the plot. If None is given it will
             use the end datetime of the dataset, defaults to None.
        title : string, optional
             Title of the figure, if None a default title is generated. The
             default is None.
        show_outliers : bool, optional
             If true the observations labeld as outliers will be included in
             the plot. Only relevent when a dataset is provided. The default
             is True.
        show_filled : bool, optional
             If true the filled values for gaps and missing observations will
             be included in the plot. Only relevent when a dataset is provided.
             The default is True.
        legend : bool, optional
             If True, a legend is added to the plot. The default is True.
<<<<<<< HEAD
=======

>>>>>>> 8630038f

        Returns
        -------
        axis : matplotlib.pyplot.axes
             The timeseries axes of the plot is returned.

        """


        logger.info(f"Make {obstype_model}-timeseries plot of model data")

        # Basic test
        if obstype_model not in self.df.columns:
            print(f'ERROR: {obstype_model} is not foud in the modeldata df.')
            return
        if self.df.empty:
            print('ERROR: The modeldata is empty.')
            return
        if obstype_dataset is None:
            obstype_dataset = obstype_model

        if (not dataset is None):
            if (obstype_dataset not in dataset.df.columns):
                print(f'ERROR: {obstype_dataset} is not foud in the Dataframe df.')
                return


        model_df = self.df

        # ------ filter model ------------

        # Filter on obstype
        model_df = model_df[[obstype_model]]

        # Subset on stationnames
        if not stationnames is None:
            model_df = model_df[model_df.index.get_level_values('name').isin(stationnames)]

        # Subset on start and endtime
        model_df = multiindexdf_datetime_subsetting(model_df, starttime, endtime)


        #  -------- Filter dataset (if available) -----------
        if not dataset is None:
            # combine all dataframes
            mergedf = dataset.combine_all_to_obsspace()

            # subset to obstype
            mergedf = xs_save(mergedf, obstype_dataset, level='obstype')

            # Subset on stationnames
            if not stationnames is None:
                mergedf = mergedf[mergedf.index.get_level_values('name').isin(stationnames)]

            # Subset on start and endtime
            mergedf = multiindexdf_datetime_subsetting(mergedf, starttime, endtime)


        # Generate ylabel

        try:
            model_true_field_name = self.mapinfo[self.modelname]['band_of_use'][obstype_model]['name']
        except KeyError:
            print (f'No model field name found for {obstype_model} in {self}.')
            model_true_field_name = 'Unknown fieldname'

        fieldname = f'{model_true_field_name}'

        if not dataset is None:
            dataset_obs_orig_name = dataset.data_template[obstype_dataset]['orig_name']
            units = dataset.data_template[obstype_dataset]['units']
            y_label = f'{fieldname} \n {dataset_obs_orig_name} ({units})'

        else:

            y_label = f'{fieldname} \n ({self._df_units[obstype_model]})'


        #Generate title
        title = f'{self.modelname} : {model_true_field_name}'
        if not dataset is None:
            title = f'{title} and {dataset_obs_orig_name} observations.'


        # make plot of the observations
        if not dataset is None:
            # make plot of the observations
            ax, col_map = timeseries_plot(mergedf=mergedf,
                                 title=title,
                                 ylabel=y_label,
                                 colorby='name',
                                 show_legend=legend,
                                 show_outliers=show_outliers,
                                 show_filled=show_filled ,
                                 settings = dataset.settings)


            # Make plot of the model on the previous axes
            ax, col_map = model_timeseries_plot(
                                    df=model_df,
                                    obstype=obstype_model,
                                    title=title,
                                    ylabel=y_label,
                                    settings = self._settings,
                                    show_primary_legend=False,
                                    add_second_legend=True,
                                    _ax = ax,
                                    colorby_name_colordict=col_map)


        else:

            # Make plot of model on empty axes
            ax, _colmap = model_timeseries_plot(
                    df=model_df,
                    obstype=obstype_model,
                    title=title,
                    ylabel=y_label,
                    settings = self._settings,
                    show_primary_legend=legend,
                    add_second_legend=False,
                    _ax = None
                    )

        return ax<|MERGE_RESOLUTION|>--- conflicted
+++ resolved
@@ -755,10 +755,7 @@
              The default is True.
         legend : bool, optional
              If True, a legend is added to the plot. The default is True.
-<<<<<<< HEAD
-=======
-
->>>>>>> 8630038f
+
 
         Returns
         -------
