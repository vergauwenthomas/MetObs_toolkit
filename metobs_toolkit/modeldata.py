#!/usr/bin/env python3
# -*- coding: utf-8 -*-
"""
This module contains the Modeldata class and all its methods.

A Modeldata holds all timeseries coming from a model and methods to use them.
"""
import os
<<<<<<< HEAD
import copy
import sys
=======
>>>>>>> 6a40ab8f
import pickle
import pandas as pd
import logging

from metobs_toolkit.df_helpers import (init_multiindexdf,
                                       conv_tz_multiidxdf,
                                       xs_save,
                                       multiindexdf_datetime_subsetting)
<<<<<<< HEAD

from metobs_toolkit.landcover_functions import (connect_to_gee,
                                                gee_extract_timeseries)

from metobs_toolkit.plotting_functions import (model_timeseries_plot,
                                               timeseries_plot)
=======

from metobs_toolkit.landcover_functions import (connect_to_gee,
                                                gee_extract_timeseries)

from metobs_toolkit.plotting_functions import (model_timeseries_plot,
                                               timeseries_plot)

from metobs_toolkit.convertors import (convert_to_toolkit_units,
                                       standard_tlk_units)
>>>>>>> 6a40ab8f

# from metobs_toolkit.obstypes import tlk_obstypes
from metobs_toolkit.obstypes import Obstype as Obstype_class
from metobs_toolkit.obstype_modeldata import model_obstypes, ModelObstype, ModelObstype_Vectorfield
from metobs_toolkit.obstype_modeldata import compute_amplitude, compute_angle
from metobs_toolkit.settings import Settings

logger = logging.getLogger(__name__)

# =============================================================================
# Class Model data (collection of external model data)
# =============================================================================


class Modeldata:
    """Class holding data and methods for a modeldata-timeseries."""

    def __init__(self, modelname):
        """Initialize modeldata."""
        self.df = init_multiindexdf()
        self.modelname = modelname

        self._settings = Settings()
        self.mapinfo = self._settings.gee["gee_dataset_info"]
        self.mapinfo.update(self._settings.alaro['info'])

<<<<<<< HEAD
        self.df_tz = 'UTC'  # the timezone of the datetimes stored in the df

        self.obstypes = model_obstypes  # Dict name: Obstype-instance
=======
        self._df_units = {}  # the units of the data stored in the df
        self.df_tz = 'UTC'  # the timezone of the datetimes stored in the df
>>>>>>> 6a40ab8f

        self._is_alaro25 = False

    def __str__(self):
        """Print overview information of the modeldata."""
        if self.df.empty:
            return 'Empty Modeldata instance.'
        n_stations = self.df.index.get_level_values('name').unique().shape[0]
        obstypes = self.df.columns.to_list()
        startdt = self.df.index.get_level_values('datetime').min()
        enddt = self.df.index.get_level_values('datetime').max()
        data_units = [self.obstypes[col].get_standard_unit() for col in self.df.columns]

        return (f"Modeldata instance containing: \n \
    * Modelname: {self.modelname} \n \
    * {n_stations} timeseries \n \
    * The following obstypes are available: {obstypes} \n \
    * Data has these units: {data_units} \n \
    * From {startdt} --> {enddt} (with tz={self.df_tz}) \n \n (Data is stored in the .df attribute)")

    def __repr__(self):
        """Print overview information of the modeldata."""
        return self.__str__()

<<<<<<< HEAD
    def get_info(self):
        """Print out detailed information on the Modeldata."""
        print(str(self))

        print("\n ------ Known gee datasets -----------")
        self.list_gee_datasets()

    def add_obstype(self, Obstype, bandname, band_units, band_description=None):
        """Add a new Observation type for the current Modeldata.

        Parameters
        ----------
        bandname : str
            The name of the band that represents the obstype.
        band_units:
        Obstype : metobs_toolkit.obstype.Obstype
            The new Obstype to add.

        Returns
        -------
        None.

        """
        if not isinstance(Obstype, Obstype_class):
            sys.exit(f"{Obstype} is not an instance of metobs_toolkit.obstypes.Obstype.")

        obs = Obstype

        # Test if the band unit is a knonw unit
        if not obs.test_if_unit_is_known(band_units):
            sys.exit(f"The {bandname} unit: {band_units} is not a knonw unit for {obs.name}")

        # Make the modeldata extension
        equiv_dict = {self.modelname: {'name': str(bandname),
                                       'units': str(band_units),
                                       'band_desc': str(band_description)}}

        modeldata_obstype = ModelObstype(obstype=obs,
                                         model_equivalent_dict=equiv_dict)

        # add Obstype
        self.obstypes[obs.name] = modeldata_obstype
        logger.info(f'{obs.name} added to the known observation types.')

    def add_gee_dataset(self, mapname, gee_location, obstype, bandname, units,
                        scale, band_desc=None, time_res='1H', is_image=False, is_numeric=True, credentials=''):
=======
    def add_gee_dataset(self, mapname, gee_location, obstype, bandname, units,
                        scale, time_res='1H', is_image=False, is_numeric=True, credentials=''):
>>>>>>> 6a40ab8f
        """Add a new gee dataset to the available gee datasets.

        Parameters
        ----------
        mapname : str
            Mapname of choice for the GEE dataset to add.
        gee_location : str
            Location of the gee dataset (like "ECMWF/ERA5_LAND/HOURLY" for ERA5).
        obstype : str
            The observation type name the band corresponds to.
        bandname : str
            Name of the dataset band as stored on the GEE.
        units : str
            The units of the band.
        scale : int
            The scale to represent the dataset in. (This is a GEE concept that
            is similar to the resolution in meters).
        band_desc : str or None, optional
            Add a descrition to of the band. The default is None.
        time_res : timedelta string, optional
            Time reoslution of the dataset, if is_image == False. The default is '1H'.
        is_image : bool, optional
            If True, the dataset is a ee.Image, else it is assumed to be an
            ee.ImageCollection. The default is False.
        is_numeric : bool, optional
            If True, the bandvalues are interpreted as numerical values rather
            than categorical.. The default is True.
        credentials : str, optional
            Extra credentials of the dataset. The default is ''.

        Returns
        -------
        None.

        Note
        -------
        To list all available gee dataset, use the .list_gee_dataset() method.

        Note
        -------
        Currently no unit conversion is perfomed automatically other than K -->
        Celcius. This will be implemented in the futur.

        """
        # check if mapname exists
        if mapname in self.mapinfo.keys():
            logger.warning(f'{mapname} is found in the list of known gee datasets: {list(self.mapinfo.keys())}, choose a different mapname.')
            return

        if is_numeric:
            val_typ = 'numeric'
        else:
            val_typ = 'categorical'

<<<<<<< HEAD
        # Dataset defenition
=======
>>>>>>> 6a40ab8f
        new_info = {
            mapname: {
                'location': f'{gee_location}',
                'usage': 'user defined addition',
<<<<<<< HEAD
=======
                'band_of_use':
                    {f'{obstype}':
                         {'name': f'{bandname}',
                          'units': f'{units}'}
                     },
>>>>>>> 6a40ab8f
                'value_type': val_typ,
                'dynamical': not bool(is_image),
                'scale': int(scale),
                'is_image': bool(is_image),
                'is_imagecollection': not bool(is_image),
                'credentials': f'{credentials}',
            }
        }

        if not is_image:
            new_info[mapname]['time_res'] = f'{time_res}'

<<<<<<< HEAD
        # obstype defenition
        # 1. if obstype exists, update the obstype
        if obstype in self.obstypes:
            self.obstypes[obstype].add_new_band(mapname=mapname,
                                                bandname=bandname,
                                                bandunit=units,
                                                band_desc=band_desc)

        # 2. if obstype does not exist, create the obstype
        else:
            sys.exit(f'{obstype} is an unknown obstype. First add this obstype to the Modeldata, and than add a gee dataset.')
=======
        self.mapinfo.update(new_info)
        logger.info(f'{mapname} is added to the list of available gee dataset with: {new_info}')
        return

    def add_band_to_gee_dataset(self, bandname, obstype, units, overwrite=False):
        """Add a new band to the current gee dataset (by .modelname attribute).

        Parameters
        ----------
        bandname : str
            Name of the dataset band as stored on the GEE.
        obstype : str
            The observation type the band corresponds to.
        units : str
            The units of the band.
        overwrite : bool, optional
            If True, verwrite the exising bandname when the corresponding
            obstype is already mapped to a bandname. The default is False.

        Returns
        -------
        None.

        Note
        -------
        To list all available gee dataset, use the .list_gee_dataset() method.

        Note
        -------
        Currently no unit conversion is perfomed automatically other than K -->
        Celcius. This will be implemented in the futur.

        """
        mapname = self.modelname

        # check if mapname exists
        if mapname not in self.mapinfo.keys():
            logger.warning(f'{mapname} is not found in the list of known gee datasets: {list(self.mapinfo.keys())}')
            return

        if self.mapinfo[mapname]['is_image']:
            logger.warning(f'{mapname} is found as a Image. No bandnames can be added to it.')
            return

        # check if obstype is already mapped if multiple bands exist
        if not isinstance(self.mapinfo[mapname]['band_of_use'], str):
            if obstype in self.mapinfo[mapname]['band_of_use'].keys():
                if not overwrite:
                    logger.warning(f'{obstype} already mapped to a bandname for dataset: {mapname}.')
                    return

        # update the dict
        new_info = {obstype: {'name': bandname,
                              'units': units}}
        self.mapinfo[mapname]['band_of_use'].update(new_info)
>>>>>>> 6a40ab8f

        self.mapinfo.update(new_info)
        logger.info(f'{mapname} is added to the list of available gee dataset with: {new_info}')
        return

    def list_gee_datasets(self):
        """Print out all the available gee datasets.

        Returns
        -------
        None.

        """
        print('The following datasets are found: ')
        for geename, info in self.mapinfo.items():
            print('\n --------------------------------')
            print(f'{geename} : \n')
            # find which observations that are mappd
            mapped_obs = [obstype for obstype in self.obstypes.values() if obstype.has_mapped_band(geename)]
            if len(mapped_obs) == 0:
                print(f' No mapped observation types for {geename}.')
            else:
                for obs in mapped_obs:
                    obs.get_info()
            print('\n INFO: \n')
            print(f'{info}')

    def _conv_to_timezone(self, tzstr):
        """Convert the timezone of the datetime index of the df attribute.

        Parameters
        ----------
        tzstr : str
            TImezonstring from the pytz module.

        Returns
        -------
        None.

        """
        # get tzstr by datetimindex.tz.zone

        df = self.df
        df['datetime_utc'] = df.index.get_level_values('datetime').tz_convert(tzstr)
        df = df.reset_index()
        df = df.drop(columns=['datetime'])
        df = df.rename(columns={'datetime_utc': 'datetime'})
        df = df.set_index(['name', 'datetime'])
        self.df = df
        self.df_tz = tzstr

<<<<<<< HEAD
    def convert_units_to_tlk(self, obstype):
        """Convert the model data of one observation to the standard units.
=======
    def convert_units_to_tlk(self, obstype, target_unit_name='Celsius',
                             conv_expr=None):
        """
        Convert the model data of one observation to the standard units as used by the metobs_toolkit.

        If No standard unit is present, you can give a conversion expression.
>>>>>>> 6a40ab8f

        The data attributes will be updated.

        Parameters
        ----------
        obstype : str
            Observation type to convert to standard units.

        Returns
        -------
        None.

<<<<<<< HEAD
=======
        Note
        -------
        All possible mathematical operations for the conv_expr are [+, -, \*, /].
        x represent the value in the current units. So "x - 273.15" represents
        the conversion from Kelvin to Celcius.

>>>>>>> 6a40ab8f
        """
        # chech if data is available
        if self.df.empty:
            logger.warning('No data to set units for.')
            return
<<<<<<< HEAD

        if obstype not in self.obstypes:
           logger.warning(f'{obstype} not found as a known observationtype in the Modeldata.')
           return
        if isinstance(self.obstypes[obstype], ModelObstype):
            # scalar obstype
            if obstype not in self.df.columns:
                logger.warning(f'{obstype} not found as observationtype in the Modeldata.')
                return
        if isinstance(self.obstypes[obstype], ModelObstype_Vectorfield):
            # vector obstype
            if self.obstypes[obstype].get_u_column() not in self.df.columns:
                logger.warning(f'{self.obstypes[obstype].get_u_column()} not found as observationtype in the Modeldata.')
                return
            if self.obstypes[obstype].get_v_column() not in self.df.columns:
                logger.warning(f'{self.obstypes[obstype].get_v_column()} not found as observationtype in the Modeldata.')
                return

        cur_unit = self.obstypes[obstype].get_modelunit(self.modelname)
=======
        if obstype not in self.df.columns:
            logger.warning('{obstype} not found as observationtype in the Modeldata.')
            return

        if conv_expr is not None:
            new_unit_def = {target_unit_name: {
                            self._df_units[obstype]: f'{conv_expr}'}}
        else:
            new_unit_def = {}

        new_data, new_unit = convert_to_toolkit_units(data=self.df[obstype],
                                                      data_unit=self._df_units[obstype],
                                                      new_units=new_unit_def)
>>>>>>> 6a40ab8f

        if isinstance(self.obstypes[obstype], ModelObstype):
            converted_data = self.obstypes[obstype].convert_to_standard_units(input_data=self.df[obstype],
                                                                                  input_unit=cur_unit)
            # Update the data and the current unit
            self.df[obstype] = converted_data
        if isinstance(self.obstypes[obstype], ModelObstype_Vectorfield):
            u_comp_name = self.obstypes[obstype].get_u_column()
            v_comp_name = self.obstypes[obstype].get_v_column()
            u_comp, v_comp = self.obstypes[obstype].convert_to_standard_units(input_df=self.df,
                                                                              input_unit=cur_unit)

            self.df[u_comp_name] = u_comp
            self.df[v_comp_name] = v_comp
        logger.info(f'{obstype} are converted from {cur_unit} --> {self.obstypes[obstype].get_standard_unit()}.')

<<<<<<< HEAD
    def exploid_2d_vector_field(self, obstype):
        """Compute amplitude and direction of 2D vector field components.

        The amplitude and directions are added to the data attribute, and their
        equivalent observationtypes are added to the known ModelObstypes.

        (The vector components are not saved.)
        Parameters
        ----------
        obstype : str
            The name of the observationtype that is a ModelObstype_Vectorfield.

        Returns
        -------
        None.

        """
        # check if the obstype is a vector field
        if not isinstance(self.obstypes[obstype], ModelObstype_Vectorfield):
            logger.warning(f'{obstype} is not a 2D vector field, so it can not be exploided.')
            return
=======
    def get_gee_dataset_data(self, mapname, metadf,
                             startdt_utc, enddt_utc, obstype='temp',
                             target_unit_name='new unit', conv_expr=None):
        """Extract timeseries of a gee dataset.

        The extraction can only be done if the gee dataset bandname (and units)
        corresponding to the obstype is known.
>>>>>>> 6a40ab8f

        # get amplitude of 2D vectors
        logger.info(f'Computing the amplited of the 2D vector field of {obstype}')
        amp_data, amp_obstype = compute_amplitude(modelobs_vectorfield=copy.deepcopy(self.obstypes[obstype]),
                                                  df=self.df)

        # # get direction of 2D vectors
        logger.info(f'Computing the direction of the 2D vector field of {obstype}')
        dir_data, dir_obstype = compute_angle(modelobs_vectorfield=copy.deepcopy(self.obstypes[obstype]),
                                              df=self.df)


        #  ------ update the attributes ---------

        # add new columns to the df
        self.df[amp_obstype.name] = amp_data
        self.df[dir_obstype.name] = dir_data

        # remove components from the df (Needed because they are not linked to an obstype)
        self.df = self.df.drop(columns=[self.obstypes[obstype].get_u_column(),
                                        self.obstypes[obstype].get_v_column()])

        # add the aggregated obstypes to the known obsytpes
        self.obstypes[amp_obstype.name] = amp_obstype
        self.obstypes[dir_obstype.name] = dir_obstype

<<<<<<< HEAD


    def get_gee_dataset_data(self, mapname, metadf,
                             startdt_utc, enddt_utc, obstype='temp'):
        """Extract timeseries of a gee dataset.

        The extraction can only be done if the gee dataset bandname (and units)
        corresponding to the obstype is known.

        The units are converted to the toolkit standard units!!

=======
>>>>>>> 6a40ab8f
        Parameters
        ----------
        mapname : str
            Mapname of choice of the GEE dataset to extract data from.
        metadf : pandas.DataFrame
            A dataframe with a 'name' index and  'lat', 'lon' columns.
            Timeseries are extracted for these locations.
        startdt_utc : datetime.datetime
            Start datetime of the timeseries in UTC.
        enddt_utc : datetime.datetime
            Last datetime of the timeseries in UTC.
        obstypes : str or list of strings, optional
            Toolkit observation type to extract data from. There should be a
            bandname mapped to this obstype for the gee map. Multiple obstypes
            can be given in a list. The default is 'temp'.


        Returns
        -------
        None.

        Note
        ------
        When extracting large amounts of data, the timeseries data will be
        writen to a file and saved on your google drive. In this case, you need
        to provide the Modeldata with the data using the .set_model_from_csv()
        method.

<<<<<<< HEAD
=======
        Note
        -------
        All possible mathematical operations for the conv_expr are [+, -, \*, /].
        x represent the value in the current units. So "x - 273.15" represents
        the conversion from Kelvin to Celcius.
>>>>>>> 6a40ab8f

        """
        # ====================================================================
        # Test input
        # ====================================================================
        if metadf.empty:
            logger.warning('The metadf is empty!')
            return

        # Subset metadf to stations with coordinates
        no_coord_meta = metadf[metadf[['lat', 'lon']].isna().any(axis=1)]
        if not no_coord_meta.empty:
            logger.warning(f'Following stations do not have coordinates, and thus no modeldata extraction is possible: {no_coord_meta.index.to_list()}')
            metadf = metadf[~metadf[['lat', 'lon']].isna().any(axis=1)]

        # is mapinfo available
        if mapname not in self.mapinfo.keys():
            logger.warning(f'{mapname} is not a known gee dataset.')
            return

        geeinfo = self.mapinfo[mapname]

        # does dataset contain time evolution
        if not geeinfo['dynamical']:
            logger.warning(f'{mapname} is a static dataset, this method does not work on static datasets')
            return

<<<<<<< HEAD
        # Check obstypes
        if isinstance(obstype, str):
            obstype = [obstype] #convert to list

        obstypes = obstype  # better naming

        for obstype in obstypes:
        # is obstype mapped?
            if obstype not in self.obstypes.keys():
                logger.warning(f'{obstype} is an unknown observation type of the modeldata.')
                return
            if not self.obstypes[obstype].has_mapped_band(mapname):
                logger.warning(f'{obstype} is not yet mapped to a bandname in the {mapname} dataset.')
                return
=======
        # is obstype mapped?
        if obstype not in geeinfo['band_of_use'].keys():
            logger.warning(f'{obstype} is not yet mapped to a bandname in the {mapname} dataset.')
            return

        # can observation be converted to standaard units?
        try:
            convert_to_toolkit_units(data=[10, 20, 30],
                                     data_unit=geeinfo['band_of_use'][obstype]['units'])
        except:
            logger.warning(f"The {geeinfo['band_of_use'][obstype]['units']} cannot be converted to standard toolkit units: ")
            # this prints more details
            convert_to_toolkit_units(data=[10, 20, 30],
                                     data_unit=geeinfo['band_of_use'][obstype]['units'])
>>>>>>> 6a40ab8f

        # ====================================================================
        # GEE api extraction
        # ====================================================================

        # Connect to Gee
        connect_to_gee()

        # Get bandname mapper ({bandname1: obstypename1, ...})
        band_mapper = {}
        for obstype in obstypes:
            band_mapper.update(self.obstypes[obstype].get_bandname_mapper(mapname))

        logger.info(f'{band_mapper} are extracted from {mapname}.')
        # Get data using GEE
        df = gee_extract_timeseries(metadf=metadf,
<<<<<<< HEAD
                                    band_mapper=band_mapper,
=======
>>>>>>> 6a40ab8f
                                    mapinfo=geeinfo,
                                    startdt=startdt_utc,
                                    enddt=enddt_utc,
                                    latcolname="lat",
                                    loncolname="lon",
                                    )
<<<<<<< HEAD
        self.df = df
        self.modelname = mapname

        if not self.df.empty:
            self.df_tz = 'UTC'
            # convert to standard units
            for obstype in obstypes:
                self.convert_units_to_tlk(obstype)
                if isinstance(self.obstypes[obstype], ModelObstype_Vectorfield):
                    self.exploid_2d_vector_field(obstype)
        else:
            self._data_stored_at_drive = True
=======

        if not df.empty:
            self.df = df
            self.modelname = mapname

            self._df_units[obstype] = geeinfo['band_of_use'][obstype]['units']
            if conv_expr is None:
                # use standard units
                self.convert_units_to_tlk(obstype=obstype,
                                          target_unit_name=standard_tlk_units[obstype],
                                          )
            else:
                self.convert_units_to_tlk(obstype=obstype,
                                          target_unit_name=target_unit_name,
                                          conv_expr=conv_expr
                                          )

            self.df_tz = 'UTC'
        else:
            self._data_stored_at_drive = True

>>>>>>> 6a40ab8f

    def get_ERA5_data(self, metadf, startdt_utc, enddt_utc, obstype='temp'):
        """Extract timeseries of the ERA5_hourly dataset.

        The units are converted to the toolkit standard units.

        (This method is a specific ERA5_hourly wrapper on the
         get_gee_dataset_data() method)

        Parameters
        ----------
        metadf : pandas.DataFrame
            A dataframe with a 'name' index and  'lat', 'lon' columns.
            Timeseries are extracted for these locations.
        startdt_utc : datetime.datetime
            Start datetime of the timeseries in UTC.
        enddt_utc : datetime.datetime
            Last datetime of the timeseries in UTC.
        obstype : str or list of str, optional
            Toolkit observation type to extract data from. There should be a
            bandname mapped to this obstype for the gee map. Multiple
            observation types can be extracted if given as a list. The default is
            'temp'.


        Returns
        -------
        None.

        Note
        ------
        When extracting large amounts of data, the timeseries data will be
        writen to a file and saved on your google drive. In this case, you need
        to provide the Modeldata with the data using the .set_model_from_csv()
        method.

        """
<<<<<<< HEAD

        # Check obstypes
        if isinstance(obstype, str):
            obstype = [obstype] #convert to list

        obstypes = obstype  # better naming

        # test if obstype is known
        for obstype in obstypes:
            if obstype not in self.obstypes:
                sys.exit(f'{obstype} is not a known obstype of the Modeldata instance.')

            # test if the obstype is mapped in the era5 hourly dataset
            if 'ERA5_hourly' not in self.obstypes[obstype].get_mapped_datasets():
                sys.exit(f'{obstype} has no equivalent mapped band for the ERA5_hourly dataset.')

=======
>>>>>>> 6a40ab8f
        self.get_gee_dataset_data(mapname='ERA5_hourly',
                                  metadf=metadf,
                                  startdt_utc=startdt_utc,
                                  enddt_utc=enddt_utc,
                                  obstype=obstypes)

<<<<<<< HEAD
    # def set_alaro_25_model_from_csv(self, csvpath):
    #     """Set Alaro 2.5km model as modeldata.

    #     (This is for the participants of the Cost FAIRNESS Summerschool in Ghent.)

    #     This method will import the data from the ALARO model, that was send
    #     to you.


    #     Parameters
    #     ----------
    #     csvpath : str
    #         Path to the datafile with ALARO timeseries. (This file was send
    #         to you by email).

    #     Returns
    #     -------
    #     None.

    #     """
    #     # update name
    #     if self.modelname != 'ALARO_2.5':
    #         logger.info(f'Converting modelname: {self.modelname} --> ALARO_2.5')
    #         self.modelname = 'ALARO_2.5'

    #     info = self.mapinfo['ALARO_2.5']

    #     # read in file
    #     df = pd.read_csv(csvpath, sep=",")

    #     # Subset to columns in the template
    #     keep_cols = [val['name'] for val in info['band_of_use'].values()]
    #     keep_cols.append(info['other_mapping']['datetime']['name'])
    #     keep_cols.append(info['other_mapping']['name']['name'])
    #     df = df[keep_cols]

    #     # rename columns to 'defaults'
    #     rename_dict = {val['name']: key for key, val in info['band_of_use'].items()}
    #     rename_dict[info['other_mapping']['datetime']['name']] = 'datetime'
    #     rename_dict[info['other_mapping']['name']['name']] = 'name'
    #     df = df.rename(columns=rename_dict)

    #     # unit conversion
    #     for col in info['conversions'].keys():
    #         df[col] = df[col] * info['conversions'][col]

    #     # format datatime
    #     df["datetime"] = pd.to_datetime(df["datetime"],
    #                                     format=info['other_mapping']['datetime']['fmt'])

    #     df["datetime"] = df["datetime"].dt.tz_localize(info['other_mapping']['datetime']['tz'])
=======
    def set_alaro_25_model_from_csv(self, csvpath):
        """Set Alaro 2.5km model as modeldata.

        (This is for the participants of the Cost FAIRNESS Summerschool in Ghent.)
>>>>>>> 6a40ab8f

    #     # Make multiidx structure:
    #     df = df.set_index(['name', 'datetime'])

    #     # 3. update attributes
    #     self.df = df
    #     self.df_tz = info['other_mapping']['datetime']['tz']

    #     unit_dict = {key: val['units'] for key, val in info['band_of_use'].items() if 'units' in val}
    #     self._df_units.update(unit_dict)

    #     self._is_alaro25 = True

    def save_modeldata(self, outputfolder=None, filename='saved_modeldata.pkl', ):
        """Save a Modeldata instance to a (pickle) file.

        Parameters
        ----------
        outputfolder : str or None, optional
            The path to the folder to save the file. If None, the outputfolder
            from the Settings is used. The default is None.
        filename : str, optional
            The name of the output file. The default is 'saved_modeldata.pkl'.

        Returns
        -------
        None.

        """
<<<<<<< HEAD
        # check if outputfolder is known and exists
        if outputfolder is None:
            outputfolder = self.settings.IO['output_folder']
            assert outputfolder is not None, 'No outputfolder is given, and no outputfolder is found in the settings.'

        assert os.path.isdir(outputfolder), f'{outputfolder} is not a directory!'

        # check file extension in the filename:
        if filename[-4:] != '.pkl':
            filename += '.pkl'

        full_path = os.path.join(outputfolder, filename)
=======
        # update name
        if self.modelname != 'ALARO_2.5':
            logger.info(f'Converting modelname: {self.modelname} --> ALARO_2.5')
            self.modelname = 'ALARO_2.5'

        info = self.mapinfo['ALARO_2.5']

        # read in file
        df = pd.read_csv(csvpath, sep=",")
>>>>>>> 6a40ab8f

        # check if file exists
        assert not os.path.isfile(full_path), f'{full_path} is already a file!'

<<<<<<< HEAD
        with open(full_path, 'wb') as outp:
            pickle.dump(self, outp, pickle.HIGHEST_PROTOCOL)

        print(f'Modeldata saved in {full_path}')
        logger.info(f'Modeldata saved in {full_path}')

    def import_modeldata(self, folder_path=None, filename='saved_modeldata.pkl'):
        """Import a modeldata instance from a (pickle) file.

        Parameters
        ----------
        folder_path : str or None, optional
            The path to the folder to save the file. If None, the outputfolder
            from the Settings is used. The default is None.
        filename : str, optional
            The name of the output file. The default is 'saved_modeldata.pkl'.

        Returns
        -------
        metobs_toolkit.Modeldata
            The modeldata instance.
=======
        # rename columns to 'defaults'
        rename_dict = {val['name']: key for key, val in info['band_of_use'].items()}
        rename_dict[info['other_mapping']['datetime']['name']] = 'datetime'
        rename_dict[info['other_mapping']['name']['name']] = 'name'
        df = df.rename(columns=rename_dict)

        # unit conversion
        for col in info['conversions'].keys():
            df[col] = df[col] * info['conversions'][col]

        # format datatime
        df["datetime"] = pd.to_datetime(df["datetime"],
                                        format=info['other_mapping']['datetime']['fmt'])

        df["datetime"] = df["datetime"].dt.tz_localize(info['other_mapping']['datetime']['tz'])

        # Make multiidx structure:
        df = df.set_index(['name', 'datetime'])
>>>>>>> 6a40ab8f

        """
        # check if folder_path is known and exists
        if folder_path is None:
            folder_path = self.settings.IO['output_folder']
            assert folder_path is not None, 'No folder_path is given, and no outputfolder is found in the settings.'

        assert os.path.isdir(folder_path), f'{folder_path} is not a directory!'

<<<<<<< HEAD
        full_path = os.path.join(folder_path, filename)

        # check if file exists
        assert os.path.isfile(full_path), f'{full_path} does not exist.'

        with open(full_path, 'rb') as inp:
            modeldata = pickle.load(inp)

        return modeldata

=======
        self._is_alaro25 = True

    def save_modeldata(self, outputfolder=None, filename='saved_modeldata.pkl', ):
        """Save a Modeldata instance to a (pickle) file.

        Parameters
        ----------
        outputfolder : str or None, optional
            The path to the folder to save the file. If None, the outputfolder
            from the Settings is used. The default is None.
        filename : str, optional
            The name of the output file. The default is 'saved_modeldata.pkl'.

        Returns
        -------
        None.

        """
        # check if outputfolder is known and exists
        if outputfolder is None:
            outputfolder = self.settings.IO['output_folder']
            assert outputfolder is not None, 'No outputfolder is given, and no outputfolder is found in the settings.'

        assert os.path.isdir(outputfolder), f'{outputfolder} is not a directory!'

        # check file extension in the filename:
        if filename[-4:] != '.pkl':
            filename += '.pkl'

        full_path = os.path.join(outputfolder, filename)

        # check if file exists
        assert not os.path.isfile(full_path), f'{full_path} is already a file!'

        with open(full_path, 'wb') as outp:
            pickle.dump(self, outp, pickle.HIGHEST_PROTOCOL)

        print(f'Modeldata saved in {full_path}')
        logger.info(f'Modeldata saved in {full_path}')

    def import_modeldata(self, folder_path=None, filename='saved_modeldata.pkl'):
        """Import a modeldata instance from a (pickle) file.

        Parameters
        ----------
        folder_path : str or None, optional
            The path to the folder to save the file. If None, the outputfolder
            from the Settings is used. The default is None.
        filename : str, optional
            The name of the output file. The default is 'saved_modeldata.pkl'.

        Returns
        -------
        metobs_toolkit.Modeldata
            The modeldata instance.

        """
        # check if folder_path is known and exists
        if folder_path is None:
            folder_path = self.settings.IO['output_folder']
            assert folder_path is not None, 'No folder_path is given, and no outputfolder is found in the settings.'

        assert os.path.isdir(folder_path), f'{folder_path} is not a directory!'

        full_path = os.path.join(folder_path, filename)

        # check if file exists
        assert os.path.isfile(full_path), f'{full_path} does not exist.'

        with open(full_path, 'rb') as inp:
            modeldata = pickle.load(inp)

        return modeldata

>>>>>>> 6a40ab8f
    def set_model_from_csv(self, csvpath):
        """Import timeseries data that is stored in a csv file.

        The name of the gee dataset the timeseries are coming from must be the
        same as the .modelname attribute of the Modeldata.


        The timeseries will be formatted and converted to standard toolkit
        units.

        Parameters
        ----------
        csvpath : str
            Path of the csv file containing the modeldata timeseries.

        Returns
        -------
        None.

        """
        # tests ----
        if self.modelname not in self.mapinfo.keys():
            logger.warning(f'{self.modelname} is not found in the gee datasets.')
            return

        # 1. Read csv and set timezone
        df = pd.read_csv(csvpath, sep=",")
        # format datetime
        df["datetime"] = pd.to_datetime(df["datetime"], format="%Y%m%d%H%M%S")
        # (assume all gee dataset are in UTC)
        df["datetime"] = df["datetime"].dt.tz_localize('UTC')

        # 2. Format dataframe
        # format index
        df = df.set_index(["name", "datetime"])
        df = df.sort_index()

<<<<<<< HEAD
        # make a bandname --> tlk name mapper
        bandname_mapper = {}
        for known_obstype in self.obstypes.values():
            bandname_mapper.update(known_obstype.get_bandname_mapper(self.modelname))

        # rename to values to toolkit space
        df = df.rename(columns=bandname_mapper)

=======
        # rename to values to toolkit space

        bandname = df.columns[0]  # assume only one column
        # scan to the geeinfo to found which obstype and unit the bandname represents
        geeinfo = self.mapinfo[self.modelname]
        obstype = [obs for obs, val in geeinfo['band_of_use'].items() if val['name'] == bandname][0]
        cur_unit = [val['units'] for obs, val in geeinfo['band_of_use'].items() if val['name'] == bandname][0]

        df = df.rename(columns={bandname: obstype})

>>>>>>> 6a40ab8f
        # 3. update attributes
        self.df = df
        self.df_tz = 'UTC'
<<<<<<< HEAD

        # 4. Find which obstypes are present
        data_present_obstypes = []
        for col in self.df.columns:
            if col in self.obstypes.keys():
                # column is a regular obstype
                data_present_obstypes.append(col)
            else:
                # check if column represents a vector component
                for known_obs in self.obstypes.values():
                    if isinstance(known_obs, ModelObstype_Vectorfield):
                        comps = [known_obs.get_u_column(), known_obs.get_v_column()]
                        if col in comps:
                            data_present_obstypes.append(known_obs.name)
        data_present_obstypes = list(set(data_present_obstypes))
        # A. scalar obstypes (same name as column)


        # 5. Convert units
        for obstype in data_present_obstypes:
            self.convert_units_to_tlk(obstype)
            if isinstance(self.obstypes[obstype], ModelObstype_Vectorfield):
                self.exploid_2d_vector_field(obstype)

    def interpolate_modeldata(self, to_multiidx):
        """Interpolate modeldata in time.

        Interpolate the modeldata timeseries, to a
=======
        self._df_units[obstype] = cur_unit

        # 4. Convert units
        self.convert_units_to_tlk(obstype=obstype,
                                  target_unit_name=standard_tlk_units[obstype])

    def interpolate_modeldata(self, to_multiidx, obstype="temp"):
        """Interpolate modeldata in time.

        Interpolate the modeldata timeseries, of an obstype, to a
>>>>>>> 6a40ab8f
        given name-datetime multiindex.

        The modeldata will be converted to the timezone of the multiindex.

        If no interpolation can be done, Nan values are used.

        Parameters
        ----------
        to_multiidx : pandas.MultiIndex
            A name - datetime (tz-aware) multiindex to interpolate the
            modeldata timeseries to.

        Returns
        -------
        returndf : pandas.DataFrame
            A dataframe with to_multiidx as an index.
            The values are the interpolated values.

        """
        returndf = init_multiindexdf()

        recordsdf = init_multiindexdf()
        recordsdf.index = to_multiidx
        # iterate over stations check to avoid extrapolation is done per stations
        for sta in recordsdf.index.get_level_values("name").unique():
            sta_recordsdf = xs_save(recordsdf, sta, level="name", drop_level=False)
            sta_moddf = xs_save(self.df, sta, level="name", drop_level=False)

            # convert modeldata to timezone of observations
            sta_moddf = conv_tz_multiidxdf(
                df=sta_moddf,
                timezone=sta_recordsdf.index.get_level_values("datetime").tz,
            )

            # check if modeldata is will not be extrapolated !
            if min(sta_recordsdf.index.get_level_values("datetime")) < min(
                sta_moddf.index.get_level_values("datetime")
            ):
                logger.warning("Modeldata will be extrapolated")
            if max(sta_recordsdf.index.get_level_values("datetime")) > max(
                sta_moddf.index.get_level_values("datetime")
            ):
                logger.warning("Modeldata will be extrapolated")

            # combine model and records
            mergedf = sta_recordsdf.merge(
                sta_moddf, how="outer", left_index=True, right_index=True
            )

            # reset index for time interpolation
            mergedf = mergedf.reset_index().set_index("datetime").sort_index()

            # interpolate missing modeldata
            mergedf = mergedf.drop(columns=['name'])
            mergedf.interpolate(
                method="time", limit_area="inside", inplace=True
            )
            mergedf['name'] = sta
            # convert back to multiindex
            mergedf = mergedf.reset_index().set_index(["name", "datetime"]).sort_index()
            # filter only records
            mergedf = mergedf.loc[sta_recordsdf.index]

            returndf = pd.concat([returndf, mergedf])
        return returndf

    def make_plot(self, obstype_model="temp", dataset=None,
                  obstype_dataset=None, stationnames=None,
                  starttime=None, endtime=None, title=None, show_outliers=True,
                  show_filled=True, legend=True,
                  _ax=None,  # needed for GUI, not recommended use
                  ):
        """Plot timeseries of the modeldata.

        This function creates a timeseries plot for the Modeldata. When a
        metobs_toolkit.Dataset is provided, it is plotted in the same figure.

        The line colors represent the timesries for different locations.



        Parameters
        ----------
        obstype_model : string, optional
             Fieldname of the Modeldata to visualise. The default is 'temp'.
        dataset : metobs_toolkit.Dataset, optional
            A Dataset instance with observations plotted in the same figure.
            Observations are represented by solid line and modeldata by dashed
            lines. The default is None.
        obstype_dataset : string, optional
            Fieldname of the Dataset to visualise. Only relevent when a dataset
            is provided. If None, obsype_dataset = obstype_model. The default
            is None.
        stationnames : list, optional
            A list with stationnames to include in the timeseries. If None is
            given, all the stations are used, defaults to None.
        starttime : datetime.datetime, optional
             Specifiy the start datetime for the plot. If None is given it will
             use the start datetime of the dataset, defaults to None.
        endtime : datetime.datetime, optional
             Specifiy the end datetime for the plot. If None is given it will
             use the end datetime of the dataset, defaults to None.
        title : string, optional
             Title of the figure, if None a default title is generated. The
             default is None.
        show_outliers : bool, optional
             If true the observations labeld as outliers will be included in
             the plot. Only relevent when a dataset is provided. The default
             is True.
        show_filled : bool, optional
             If true the filled values for gaps and missing observations will
             be included in the plot. Only relevent when a dataset is provided.
             The default is True.
        legend : bool, optional
             If True, a legend is added to the plot. The default is True.


        Returns
        -------
        axis : matplotlib.pyplot.axes
             The timeseries axes of the plot is returned.

        """
        logger.info(f"Make {obstype_model}-timeseries plot of model data")

        # Basic test
        if obstype_model not in self.df.columns:
            logger.warning(f'{obstype_model} is not foud in the modeldata df (columns = {self.df.columns}).')
            return
        if self.df.empty:
            logger.warning('The modeldata is empty.')
            return
        if obstype_dataset is None:
            obstype_dataset = obstype_model

        if dataset is not None:
            if (obstype_dataset not in dataset.df.columns):
                logger.warning(f'{obstype_dataset} is not foud in the Dataframe df.')
                return

        model_df = self.df

        # ------ filter model ------------

        # Filter on obstype
        model_df = model_df[[obstype_model]]

        # Subset on stationnames
        if stationnames is not None:
            model_df = model_df[model_df.index.get_level_values('name').isin(stationnames)]

        # Subset on start and endtime
        model_df = multiindexdf_datetime_subsetting(model_df, starttime, endtime)

        #  -------- Filter dataset (if available) -----------
        if dataset is not None:
            # combine all dataframes
            mergedf = dataset.combine_all_to_obsspace()

            # subset to obstype
            mergedf = xs_save(mergedf, obstype_dataset, level='obstype')

            # Subset on stationnames
            if stationnames is not None:
                mergedf = mergedf[mergedf.index.get_level_values('name').isin(stationnames)]

            # Subset on start and endtime
            mergedf = multiindexdf_datetime_subsetting(mergedf, starttime, endtime)

        # Generate ylabel
        y_label = self.obstypes[obstype_model].get_plot_y_label(mapname=self.modelname)

<<<<<<< HEAD
        # Generate title
        title = f'{self.modelname}'
        if dataset is not None:
            title = f'{title} and {self.obstypes[obstype_dataset].name} observations.'
=======
        try:
            model_true_field_name = self.mapinfo[self.modelname]['band_of_use'][obstype_model]['name']
        except KeyError:
            logger.info(f'No model field name found for {obstype_model} in {self}.')
            model_true_field_name = 'Unknown fieldname'

        fieldname = f'{model_true_field_name}'

        if dataset is not None:
            dataset_obs_orig_name = dataset.data_template[obstype_dataset]['orig_name']
            units = dataset.data_template[obstype_dataset]['units']
            y_label = f'{fieldname} \n {dataset_obs_orig_name} ({units})'

        else:

            y_label = f'{fieldname} \n ({self._df_units[obstype_model]})'

        # Generate title
        title = f'{self.modelname} : {model_true_field_name}'
        if dataset is not None:
            title = f'{title} and {dataset_obs_orig_name} observations.'
>>>>>>> 6a40ab8f

        # make plot of the observations
        if dataset is not None:
            # make plot of the observations
            _ax, col_map = timeseries_plot(mergedf=mergedf,
                                           title=title,
                                           ylabel=y_label,
                                           colorby='name',
                                           show_legend=legend,
                                           show_outliers=show_outliers,
                                           show_filled=show_filled,
                                           settings=dataset.settings,
                                           _ax=_ax)

            # Make plot of the model on the previous axes
            ax, col_map = model_timeseries_plot(df=model_df,
                                                obstype=obstype_model,
                                                title=title,
                                                ylabel=y_label,
                                                settings=self._settings,
                                                show_primary_legend=False,
                                                add_second_legend=True,
                                                _ax=_ax,
                                                colorby_name_colordict=col_map)

        else:
            # Make plot of model on empty axes
            ax, _colmap = model_timeseries_plot(df=model_df,
                                                obstype=obstype_model,
                                                title=title,
                                                ylabel=y_label,
                                                settings=self._settings,
                                                show_primary_legend=legend,
                                                add_second_legend=False,
                                                _ax=_ax)

        return ax<|MERGE_RESOLUTION|>--- conflicted
+++ resolved
@@ -6,11 +6,8 @@
 A Modeldata holds all timeseries coming from a model and methods to use them.
 """
 import os
-<<<<<<< HEAD
 import copy
 import sys
-=======
->>>>>>> 6a40ab8f
 import pickle
 import pandas as pd
 import logging
@@ -19,24 +16,12 @@
                                        conv_tz_multiidxdf,
                                        xs_save,
                                        multiindexdf_datetime_subsetting)
-<<<<<<< HEAD
 
 from metobs_toolkit.landcover_functions import (connect_to_gee,
                                                 gee_extract_timeseries)
 
 from metobs_toolkit.plotting_functions import (model_timeseries_plot,
                                                timeseries_plot)
-=======
-
-from metobs_toolkit.landcover_functions import (connect_to_gee,
-                                                gee_extract_timeseries)
-
-from metobs_toolkit.plotting_functions import (model_timeseries_plot,
-                                               timeseries_plot)
-
-from metobs_toolkit.convertors import (convert_to_toolkit_units,
-                                       standard_tlk_units)
->>>>>>> 6a40ab8f
 
 # from metobs_toolkit.obstypes import tlk_obstypes
 from metobs_toolkit.obstypes import Obstype as Obstype_class
@@ -61,18 +46,12 @@
 
         self._settings = Settings()
         self.mapinfo = self._settings.gee["gee_dataset_info"]
-        self.mapinfo.update(self._settings.alaro['info'])
-
-<<<<<<< HEAD
+
         self.df_tz = 'UTC'  # the timezone of the datetimes stored in the df
 
         self.obstypes = model_obstypes  # Dict name: Obstype-instance
-=======
-        self._df_units = {}  # the units of the data stored in the df
-        self.df_tz = 'UTC'  # the timezone of the datetimes stored in the df
->>>>>>> 6a40ab8f
-
-        self._is_alaro25 = False
+
+
 
     def __str__(self):
         """Print overview information of the modeldata."""
@@ -95,7 +74,6 @@
         """Print overview information of the modeldata."""
         return self.__str__()
 
-<<<<<<< HEAD
     def get_info(self):
         """Print out detailed information on the Modeldata."""
         print(str(self))
@@ -142,10 +120,6 @@
 
     def add_gee_dataset(self, mapname, gee_location, obstype, bandname, units,
                         scale, band_desc=None, time_res='1H', is_image=False, is_numeric=True, credentials=''):
-=======
-    def add_gee_dataset(self, mapname, gee_location, obstype, bandname, units,
-                        scale, time_res='1H', is_image=False, is_numeric=True, credentials=''):
->>>>>>> 6a40ab8f
         """Add a new gee dataset to the available gee datasets.
 
         Parameters
@@ -200,22 +174,12 @@
         else:
             val_typ = 'categorical'
 
-<<<<<<< HEAD
+
         # Dataset defenition
-=======
->>>>>>> 6a40ab8f
         new_info = {
             mapname: {
                 'location': f'{gee_location}',
                 'usage': 'user defined addition',
-<<<<<<< HEAD
-=======
-                'band_of_use':
-                    {f'{obstype}':
-                         {'name': f'{bandname}',
-                          'units': f'{units}'}
-                     },
->>>>>>> 6a40ab8f
                 'value_type': val_typ,
                 'dynamical': not bool(is_image),
                 'scale': int(scale),
@@ -228,7 +192,6 @@
         if not is_image:
             new_info[mapname]['time_res'] = f'{time_res}'
 
-<<<<<<< HEAD
         # obstype defenition
         # 1. if obstype exists, update the obstype
         if obstype in self.obstypes:
@@ -240,63 +203,6 @@
         # 2. if obstype does not exist, create the obstype
         else:
             sys.exit(f'{obstype} is an unknown obstype. First add this obstype to the Modeldata, and than add a gee dataset.')
-=======
-        self.mapinfo.update(new_info)
-        logger.info(f'{mapname} is added to the list of available gee dataset with: {new_info}')
-        return
-
-    def add_band_to_gee_dataset(self, bandname, obstype, units, overwrite=False):
-        """Add a new band to the current gee dataset (by .modelname attribute).
-
-        Parameters
-        ----------
-        bandname : str
-            Name of the dataset band as stored on the GEE.
-        obstype : str
-            The observation type the band corresponds to.
-        units : str
-            The units of the band.
-        overwrite : bool, optional
-            If True, verwrite the exising bandname when the corresponding
-            obstype is already mapped to a bandname. The default is False.
-
-        Returns
-        -------
-        None.
-
-        Note
-        -------
-        To list all available gee dataset, use the .list_gee_dataset() method.
-
-        Note
-        -------
-        Currently no unit conversion is perfomed automatically other than K -->
-        Celcius. This will be implemented in the futur.
-
-        """
-        mapname = self.modelname
-
-        # check if mapname exists
-        if mapname not in self.mapinfo.keys():
-            logger.warning(f'{mapname} is not found in the list of known gee datasets: {list(self.mapinfo.keys())}')
-            return
-
-        if self.mapinfo[mapname]['is_image']:
-            logger.warning(f'{mapname} is found as a Image. No bandnames can be added to it.')
-            return
-
-        # check if obstype is already mapped if multiple bands exist
-        if not isinstance(self.mapinfo[mapname]['band_of_use'], str):
-            if obstype in self.mapinfo[mapname]['band_of_use'].keys():
-                if not overwrite:
-                    logger.warning(f'{obstype} already mapped to a bandname for dataset: {mapname}.')
-                    return
-
-        # update the dict
-        new_info = {obstype: {'name': bandname,
-                              'units': units}}
-        self.mapinfo[mapname]['band_of_use'].update(new_info)
->>>>>>> 6a40ab8f
 
         self.mapinfo.update(new_info)
         logger.info(f'{mapname} is added to the list of available gee dataset with: {new_info}')
@@ -348,17 +254,8 @@
         self.df = df
         self.df_tz = tzstr
 
-<<<<<<< HEAD
     def convert_units_to_tlk(self, obstype):
         """Convert the model data of one observation to the standard units.
-=======
-    def convert_units_to_tlk(self, obstype, target_unit_name='Celsius',
-                             conv_expr=None):
-        """
-        Convert the model data of one observation to the standard units as used by the metobs_toolkit.
-
-        If No standard unit is present, you can give a conversion expression.
->>>>>>> 6a40ab8f
 
         The data attributes will be updated.
 
@@ -371,25 +268,16 @@
         -------
         None.
 
-<<<<<<< HEAD
-=======
-        Note
-        -------
-        All possible mathematical operations for the conv_expr are [+, -, \*, /].
-        x represent the value in the current units. So "x - 273.15" represents
-        the conversion from Kelvin to Celcius.
-
->>>>>>> 6a40ab8f
         """
         # chech if data is available
         if self.df.empty:
             logger.warning('No data to set units for.')
             return
-<<<<<<< HEAD
 
         if obstype not in self.obstypes:
            logger.warning(f'{obstype} not found as a known observationtype in the Modeldata.')
            return
+
         if isinstance(self.obstypes[obstype], ModelObstype):
             # scalar obstype
             if obstype not in self.df.columns:
@@ -405,21 +293,6 @@
                 return
 
         cur_unit = self.obstypes[obstype].get_modelunit(self.modelname)
-=======
-        if obstype not in self.df.columns:
-            logger.warning('{obstype} not found as observationtype in the Modeldata.')
-            return
-
-        if conv_expr is not None:
-            new_unit_def = {target_unit_name: {
-                            self._df_units[obstype]: f'{conv_expr}'}}
-        else:
-            new_unit_def = {}
-
-        new_data, new_unit = convert_to_toolkit_units(data=self.df[obstype],
-                                                      data_unit=self._df_units[obstype],
-                                                      new_units=new_unit_def)
->>>>>>> 6a40ab8f
 
         if isinstance(self.obstypes[obstype], ModelObstype):
             converted_data = self.obstypes[obstype].convert_to_standard_units(input_data=self.df[obstype],
@@ -436,7 +309,7 @@
             self.df[v_comp_name] = v_comp
         logger.info(f'{obstype} are converted from {cur_unit} --> {self.obstypes[obstype].get_standard_unit()}.')
 
-<<<<<<< HEAD
+
     def exploid_2d_vector_field(self, obstype):
         """Compute amplitude and direction of 2D vector field components.
 
@@ -458,15 +331,6 @@
         if not isinstance(self.obstypes[obstype], ModelObstype_Vectorfield):
             logger.warning(f'{obstype} is not a 2D vector field, so it can not be exploided.')
             return
-=======
-    def get_gee_dataset_data(self, mapname, metadf,
-                             startdt_utc, enddt_utc, obstype='temp',
-                             target_unit_name='new unit', conv_expr=None):
-        """Extract timeseries of a gee dataset.
-
-        The extraction can only be done if the gee dataset bandname (and units)
-        corresponding to the obstype is known.
->>>>>>> 6a40ab8f
 
         # get amplitude of 2D vectors
         logger.info(f'Computing the amplited of the 2D vector field of {obstype}')
@@ -493,8 +357,6 @@
         self.obstypes[amp_obstype.name] = amp_obstype
         self.obstypes[dir_obstype.name] = dir_obstype
 
-<<<<<<< HEAD
-
 
     def get_gee_dataset_data(self, mapname, metadf,
                              startdt_utc, enddt_utc, obstype='temp'):
@@ -505,8 +367,6 @@
 
         The units are converted to the toolkit standard units!!
 
-=======
->>>>>>> 6a40ab8f
         Parameters
         ----------
         mapname : str
@@ -535,15 +395,6 @@
         to provide the Modeldata with the data using the .set_model_from_csv()
         method.
 
-<<<<<<< HEAD
-=======
-        Note
-        -------
-        All possible mathematical operations for the conv_expr are [+, -, \*, /].
-        x represent the value in the current units. So "x - 273.15" represents
-        the conversion from Kelvin to Celcius.
->>>>>>> 6a40ab8f
-
         """
         # ====================================================================
         # Test input
@@ -570,7 +421,6 @@
             logger.warning(f'{mapname} is a static dataset, this method does not work on static datasets')
             return
 
-<<<<<<< HEAD
         # Check obstypes
         if isinstance(obstype, str):
             obstype = [obstype] #convert to list
@@ -585,22 +435,6 @@
             if not self.obstypes[obstype].has_mapped_band(mapname):
                 logger.warning(f'{obstype} is not yet mapped to a bandname in the {mapname} dataset.')
                 return
-=======
-        # is obstype mapped?
-        if obstype not in geeinfo['band_of_use'].keys():
-            logger.warning(f'{obstype} is not yet mapped to a bandname in the {mapname} dataset.')
-            return
-
-        # can observation be converted to standaard units?
-        try:
-            convert_to_toolkit_units(data=[10, 20, 30],
-                                     data_unit=geeinfo['band_of_use'][obstype]['units'])
-        except:
-            logger.warning(f"The {geeinfo['band_of_use'][obstype]['units']} cannot be converted to standard toolkit units: ")
-            # this prints more details
-            convert_to_toolkit_units(data=[10, 20, 30],
-                                     data_unit=geeinfo['band_of_use'][obstype]['units'])
->>>>>>> 6a40ab8f
 
         # ====================================================================
         # GEE api extraction
@@ -617,17 +451,14 @@
         logger.info(f'{band_mapper} are extracted from {mapname}.')
         # Get data using GEE
         df = gee_extract_timeseries(metadf=metadf,
-<<<<<<< HEAD
                                     band_mapper=band_mapper,
-=======
->>>>>>> 6a40ab8f
                                     mapinfo=geeinfo,
                                     startdt=startdt_utc,
                                     enddt=enddt_utc,
                                     latcolname="lat",
                                     loncolname="lon",
                                     )
-<<<<<<< HEAD
+
         self.df = df
         self.modelname = mapname
 
@@ -640,29 +471,6 @@
                     self.exploid_2d_vector_field(obstype)
         else:
             self._data_stored_at_drive = True
-=======
-
-        if not df.empty:
-            self.df = df
-            self.modelname = mapname
-
-            self._df_units[obstype] = geeinfo['band_of_use'][obstype]['units']
-            if conv_expr is None:
-                # use standard units
-                self.convert_units_to_tlk(obstype=obstype,
-                                          target_unit_name=standard_tlk_units[obstype],
-                                          )
-            else:
-                self.convert_units_to_tlk(obstype=obstype,
-                                          target_unit_name=target_unit_name,
-                                          conv_expr=conv_expr
-                                          )
-
-            self.df_tz = 'UTC'
-        else:
-            self._data_stored_at_drive = True
-
->>>>>>> 6a40ab8f
 
     def get_ERA5_data(self, metadf, startdt_utc, enddt_utc, obstype='temp'):
         """Extract timeseries of the ERA5_hourly dataset.
@@ -700,11 +508,9 @@
         method.
 
         """
-<<<<<<< HEAD
-
         # Check obstypes
         if isinstance(obstype, str):
-            obstype = [obstype] #convert to list
+            obstype = [obstype]  # convert to list
 
         obstypes = obstype  # better naming
 
@@ -717,85 +523,12 @@
             if 'ERA5_hourly' not in self.obstypes[obstype].get_mapped_datasets():
                 sys.exit(f'{obstype} has no equivalent mapped band for the ERA5_hourly dataset.')
 
-=======
->>>>>>> 6a40ab8f
         self.get_gee_dataset_data(mapname='ERA5_hourly',
                                   metadf=metadf,
                                   startdt_utc=startdt_utc,
                                   enddt_utc=enddt_utc,
                                   obstype=obstypes)
 
-<<<<<<< HEAD
-    # def set_alaro_25_model_from_csv(self, csvpath):
-    #     """Set Alaro 2.5km model as modeldata.
-
-    #     (This is for the participants of the Cost FAIRNESS Summerschool in Ghent.)
-
-    #     This method will import the data from the ALARO model, that was send
-    #     to you.
-
-
-    #     Parameters
-    #     ----------
-    #     csvpath : str
-    #         Path to the datafile with ALARO timeseries. (This file was send
-    #         to you by email).
-
-    #     Returns
-    #     -------
-    #     None.
-
-    #     """
-    #     # update name
-    #     if self.modelname != 'ALARO_2.5':
-    #         logger.info(f'Converting modelname: {self.modelname} --> ALARO_2.5')
-    #         self.modelname = 'ALARO_2.5'
-
-    #     info = self.mapinfo['ALARO_2.5']
-
-    #     # read in file
-    #     df = pd.read_csv(csvpath, sep=",")
-
-    #     # Subset to columns in the template
-    #     keep_cols = [val['name'] for val in info['band_of_use'].values()]
-    #     keep_cols.append(info['other_mapping']['datetime']['name'])
-    #     keep_cols.append(info['other_mapping']['name']['name'])
-    #     df = df[keep_cols]
-
-    #     # rename columns to 'defaults'
-    #     rename_dict = {val['name']: key for key, val in info['band_of_use'].items()}
-    #     rename_dict[info['other_mapping']['datetime']['name']] = 'datetime'
-    #     rename_dict[info['other_mapping']['name']['name']] = 'name'
-    #     df = df.rename(columns=rename_dict)
-
-    #     # unit conversion
-    #     for col in info['conversions'].keys():
-    #         df[col] = df[col] * info['conversions'][col]
-
-    #     # format datatime
-    #     df["datetime"] = pd.to_datetime(df["datetime"],
-    #                                     format=info['other_mapping']['datetime']['fmt'])
-
-    #     df["datetime"] = df["datetime"].dt.tz_localize(info['other_mapping']['datetime']['tz'])
-=======
-    def set_alaro_25_model_from_csv(self, csvpath):
-        """Set Alaro 2.5km model as modeldata.
-
-        (This is for the participants of the Cost FAIRNESS Summerschool in Ghent.)
->>>>>>> 6a40ab8f
-
-    #     # Make multiidx structure:
-    #     df = df.set_index(['name', 'datetime'])
-
-    #     # 3. update attributes
-    #     self.df = df
-    #     self.df_tz = info['other_mapping']['datetime']['tz']
-
-    #     unit_dict = {key: val['units'] for key, val in info['band_of_use'].items() if 'units' in val}
-    #     self._df_units.update(unit_dict)
-
-    #     self._is_alaro25 = True
-
     def save_modeldata(self, outputfolder=None, filename='saved_modeldata.pkl', ):
         """Save a Modeldata instance to a (pickle) file.
 
@@ -812,7 +545,6 @@
         None.
 
         """
-<<<<<<< HEAD
         # check if outputfolder is known and exists
         if outputfolder is None:
             outputfolder = self.settings.IO['output_folder']
@@ -825,22 +557,10 @@
             filename += '.pkl'
 
         full_path = os.path.join(outputfolder, filename)
-=======
-        # update name
-        if self.modelname != 'ALARO_2.5':
-            logger.info(f'Converting modelname: {self.modelname} --> ALARO_2.5')
-            self.modelname = 'ALARO_2.5'
-
-        info = self.mapinfo['ALARO_2.5']
-
-        # read in file
-        df = pd.read_csv(csvpath, sep=",")
->>>>>>> 6a40ab8f
 
         # check if file exists
         assert not os.path.isfile(full_path), f'{full_path} is already a file!'
 
-<<<<<<< HEAD
         with open(full_path, 'wb') as outp:
             pickle.dump(self, outp, pickle.HIGHEST_PROTOCOL)
 
@@ -862,26 +582,6 @@
         -------
         metobs_toolkit.Modeldata
             The modeldata instance.
-=======
-        # rename columns to 'defaults'
-        rename_dict = {val['name']: key for key, val in info['band_of_use'].items()}
-        rename_dict[info['other_mapping']['datetime']['name']] = 'datetime'
-        rename_dict[info['other_mapping']['name']['name']] = 'name'
-        df = df.rename(columns=rename_dict)
-
-        # unit conversion
-        for col in info['conversions'].keys():
-            df[col] = df[col] * info['conversions'][col]
-
-        # format datatime
-        df["datetime"] = pd.to_datetime(df["datetime"],
-                                        format=info['other_mapping']['datetime']['fmt'])
-
-        df["datetime"] = df["datetime"].dt.tz_localize(info['other_mapping']['datetime']['tz'])
-
-        # Make multiidx structure:
-        df = df.set_index(['name', 'datetime'])
->>>>>>> 6a40ab8f
 
         """
         # check if folder_path is known and exists
@@ -891,7 +591,6 @@
 
         assert os.path.isdir(folder_path), f'{folder_path} is not a directory!'
 
-<<<<<<< HEAD
         full_path = os.path.join(folder_path, filename)
 
         # check if file exists
@@ -902,82 +601,6 @@
 
         return modeldata
 
-=======
-        self._is_alaro25 = True
-
-    def save_modeldata(self, outputfolder=None, filename='saved_modeldata.pkl', ):
-        """Save a Modeldata instance to a (pickle) file.
-
-        Parameters
-        ----------
-        outputfolder : str or None, optional
-            The path to the folder to save the file. If None, the outputfolder
-            from the Settings is used. The default is None.
-        filename : str, optional
-            The name of the output file. The default is 'saved_modeldata.pkl'.
-
-        Returns
-        -------
-        None.
-
-        """
-        # check if outputfolder is known and exists
-        if outputfolder is None:
-            outputfolder = self.settings.IO['output_folder']
-            assert outputfolder is not None, 'No outputfolder is given, and no outputfolder is found in the settings.'
-
-        assert os.path.isdir(outputfolder), f'{outputfolder} is not a directory!'
-
-        # check file extension in the filename:
-        if filename[-4:] != '.pkl':
-            filename += '.pkl'
-
-        full_path = os.path.join(outputfolder, filename)
-
-        # check if file exists
-        assert not os.path.isfile(full_path), f'{full_path} is already a file!'
-
-        with open(full_path, 'wb') as outp:
-            pickle.dump(self, outp, pickle.HIGHEST_PROTOCOL)
-
-        print(f'Modeldata saved in {full_path}')
-        logger.info(f'Modeldata saved in {full_path}')
-
-    def import_modeldata(self, folder_path=None, filename='saved_modeldata.pkl'):
-        """Import a modeldata instance from a (pickle) file.
-
-        Parameters
-        ----------
-        folder_path : str or None, optional
-            The path to the folder to save the file. If None, the outputfolder
-            from the Settings is used. The default is None.
-        filename : str, optional
-            The name of the output file. The default is 'saved_modeldata.pkl'.
-
-        Returns
-        -------
-        metobs_toolkit.Modeldata
-            The modeldata instance.
-
-        """
-        # check if folder_path is known and exists
-        if folder_path is None:
-            folder_path = self.settings.IO['output_folder']
-            assert folder_path is not None, 'No folder_path is given, and no outputfolder is found in the settings.'
-
-        assert os.path.isdir(folder_path), f'{folder_path} is not a directory!'
-
-        full_path = os.path.join(folder_path, filename)
-
-        # check if file exists
-        assert os.path.isfile(full_path), f'{full_path} does not exist.'
-
-        with open(full_path, 'rb') as inp:
-            modeldata = pickle.load(inp)
-
-        return modeldata
-
->>>>>>> 6a40ab8f
     def set_model_from_csv(self, csvpath):
         """Import timeseries data that is stored in a csv file.
 
@@ -1015,7 +638,6 @@
         df = df.set_index(["name", "datetime"])
         df = df.sort_index()
 
-<<<<<<< HEAD
         # make a bandname --> tlk name mapper
         bandname_mapper = {}
         for known_obstype in self.obstypes.values():
@@ -1024,22 +646,9 @@
         # rename to values to toolkit space
         df = df.rename(columns=bandname_mapper)
 
-=======
-        # rename to values to toolkit space
-
-        bandname = df.columns[0]  # assume only one column
-        # scan to the geeinfo to found which obstype and unit the bandname represents
-        geeinfo = self.mapinfo[self.modelname]
-        obstype = [obs for obs, val in geeinfo['band_of_use'].items() if val['name'] == bandname][0]
-        cur_unit = [val['units'] for obs, val in geeinfo['band_of_use'].items() if val['name'] == bandname][0]
-
-        df = df.rename(columns={bandname: obstype})
-
->>>>>>> 6a40ab8f
         # 3. update attributes
         self.df = df
         self.df_tz = 'UTC'
-<<<<<<< HEAD
 
         # 4. Find which obstypes are present
         data_present_obstypes = []
@@ -1067,20 +676,8 @@
     def interpolate_modeldata(self, to_multiidx):
         """Interpolate modeldata in time.
 
-        Interpolate the modeldata timeseries, to a
-=======
-        self._df_units[obstype] = cur_unit
-
-        # 4. Convert units
-        self.convert_units_to_tlk(obstype=obstype,
-                                  target_unit_name=standard_tlk_units[obstype])
-
-    def interpolate_modeldata(self, to_multiidx, obstype="temp"):
-        """Interpolate modeldata in time.
-
-        Interpolate the modeldata timeseries, of an obstype, to a
->>>>>>> 6a40ab8f
-        given name-datetime multiindex.
+        Interpolate the modeldata timeseries, to a given name-datetime
+        multiindex.
 
         The modeldata will be converted to the timezone of the multiindex.
 
@@ -1252,34 +849,10 @@
         # Generate ylabel
         y_label = self.obstypes[obstype_model].get_plot_y_label(mapname=self.modelname)
 
-<<<<<<< HEAD
         # Generate title
         title = f'{self.modelname}'
         if dataset is not None:
             title = f'{title} and {self.obstypes[obstype_dataset].name} observations.'
-=======
-        try:
-            model_true_field_name = self.mapinfo[self.modelname]['band_of_use'][obstype_model]['name']
-        except KeyError:
-            logger.info(f'No model field name found for {obstype_model} in {self}.')
-            model_true_field_name = 'Unknown fieldname'
-
-        fieldname = f'{model_true_field_name}'
-
-        if dataset is not None:
-            dataset_obs_orig_name = dataset.data_template[obstype_dataset]['orig_name']
-            units = dataset.data_template[obstype_dataset]['units']
-            y_label = f'{fieldname} \n {dataset_obs_orig_name} ({units})'
-
-        else:
-
-            y_label = f'{fieldname} \n ({self._df_units[obstype_model]})'
-
-        # Generate title
-        title = f'{self.modelname} : {model_true_field_name}'
-        if dataset is not None:
-            title = f'{title} and {dataset_obs_orig_name} observations.'
->>>>>>> 6a40ab8f
 
         # make plot of the observations
         if dataset is not None:
