--- conflicted
+++ resolved
@@ -117,7 +117,7 @@
     return longdf, template
 
 
-<<<<<<< HEAD
+
 def wide_to_long(df, template, obstype):
     print("Converting wide data to long")
     mapped_colnames = [val["varname"] for val in template.values()]
@@ -139,8 +139,7 @@
     return longdf, template
 
 
-=======
->>>>>>> ef185a83
+
 def import_data_from_csv(input_file, template_file, long_format, obstype):
     common_seperators = [";", ",", "    ", "."]
     assert not isinstance(input_file, type(None)), "Specify input file in the settings!"
