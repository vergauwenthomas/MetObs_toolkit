--- conflicted
+++ resolved
@@ -242,12 +242,9 @@
     def get_anual_statistics(self, groupby=['name'], obstype='temp',
                              agg_method='mean', stations=None,
                              startdt=None, enddt=None, plot=True,
-<<<<<<< HEAD
                              errorbands=False, title=None, y_label=None,
                              legend=True):
-=======
-                             title=None, y_label=None, legend=True):
->>>>>>> f23b5c94
+
         """
         Create an anual cycle for aggregated groups.
 
@@ -273,11 +270,8 @@
             The end datetime of the observations to use. If None, all timestamps will be used. The default is None.
         plot : bool, optional
             If True, an anual plot is made. The default is True.
-<<<<<<< HEAD
         errorbands : bool, optional
              If True, the std is representd in the plot by colored bands. The default is False.
-=======
->>>>>>> f23b5c94
         title : string, optional
              Title of the figure, if None a default title is generated. The default is None.
         y_label : string, optional
@@ -318,11 +312,7 @@
 
 
         # get agg statistics
-<<<<<<< HEAD
         df = self.aggregate_df(df=obsdf, agg=agg, method=[agg_method, 'std'])
-=======
-        df = self.aggregate_df(df=obsdf, agg=agg, method=agg_method)
->>>>>>> f23b5c94
         # multiindex to string format
         df = df.reset_index()
         for idx_col in agg:
@@ -330,7 +320,6 @@
         df = df.set_index(agg)
 
         # unstack multiindex and unstack column levels if multiple groupby labels
-<<<<<<< HEAD
         aggdf = df.unstack(groupby).droplevel(0, axis='columns')
         values_df = aggdf[[agg_method]].droplevel(0, axis='columns') #df with values
         std_df = aggdf[['std']].droplevel(0, axis='columns') #df with errors
@@ -352,17 +341,6 @@
             errordf= _format_for_plotting(std_df)
         else:
             errordf=None
-=======
-        plotdf = df.unstack(groupby).droplevel(0, axis='columns')
-        if len(groupby) > 1:
-            plotdf.columns = [' ,'.join(col).strip() for col in plotdf.columns.values]
-
-        # sort months order
-        months = ['January', 'February', 'March', 'April', 'May', 'June',
-                  'July', 'August', 'September', 'October', 'November',
-                  'December']
-        plotdf = plotdf.reindex(months)
->>>>>>> f23b5c94
 
         # title
         desc_dict = self.data_template[obstype].to_dict()
@@ -383,11 +361,7 @@
 
         if plot:
             ax = diurnal_plot(diurnaldf = plotdf,
-<<<<<<< HEAD
                               errorbandsdf = errordf,
-=======
-                              errorbandsdf = None,
->>>>>>> f23b5c94
                               title = title,
                               plot_settings = self.settings.app['plot_settings']['anual'],
                               colorby = 'name',
