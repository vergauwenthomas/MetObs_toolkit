--- conflicted
+++ resolved
@@ -14,7 +14,6 @@
 from datetime import datetime
 import pytz
 
-<<<<<<< HEAD
 from metobs_toolkit.obstypes import Obstype, tlk_obstypes
 from metobs_toolkit.data_import import _read_csv_to_df
 
@@ -90,12 +89,7 @@
     return unit, conv_str
 
 
-=======
-from metobs_toolkit.data_import import _read_csv_to_df
-from metobs_toolkit import observation_types
-
-
->>>>>>> 6a40ab8f
+
 def col_option_input(columns):
     """Convert options to numerics and ask for input."""
     mapper = {}
@@ -186,7 +180,6 @@
     """Launch the prompt to help make a template."""
     template_dict = {}
     options_dict = {}
-<<<<<<< HEAD
 
     known_obstypes =  copy.copy(tlk_obstypes)
     new_units = {}
@@ -194,10 +187,6 @@
 
     print('This prompt will help to build a template for your data and metadata. Answer the prompt and hit Enter. \n \n')
 
-=======
-    print('This prompt will help to build a template for your data and metadata. Answer the prompt and hit Enter. \n \n')
-
->>>>>>> 6a40ab8f
     print(' *******      File locations   *********** \n')
     datafilepath = usr_input_file('Give the full path to your data file')
     meta_avail = yes_no_ques('Do you have a file with the metadata?')
@@ -272,25 +261,10 @@
         template_dict['_time']['format'] = input(f'Type your time format (ex. %H:%M:%S), (your first timestamp: {example}) : ')
 
     # Obstype mapping in long format:
-<<<<<<< HEAD
     obstype_desc = {'name': 'name (name of the stations represented by strings)'}
     obstype_desc.update({ob.name: ob.get_description() for ob in known_obstypes.values()})
     obstype_desc.update({'ADD NEW OBSERVATION TYPE': "add a new observation type if it is not present in this list."})
 
-=======
-    obstype_desc = {
-        'name': 'name (name of the stations represented by strings)',
-        'temp': "temp (temperature)",
-        'radiation_temp': "radiation_temp (radiation temperature)",
-        'humidity': "humidity (humidity)",
-        'precip': "precip (precipitation intensity)",
-        'precip_sum': "precip_sum (precipitation cumulated)",
-        'wind_speed': "wind_speed (wind speed)",
-        'wind_gust': "wind_gust (wind gust)",
-        'wind_direction': "wind_direction (wind direction in degrees)",
-        'pressure': "pressure (measured pressure)",
-        'pressure_at_sea_level': "pressure_at_sea_level (altitude corrected pressure)"}
->>>>>>> 6a40ab8f
     inv_obstype_desc = {val: key for key, val in obstype_desc.items()}
     obstype_options = list(obstype_desc.values())
 
@@ -309,7 +283,6 @@
             desc_return = col_option_input(obstype_options)
             if desc_return is None:
                 continue  # when enter x
-<<<<<<< HEAD
 
             # 1) add a new obstype
             if inv_obstype_desc[desc_return] == 'ADD NEW OBSERVATION TYPE':
@@ -321,16 +294,6 @@
                 description = new_obstype.get_description()
             # 2) name column is mapped
             elif inv_obstype_desc[desc_return] == 'name':
-=======
-            obstype = inv_obstype_desc[desc_return]
-
-            if obstype == 'temp':
-                _unit_num = input(' In Celcius (1), or Kelvin (2) : ')
-                units = {1: 'Celcius', 2: 'Kelvin'}[int(_unit_num)]
-
-                print(units)
-            elif obstype == 'name':
->>>>>>> 6a40ab8f
                 template_dict['name'] = {'orig_name': col}
                 obstype_options.remove('name (name of the stations represented by strings)')
                 continue
@@ -345,25 +308,15 @@
                     new_units[obstype] = {'unit': units,
                                           'conv': conv_str}
 
-<<<<<<< HEAD
-
                 description = input('Some more details on the observation (optional): ')
 
                 obstype_options.remove(obstype_desc[obstype])
-=======
-            description = input('Some more details on the observation : ')
->>>>>>> 6a40ab8f
 
             # update template
             template_dict[obstype] = {'orig_name': col,
                                       'units': units,
                                       'description': description
                                       }
-<<<<<<< HEAD
-
-=======
-            obstype_options.remove(obstype_desc[obstype])
->>>>>>> 6a40ab8f
 
     if format_option == 2:
         print('\n Does these columns represent stations: ')
@@ -384,22 +337,13 @@
             sys.exit('invalid obstype for wide dataset, see last message. ')
         wide_obstype = inv_obstype_desc[desc_return]
 
-<<<<<<< HEAD
         # 1) add a new obstype
         if wide_obstype == 'ADD NEW OBSERVATION TYPE':
-            print("NIEW OBSTYPE TOEVOEGEN!!!")
             new_obstype, cur_unit = add_new_obstype()
             wide_obstype = new_obstype.name
             known_obstypes[new_obstype.name] = new_obstype #add to knonw obstypes
             units = cur_unit
             description = new_obstype.get_description()
-=======
-        if wide_obstype == 'temp':
-            _unit_num = input(' In Celcius (1), or Kelvin (2) : ')
-            units = {1: 'Celcius', 2: 'Kelvin'}[int(_unit_num)]
-
-            print(units)
->>>>>>> 6a40ab8f
 
         # 2) Knonw obstype
         else:
@@ -410,12 +354,8 @@
                 new_units[wide_obstype] = {'unit': units,
                                       'conv': conv_str}
 
-<<<<<<< HEAD
             description = input('Some more details on the observation (optional): ')
 
-=======
-        description = input('Some more details on the observation : ')
->>>>>>> 6a40ab8f
 
         # update template
         template_dict[wide_obstype] = {'units': units,
@@ -648,12 +588,9 @@
 # =============================================================================
 
     template_dict.update(metatemplate_dict) #this is why name in data and metadata should have the same mapping !!
-<<<<<<< HEAD
-=======
-
 
     print('\n \n *******      Extra options    ***********')
->>>>>>> 6a40ab8f
+
 
     if ((format_option == 3) & (not 'name' in template_dict)):#single station with no name information
         staname = input('\n What is the name of your station : ')
@@ -767,7 +704,6 @@
         if gaps_update:
             print(f'your_dataset.update_qc_settings(gapsize_in_records = {gapsize})')
 
-<<<<<<< HEAD
         # add new obstypes if needed
         to_add_obstypes = [newobsname for newobsname in known_obstypes.keys() if newobsname not in tlk_obstypes.keys()]
         if bool(to_add_obstypes):
@@ -796,8 +732,6 @@
 
                 print('\n\n')
 
-=======
->>>>>>> 6a40ab8f
 
         print('\n#4. Import your data : \n')
 
