--- conflicted
+++ resolved
@@ -27,7 +27,8 @@
 else:
     #when executing in basefolder
     basefolder=curfolder
-<<<<<<< HEAD
+    
+    
 sys.path.insert(0, str(basefolder))
 sys.path.insert(0, os.path.join(str(basefolder), 'vlinder_toolkit'))
 
@@ -36,18 +37,6 @@
 except:
     print('NOT ABLE TO IMPORT THE TOOLKIT!!')
     pass
-
-=======
-sys.path.insert(0, basefolder)
-sys.path.insert(0, os.path.join(basefolder, 'vlinder_toolkit'))
->>>>>>> e4bba71d
-
-try:
-    import vlinder_toolkit
-except:
-    print('NOT ABLE TO IMPORT THE TOOLKIT!!')
-    pass
-
 
 print(sys.path)
 #%%
